--- conflicted
+++ resolved
@@ -1448,8 +1448,6 @@
             <para>Console.WriteLine($"Cigarettes In Last Trimester: {ExampleBirthRecord.CigarettesPerDayInLastTrimester}");</para>
             </example>
         </member>
-<<<<<<< HEAD
-=======
         <member name="P:BFDR.BirthRecord.MotherOccupation">
             <summary>Occupation of Mother.</summary>
             <value>the occupation of the mother as text</value>
@@ -1490,7 +1488,6 @@
             <para>Console.WriteLine($"Father's Industry: {ExampleBirthRecord.FatherIndustry}");</para>
             </example>
         </member>
->>>>>>> ef9df68d
         <member name="T:BFDR.FHIRSubject">
             <summary>Describes the subject of a birth record field</summary>
         </member>
