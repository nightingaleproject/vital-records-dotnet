--- conflicted
+++ resolved
@@ -1195,7 +1195,6 @@
             <para>string boaa = ExampleBirthRecord.RaceBlackOfAfricanAmerican;</para>
             </example>
         </member>
-<<<<<<< HEAD
         <member name="P:BFDR.BirthRecord.MotherPrepregnancyWeight">
             <summary>Mother's Prepregnancy Weight.</summary>
             <value>the mother's prepregnancy weight in whole pounds, or -1 if explicitly unknown, or null if never specified</value>
@@ -1296,117 +1295,6 @@
             <para>ExampleBirthRecord.BirthWeightEditFlagHelper = "0";</para>
             <para>// Getter:</para>
             <para>Console.WriteLine($"Birth weight edit flag: {ExampleBirthRecord.BirthWeightEditFlagHelper}");</para>
-=======
-        <member name="P:BFDR.BirthRecord.AttendantFamilyName">
-            TODO: Required field in FHIR, needs BLANK placeholder
-            <summary>Family name of attendant.</summary>
-            <value>the attendant's family name (i.e. last name)</value>
-            <example>
-            <para>// Setter:</para>
-            <para>ExampleBirthRecord.AttendantFamilyName = "Seito";</para>
-            <para>// Getter:</para>
-            <para>Console.WriteLine($"Attendants's Name: {ExampleBirthRecord.AttendantFamilyName}");</para>
-            </example>
-        </member>
-        <member name="P:BFDR.BirthRecord.AttendantName">
-            <summary>Attendant name.</summary>
-            <value>the attendant's name</value>
-            <example>
-            <para>// Setter:</para>
-            <para>ExampleBirthRecord.AttendantName = "Janet Seito";</para>
-            <para>// Getter:</para>
-            <para>Console.WriteLine($"Attendants's Name: {ExampleBirthRecord.AttendantName}");</para>
-            </example>
-        </member>
-        <member name="P:BFDR.BirthRecord.AttendantNPI">
-            <summary>Attendants NPI</summary>
-            <value>the attendants npi</value>
-            <example>
-            <para>// Setter:</para>
-            <para>ExampleBirthRecord.AttendantNPI = "123456789011";</para>
-            <para>// Getter:</para>
-            <para>Console.WriteLine($"Attendants NPI: {ExampleBirthRecord.AttendantNPI}");</para>
-            </example>
-        </member>
-        <member name="P:BFDR.BirthRecord.AttendantTitle">
-            <summary>Attendant Title</summary>
-            <value>the title/qualification of the person who attended the birth. A Dictionary representing a code, containing the following key/value pairs:
-            <para>"code" - the code</para>
-            <para>"system" - the code system this code belongs to</para>
-            <para>"display" - a human readable meaning of the code</para>
-            </value>
-            <example>
-            <para>// Setter:</para>
-            <para>Dictionary&lt;string, string&gt; title = new Dictionary&lt;string, string&gt;();</para>
-            <para>title.Add("code", "112247003");</para>
-            <para>title.Add("system", CodeSystems.SCT);</para>
-            <para>title.Add("display", "Medical Doctor");</para>
-            <para>ExampleBirthRecord.AttendantTitle = title;</para>
-            <para>// Getter:</para>
-            <para>Console.WriteLine($"Attendant Title: {ExampleBirthRecord.AttendantTitle['display']}");</para>
-            </example>
-        </member>
-        <member name="P:BFDR.BirthRecord.AttendantTitleHelper">
-            <summary>Attendant Title Helper.</summary>
-            <value>the title/qualification of the attendant.
-            <para>"code" - the code</para>
-            </value>
-            <example>
-            <para>// Setter:</para>
-            <para>ExampleBirthRecord.AttendantTitleHelper = ValueSets.BirthAttendantsTitles.MedicalDoctor;</para>
-            <para>// Getter:</para>
-            <para>Console.WriteLine($"Attendant Title: {ExampleBirthRecord.AttendantTitleHelper}");</para>
-            </example>
-        </member>
-        <member name="P:BFDR.BirthRecord.AttendantOtherHelper">
-            <summary>Attendant Other Helper.</summary>
-            <value>the "other" title/qualification of the attendant.
-            <para>"code" - the code</para>
-            </value>
-            <example>
-            <para>// Setter:</para>
-            <para>ExampleBirthRecord.AttendantOtherHelper = "Birth Clerk";</para>
-            <para>// Getter:</para>
-            <para>Console.WriteLine($"Attendant Other: {ExampleBirthRecord.AttendantOtherHelper}");</para>
-        <member name="P:BFDR.BirthRecord.CigarettesPerDayInThreeMonthsPriorToPregancy">
-            <summary>Cigarettes Smoked in 3 months prior to Pregnancy.</summary>
-            <value>the number of cigarettes smoked per day in 3 months prior to pregnancy, or -1 if explicitly unknown, or null if never specified</value>
-            <example>
-            <para>// Setter:</para>
-            <para>ExampleBirthRecord.CigarettesPerDayInThreeMonthsPriorToPregancy = 20;</para>
-            <para>// Getter:</para>
-            <para>Console.WriteLine($"Cigarettes In Three Months Prior To Pregancy: {ExampleBirthRecord.CigarettesPerDayInThreeMonthsPriorToPregancy}");</para>
-            </example>
-        </member>
-        <member name="P:BFDR.BirthRecord.CigarettesPerDayInFirstTrimester">
-            <summary>Cigarettes Smoked in First Trimester.</summary>
-            <value>the number of cigarettes smoked per day in first trimester, or -1 if explicitly unknown, or null if never specified</value>
-            <example>
-            <para>// Setter:</para>
-            <para>ExampleBirthRecord.CigarettesPerDayInFirstTrimester = 20;</para>
-            <para>// Getter:</para>
-            <para>Console.WriteLine($"Cigarettes In First Trimester: {ExampleBirthRecord.CigarettesPerDayInFirstTrimester}");</para>
-            </example>
-        </member>
-        <member name="P:BFDR.BirthRecord.CigarettesPerDayInSecondTrimester">
-            <summary>Cigarettes Smoked in Second Trimester.</summary>
-            <value>the number of cigarettes smoked per day in second trimester, or -1 if explicitly unknown, or null if never specified</value>
-            <example>
-            <para>// Setter:</para>
-            <para>ExampleBirthRecord.CigarettesPerDayInSecondTrimester = 20;</para>
-            <para>// Getter:</para>
-            <para>Console.WriteLine($"Cigarettes In Second Trimester: {ExampleBirthRecord.CigarettesPerDayInSecondTrimester}");</para>
-            </example>
-        </member>
-        <member name="P:BFDR.BirthRecord.CigarettesPerDayInLastTrimester">
-            <summary>Cigarettes Smoked in Last Trimester.</summary>
-            <value>the number of cigarettes smoked per day in last trimester, or -1 if explicitly unknown, or null if never specified</value>
-            <example>
-            <para>// Setter:</para>
-            <para>ExampleBirthRecord.CigarettesPerDayInLastTrimester = 20;</para>
-            <para>// Getter:</para>
-            <para>Console.WriteLine($"Cigarettes In Last Trimester: {ExampleBirthRecord.CigarettesPerDayInLastTrimester}");</para>
->>>>>>> bad5cf26
             </example>
         </member>
         <member name="T:BFDR.FHIRSubject">
