--- conflicted
+++ resolved
@@ -101,16 +101,11 @@
         <member name="M:BFDR.BirthRecord.CreateAttendant">
             <summary>Create Attendant/Practitioner.</summary>
         </member>
-<<<<<<< HEAD
-        <member name="M:BFDR.BirthRecord.CreateAndSetLocationBirth(System.String)">
-            <summary>Create and set Birth Location.</summary>
-=======
         <member name="M:BFDR.BirthRecord.CreateCertifier">
             <summary>Create Certifier/Practitioner.</summary>
         </member>
         <member name="M:BFDR.BirthRecord.CreateBirthEncounter">
             <summary>Create Birth Encounter.</summary>
->>>>>>> 0f0767a1
         </member>
         <member name="P:BFDR.BirthRecord.CertificateNumber">
             <summary>Birth Certificate Number.</summary>
