--- conflicted
+++ resolved
@@ -81,16 +81,13 @@
         <member name="M:BFDR.BirthRecord.CreateInputRaceEthnicityObsFather">
             <summary> Create Father Input Race and Ethnicity </summary>
         </member>
-<<<<<<< HEAD
         <member name="P:BFDR.BirthRecord.CertificateNumber">
             <summary>Birth Certificate Number.</summary>
-=======
         <member name="M:BFDR.BirthRecord.CreateAttendant">
             <summary>Create Attendant/Practitioner.</summary>
         </member>
         <member name="P:BFDR.BirthRecord.Identifier">
             <summary>Birth Record Identifier, Birth Certificate Number.</summary>
->>>>>>> a3cf8bc8
             <value>a record identification string.</value>
             <example>
             <para>// Setter:</para>
