using System;
using System.Linq;
using System.Collections.Generic;
using Hl7.Fhir.Model;
using VR;
using Hl7.Fhir.Support;
using static Hl7.Fhir.Model.Encounter;

// BirthRecord_submissionProperties.cs
// These fields are used primarily for submitting birth records to NCHS.

namespace BFDR
{
    /// <summary>Class <c>BirthRecord</c> models a FHIR Birth and Fetal Death Reporting (BFDR) Birth
    /// Record. This class was designed to help consume and produce birth records that follow the
    /// HL7 FHIR Birth and Fetal Death Reporting Implementation Guide, as described at:
    /// TODO add link to BFDR IG
    /// </summary>
    public partial class BirthRecord
    {
        /////////////////////////////////////////////////////////////////////////////////
        //
        // Record Properties: Birth Certification
        //
        /////////////////////////////////////////////////////////////////////////////////

        /// <summary>Birth Record Identifier, Birth Certificate Number.</summary>
        /// <value>a record identification string.</value>
        /// <example>
        /// <para>// Setter:</para>
        /// <para>ExampleBirthRecord.Identifier = "42";</para>
        /// <para>// Getter:</para>
        /// <para>Console.WriteLine($"Birth Certificate Number: {ExampleBirthRecord.Identifier}");</para>
        /// </example>
        [Property("Identifier", Property.Types.String, "Birth Certification", "Birth Certificate Number.", true, IGURL.CertificateNumber, true, 3)]
        [FHIRPath("Bundle", "identifier")]
        public string Identifier
        {
            get
            {
                if (Bundle?.Identifier?.Extension != null)
                {
                    Extension ext = Bundle.Identifier.Extension.Find(ex => ex.Url == ExtensionURL.CertificateNumber);
                    if (ext?.Value != null)
                    {
                        return Convert.ToString(ext.Value);
                    }
                }
                return null;
            }
            set
            {
                Bundle.Identifier.Extension.RemoveAll(ex => ex.Url == ExtensionURL.CertificateNumber);
                if (!String.IsNullOrWhiteSpace(value))
                {
                    Extension ext = new Extension(ExtensionURL.CertificateNumber, new FhirString(value));
                    Bundle.Identifier.Extension.Add(ext);
                    UpdateBirthRecordIdentifier();
                }
            }
        }

        /// <summary>Update the bundle identifier from the component fields.</summary>
        private void UpdateBirthRecordIdentifier()
        {
            uint certificateNumber = 0;
            if (Identifier != null)
            {
                UInt32.TryParse(Identifier, out certificateNumber);
            }
            uint birthYear = 0;
            if (this.BirthYear != null)
            {
                birthYear = (uint)this.BirthYear;
            }
            String jurisdictionId = this.BirthLocationJurisdiction;
            if (jurisdictionId == null || jurisdictionId.Trim().Length < 2)
            {
                jurisdictionId = "XX";
            }
            else
            {
                jurisdictionId = jurisdictionId.Trim().Substring(0, 2).ToUpper();
            }
            this.BirthRecordIdentifier = $"{birthYear.ToString("D4")}{jurisdictionId}{certificateNumber.ToString("D6")}";

        }

        /// <summary>Birth Record Bundle Identifier, NCHS identifier.</summary>
        /// <value>a record bundle identification string, e.g., 2022MA000100, derived from year of birth, jurisdiction of birth, and certificate number</value>
        /// <example>
        /// <para>// Getter:</para>
        /// <para>Console.WriteLine($"NCHS identifier: {ExampleBirthRecord.BirthRecordIdentifier}");</para>
        /// </example>
        [Property("Birth Record Identifier", Property.Types.String, "Birth Certification", "Birth Record identifier.", true, IGURL.CertificateNumber, true, 4)]
        [FHIRPath("Bundle", "identifier")]
        public string BirthRecordIdentifier
        {
            get
            {
                if (Bundle != null && Bundle.Identifier != null)
                {
                    return Bundle.Identifier.Value;
                }
                return null;
            }
            // The setter is private because the value is derived so should never be set directly
            private set
            {
                if (String.IsNullOrWhiteSpace(value))
                {
                    return;
                }
                if (Bundle.Identifier == null)
                {
                    Bundle.Identifier = new Identifier();
                }
                Bundle.Identifier.Value = value;
                Bundle.Identifier.System = "http://nchs.cdc.gov/bfdr_id";
            }
        }

        // TODO: Temporary placeholder with placeholder URL values and FHIR path to support testing of message creation
        /// <summary>State Local Identifier1.</summary>
        /// <para>"value" the string representation of the local identifier</para>
        /// <example>
        /// <para>// Setter:</para>
        /// <para>ExampleBirthRecord.StateLocalIdentifier1 = "MA";</para>
        /// <para>// Getter:</para>
        /// <para>Console.WriteLine($"State local identifier: {ExampleBirthRecord.StateLocalIdentifier1}");</para>
        /// </example>
        [Property("State Local Identifier1", Property.Types.String, "Birth Certification", "State Local Identifier.", true, ProfileURL.CompositionProviderLiveBirthReport, true, 5)]
        [FHIRPath("Bundle", "identifier")]
        public string StateLocalIdentifier1
        {
            get
            {
                if (Bundle?.Identifier?.Extension != null)
                {
                    Extension ext = Bundle.Identifier.Extension.Find(ex => ex.Url == ExtensionURL.AuxiliaryStateIdentifier1);
                    if (ext?.Value != null)
                    {
                        return Convert.ToString(ext.Value);
                    }
                }
                return null;
            }
            set
            {
                Bundle.Identifier.Extension.RemoveAll(ex => ex.Url == ExtensionURL.AuxiliaryStateIdentifier1);
                if (!String.IsNullOrWhiteSpace(value))
                {
                    Extension ext = new Extension(ExtensionURL.AuxiliaryStateIdentifier1, new FhirString(value));
                    Bundle.Identifier.Extension.Add(ext);
                }
            }
        }

        /// <summary>Child's Year of Birth.</summary>
        /// <value>the child's year of birth, or -1 if explicitly unknown, or null if never specified</value>
        /// <example>
        /// <para>// Setter:</para>
        /// <para>ExampleBirthRecord.BirthYear = 1928;</para>
        /// <para>// Getter:</para>
        /// <para>Console.WriteLine($"Child Year of Birth: {ExampleBirthRecord.BirthYear}");</para>
        /// </example>
        [Property("BirthYear", Property.Types.Int32, "Child Demographics", "Child's Year of Birth.", false, VR.IGURL.Child, true, 14)]
        [FHIRPath("Bundle.entry.resource.where($this is Patient).birthDate", "")]
        public int? BirthYear
        {
            get
            {
                return GetDateElementNoTime(Child?.BirthDateElement, VR.ExtensionURL.PartialDateTimeYearVR);
            }
            set
            {
                if (Child.BirthDateElement == null)
                {
                    AddBirthDateToPatient(Child, false);
                }
                string time = this.BirthTime;
                Date newDate = SetYear(value, Child.BirthDateElement, BirthMonth, BirthDay);
                if (newDate != null)
                {
                    Child.BirthDateElement = newDate;
                }
                this.BirthTime = time;
            }
        }

        private void SetNewlyCompletedDate(DateTime completeDate)
        {
            // If the time is known, populate BOTH the birthDate field and PatientBirthTime extension. If the time is unknown, populate JUST the birthDate field.
            if (BirthTime != null && BirthTime != "temp-unknown")
            {
                Time time = new Time(BirthTime);
                Child.BirthDateElement = new Date(completeDate.Year, completeDate.Month, completeDate.Day);
                // Is the TimeSpan.Zero safe for time offset? Got this line from VR.ConvertFhirTimeToFhirDateTime().
                FhirDateTime dateTime = new FhirDateTime(completeDate.Year, completeDate.Month, completeDate.Day, FhirTimeHour(time), FhirTimeMin(time), FhirTimeSec(time), TimeSpan.Zero);
                Child.BirthDateElement.SetExtension(VR.ExtensionURL.PatientBirthTime, dateTime);
            }
            else
            {
                FhirDateTime dateTime = new FhirDateTime(completeDate.Year, completeDate.Month, completeDate.Day);
                Child.BirthDate = dateTime.ToString();
                // Make sure the PatientBirthTime is not present because we have no time data.
                Child.BirthDateElement.RemoveExtension(VR.ExtensionURL.PatientBirthTime);
            }
            // Remove the now extraneous PartialDateTime.
            Child.BirthDateElement.RemoveExtension(VRExtensionURLs.PartialDateTimeVR);
            return;
        }

        /// <summary>Overriden method that dictates which Extension URL to use for PartialDateTime Year</summary>x
        protected override string PartialDateYearUrl => VR.ExtensionURL.PartialDateTimeYearVR;

        /// <summary>Overriden method that dictates which Extension URL to use for PartialDateTime Month</summary>
        protected override string PartialDateMonthUrl => VR.ExtensionURL.PartialDateTimeMonthVR;

        /// <summary>Overriden method that dictates which Extension URL to use for PartialDateTime Day</summary>
        protected override string PartialDateDayUrl => VR.ExtensionURL.PartialDateTimeDayVR;

        /// <summary>Overriden method that dictates which Extension URL to use for PartialDateTime Time</summary>
        protected override string PartialDateTimeTimeUrl => VR.ExtensionURL.PartialDateTimeTimeVR;

        /// <summary>Overriden method that dictates which Extension URL to use for PartialDateTime</summary>
        protected override string PartialDateTimeUrl => VRExtensionURLs.PartialDateTimeVR;

        /// <summary>Child's Month of Birth.</summary>
        /// <value>the child's month of birth, or -1 if explicitly unknown, or null if never specified</value>
        /// <example>
        /// <para>// Setter:</para>
        /// <para>ExampleBirthRecord.BirthMonth = 11;</para>
        /// <para>// Getter:</para>
        /// <para>Console.WriteLine($"Child Month of Birth: {ExampleBirthRecord.BirthMonth}");</para>
        /// </example>
        [Property("BirthMonth", Property.Types.Int32, "Child Demographics", "Child's Month of Birth.", false, VR.IGURL.Child, true, 14)]
        [FHIRPath("Bundle.entry.resource.where($this is Patient).birthDate", "")]
        public int? BirthMonth
        {
            get
            {
                return GetDateElementNoTime(Child?.BirthDateElement, VR.ExtensionURL.PartialDateTimeMonthVR);
            }
            set
            {
                string time = this.BirthTime;
                if (Child.BirthDateElement == null)
                {
                    AddBirthDateToPatient(Child, false);
                }
                Date newDate = SetMonth(value, Child.BirthDateElement, BirthYear, BirthDay);
                if (newDate != null)
                {
                    Child.BirthDateElement = newDate;
                }
                this.BirthTime = time;
            }
        }

        /// <summary>Child's Day of Birth.</summary>
        /// <value>the child's day of birth, or -1 if explicitly unknown, or null if never specified</value>
        /// <example>
        /// <para>// Setter:</para>
        /// <para>ExampleBirthRecord.BirthDay = 11;</para>
        /// <para>// Getter:</para>
        /// <para>Console.WriteLine($"Child Day of Birth: {ExampleBirthRecord.BirthDay}");</para>
        /// </example>
        [Property("BirthDay", Property.Types.Int32, "Child Demographics", "Child's Day of Birth.", false, VR.IGURL.Child, true, 14)]
        [FHIRPath("Bundle.entry.resource.where($this is Patient).extension.birthDate", "")]
        public int? BirthDay
        {
            get
            {
                return GetDateElementNoTime(Child?.BirthDateElement, VR.ExtensionURL.PartialDateTimeDayVR);
            }
            set
            {
                string time = this.BirthTime;
                if (Child.BirthDateElement == null)
                {
                    AddBirthDateToPatient(Child, false);
                }
                Date newDate = SetDay(value, Child.BirthDateElement, BirthYear, BirthMonth);
                if (newDate != null)
                {
                    Child.BirthDateElement = newDate;
                }
                this.BirthTime = time;
            }
        }

        /// <summary>Child's Time of Birth.</summary>
        /// <value>the child's time of birth.</value>
        /// <example>
        /// <para>// Setter:</para>
        /// <para>ExampleBirthRecord.BirthTime = 11;</para>
        /// <para>// Getter:</para>
        /// <para>Console.WriteLine($"Child Time of Birth: {ExampleBirthRecord.BirthTime}");</para>
        /// </example>
        [Property("BirthTime", Property.Types.String, "Child Demographics", "Child's Time of Birth.", true, VR.IGURL.Child, true, 14)]
        // How should FHIRPath work when the time could be in 1 of 2 different places (value in PatientBirthTime | PartialDateTime extension)
        [FHIRPath("Bundle.entry.resource.where($this is Patient).birthDate.extension.where(url='" + VR.ExtensionURL.PatientBirthTime + "')", "")]
        public string BirthTime
        {
            get
            {
                if (Child == null || Child.BirthDateElement == null)
                {
                    return null;
                }
                // First check for a time in the patient.birthDate PatientBirthTime extension.
                if (Child.BirthDateElement.Extension.Any(ext => ext.Url == VR.ExtensionURL.PatientBirthTime))
                {
                    FhirDateTime dateTime = (FhirDateTime) Child.BirthDateElement.Extension.Find(ext => ext.Url == VR.ExtensionURL.PatientBirthTime).Value;
                    return GetTimeFragment(dateTime);
                }
                // If it's not there, check for a PartialDateTime.
                return this.GetPartialTime(this.Child.BirthDateElement.GetExtension(PartialDateTimeUrl));
            }
            set
            {
                if (Child == null)
                {
                    return;
                }
                if (Child.BirthDateElement == null)
                {
                    AddBirthDateToPatient(Child, true);
                }
                // If the date is complete, then the birth time should be included in the patientBirthTime extension.
                if (value != "-1" && DateIsComplete(this.DateOfBirth))
                {
                    FhirDateTime dateTime = new FhirDateTime(this.DateOfBirth + "T" + value);
                    Child.BirthDateElement.SetExtension(VR.ExtensionURL.PatientBirthTime, dateTime);
                    return;
                }
                // If the date is incomplete, then the birth time should be included in the partialDateTime Time extension.
                Child.BirthDateElement.RemoveExtension(VR.ExtensionURL.PatientBirthTime);
                if (!Child.BirthDateElement.Extension.Any(ext => ext.Url == VRExtensionURLs.PartialDateTimeVR))
                {
                    Child.BirthDateElement.SetExtension(VRExtensionURLs.PartialDateTimeVR, new Extension());
                }
                if (!Child.BirthDateElement.Extension.Find(ext => ext.Url == VRExtensionURLs.PartialDateTimeVR).Extension.Any(ext => ext.Url == PartialDateTimeTimeUrl))
                {
                    Child.BirthDateElement.GetExtension(VRExtensionURLs.PartialDateTimeVR).SetExtension(PartialDateTimeTimeUrl, new Extension());
                }
                // Child.BirthDateElement.GetExtension(VRExtensionURLs.PartialDateTimeVR).SetExtension(PartialDateTimeTimeUrl, new Time(value));
                SetPartialTime(Child.BirthDateElement.GetExtension(VRExtensionURLs.PartialDateTimeVR), value);
            }
        }

        /// <summary>
        ///  Determines whether a date is a complete date (yyyy-MM-dd).
        /// </summary>
        /// <param name="date">The date to check.</param>
        /// <returns>Whether the given date string is a complete date</returns>
        protected bool DateIsComplete(string date)
        {
            ParseDateElements(date, out int? year, out int? month, out int? day);
            return year != null && month != null && day != null;
        }

        /// <summary>Child's Date of Birth.</summary>
        /// <value>the child's date of birth</value>
        /// <example>
        /// <para>// Setter:</para>
        /// <para>ExampleBirthRecord.DateOfBirth = "1940-02-19";</para>
        /// <para>// Getter:</para>
        /// <para>Console.WriteLine($"Child Date of Birth: {ExampleBirthRecord.DateOfBirth}");</para>
        /// </example>
        [Property("Date Of Birth", Property.Types.String, "Child Demographics", "Child's Date of Birth.", true, VR.IGURL.Child, true, 14)]
        [FHIRPath("Bundle.entry.resource.where($this is Patient).birthDate", "")]
        public string DateOfBirth
        {
            get
            {
                return this.Child.BirthDate;
            }
            set
            {
                string time = this.BirthTime;
                this.Child.BirthDateElement = ConvertToDate(value);
                this.BirthTime = time;
            }
        }

        // TODO: waiting to figure out how to differentiate between Encounters in the record
        // /// <summary>Certified Year</summary>
        // /// <value>year of certification</value>
        // /// <example>
        // /// <para>// Getter:</para>
        // /// <para>Console.WriteLine($"Certified Year: {ExampleBirthRecord.CertifiedYear}");</para>
        // /// </example>
        // [Property("Certified Year", Property.Types.Int32, "Birth Certification", "Certified Year", true, IGURL.EncounterBirth, true, 4)]
        // [FHIRPath("Bundle.entry.resource.where($this is Encounter)", "")] // TODO we need to differentiate encounters http://build.fhir.org/ig/HL7/fhir-bfdr/StructureDefinition-Encounter-birth.html
        // public int? CertifiedYear
        // {
        //     get
        //     {
        //         if (BirthEncounter != null && BirthEncounter.Effective != null)
        //         {
        //             return GetDateFragmentOrPartialDate(BirthEncounter.Effective, VR.ExtensionURL.DateYear);
        //         }
        //         return null;
        //     }
        //     set
        //     {
        //         if (value == null && BirthEncounter == null)
        //         {
        //             return;
        //         }
        //         if (BirthEncounter == null)
        //         {
        //             CreateBirthEncounter();
        //         }
        //         SetPartialDate(BirthEncounter.Effective.Extension.Find(ext => ext.Url == VR.ExtensionURL.PartialDateTime), VR.ExtensionURL.DateYear, value);
        //     }
        // }

        /// <summary>Child's BirthSex at Birth.</summary>
        /// <value>The child's BirthSex at time of birth</value>
        /// <example>
        /// <para>// Setter:</para>
        /// <para>ExampleBirthRecord.BirthSex = "female;</para>
        /// <para>// Getter:</para>
        /// <para>Console.WriteLine($"Sex at Time of Birth: {ExampleBirthRecord.BirthSex}");</para>
        /// </example>
        [Property("Sex At Birth", Property.Types.Dictionary, "Child Demographics", "Child's Sex at Birth.", true, VR.IGURL.Child, true, 12)]
        [PropertyParam("code", "The code used to describe this concept.")]
        [PropertyParam("system", "The relevant code system.")]
        [PropertyParam("display", "The human readable version of this code.")]
        [FHIRPath("Bundle.entry.resource.where($this is Patient).extension.where(url='" + OtherExtensionURL.BirthSex + "')", "")]
        public Dictionary<string, string> BirthSex
        {
            get
            {
                if (Child != null)
                {
                    Extension sex = Child.GetExtension(VR.OtherExtensionURL.BirthSex);
                    if (sex != null && sex.Value != null && sex.Value as CodeableConcept != null)
                    {
                        return CodeableConceptToDict((CodeableConcept)sex.Value);
                    }
                }
                return EmptyCodeableDict();
            }
            set
            {
                Child.Extension.RemoveAll(ext => ext.Url == VR.OtherExtensionURL.BirthSex);
                if (IsDictEmptyOrDefault(value) && Child.Extension == null)
                {
                    return;
                }
                Child.SetExtension(VR.OtherExtensionURL.BirthSex, DictToCodeableConcept(value));
            }
        }

        /// <summary>Child's Sex at Birth Helper.</summary>
        /// <value>The child's sex at time of birth</value>
        /// <example>
        /// <para>// Setter:</para>
        /// <para>ExampleBirthRecord.BirthSexHelper = "female;</para>
        /// <para>// Getter:</para>
        /// <para>Console.WriteLine($"Sex at Time of Birth: {ExampleBirthRecord.BirthSexHelper}");</para>
        /// </example>
        [Property("Sex At Birth Helper", Property.Types.String, "Child Demographics", "Child's Sex at Birth.", false, VR.IGURL.Child, true, 12)]
        [FHIRPath("Bundle.entry.resource.where($this is Patient).extension.where(url='" + OtherExtensionURL.BirthSex + "')", "")]
        public string BirthSexHelper
        {
            get
            {
                if (BirthSex.ContainsKey("code") && !String.IsNullOrWhiteSpace(BirthSex["code"]))
                {
                    return BirthSex["code"];
                }
                return null;
            }
            set
            {
                if(!String.IsNullOrWhiteSpace(value))
                {
                    SetCodeValue("BirthSex", value, ValueSets.BirthSex.Codes);
                }
            }
        }

        /// <summary>Child's Legal Name - Given. Middle name should be the last entry.</summary>
        /// <value>the child's name (first, etc., middle)</value>
        /// <example>
        /// <para>// Setter:</para>
        /// <para>string[] names = { "Example", "Something", "Middle" };</para>
        /// <para>ExampleBirthRecord.ChildGivenNames = names;</para>
        /// <para>// Getter:</para>
        /// <para>Console.WriteLine($"Child Given Name(s): {string.Join(", ", ExampleBirthRecord.ChildGivenNames)}");</para>
        /// </example>
        [Property("Child Given Names", Property.Types.StringArr, "Child Demographics", "Child’s First Name.", true, VR.IGURL.Child, true, 0)]
        [FHIRPath("Bundle.entry.resource.where($this is Patient)", "name")]
        public string[] ChildGivenNames
        {
            get
            {
                return Child?.Name?.Find(name => name.Use == HumanName.NameUse.Official)?.Given?.ToArray() ?? new string[0];
            }
            set
            {
                updateGivenHumanName(value, Child.Name);
            }
        }

        /// <summary>Mother's Legal Name - Given. Middle name should be the last entry.</summary>
        /// <value>the mother's name (first, etc., middle)</value>
        /// <example>
        /// <para>// Setter:</para>
        /// <para>string[] names = { "Example", "Something", "Middle" };</para>
        /// <para>ExampleBirthRecord.MotherGivenNames = names;</para>
        /// <para>// Getter:</para>
        /// <para>Console.WriteLine($"Mother Given Name(s): {string.Join(", ", ExampleBirthRecord.MotherGivenNames)}");</para>
        /// </example>
        [Property("Mother Given Names", Property.Types.StringArr, "Mother Demographics", "Mother First Name.", true, VR.IGURL.Mother, true, 254)]
        [FHIRPath("Bundle.entry.resource.where($this is Patient)", "name")]
        public string[] MotherGivenNames
        {
            get
            {
                return Mother?.Name?.Find(name => name.Use == HumanName.NameUse.Official)?.Given?.ToArray() ?? new string[0];
            }
            set
            {
                updateGivenHumanName(value, Mother.Name);
            }
        }

        /// <summary>Natural Father's Legal Name - Given. Middle name should be the last entry.</summary>
        /// <value>the natural father's name (first, etc., middle)</value>
        /// <example>
        /// <para>// Setter:</para>
        /// <para>string[] names = { "Example", "Something", "Middle" };</para>
        /// <para>ExampleBirthRecord.FatherGivenNames = names;</para>
        /// <para>// Getter:</para>
        /// <para>Console.WriteLine($"Father Given Name(s): {string.Join(", ", ExampleBirthRecord.FatherGivenNames)}");</para>
        /// </example>
        [Property("Father Given Names", Property.Types.StringArr, "Father Demographics", "Father First Name.", true, VR.IGURL.RelatedPersonFatherNatural, true, 274)]
        [FHIRPath("Bundle.entry.resource.where($this is RelatedPerson)", "name")]
        public string[] FatherGivenNames
        {
            get
            {
                return Father?.Name?.Find(name => name.Use == HumanName.NameUse.Official)?.Given?.ToArray() ?? new string[0];
            }
            set
            {
                updateGivenHumanName(value, Father.Name);
            }
        }

        /// <summary>Mother's Maiden Name - Given. Middle name should be the last entry.</summary>
        /// <value>the mother's maiden name (first, etc., middle)</value>
        /// <example>
        /// <para>// Setter:</para>
        /// <para>string[] names = { "Example", "Something", "Middle" };</para>
        /// <para>ExampleBirthRecord.MotherMaidenGivenNames = names;</para>
        /// <para>// Getter:</para>
        /// <para>Console.WriteLine($"Mother Given Name(s): {string.Join(", ", ExampleBirthRecord.MotherMaidenGivenNames)}");</para>
        /// </example>
        [Property("Mother Maiden Given Names", Property.Types.StringArr, "Mother Demographics", "Mother Maiden First Name.", true, VR.IGURL.Mother, true, 255)]
        [FHIRPath("Bundle.entry.resource.where($this is Patient)", "name")]
        public string[] MotherMaidenGivenNames
        {
            get
            {
                return Mother?.Name?.Find(name => name.Use == HumanName.NameUse.Maiden)?.Given?.ToArray() ?? new string[0];
            }
            set
            {
                updateGivenHumanName(value, Mother.Name, HumanName.NameUse.Maiden);
            }
        }

        /// <summary>Child's Legal Name - Last.</summary>
        /// <value>the child's last name</value>
        /// <example>
        /// <para>// Setter:</para>
        /// <para>string lastName = "Quinn";</para>
        /// <para>ExampleBirthRecord.ChildFamilyName = lastName;</para>
        /// <para>// Getter:</para>
        /// <para>Console.WriteLine($"Child Family Name(s): {string.Join(", ", ExampleBirthRecord.ChildFamilyName)}");</para>
        /// </example>
        [Property("Child Family Name", Property.Types.String, "Child Demographics", "Child's Last Name.", true, VR.IGURL.Child, true, 0)]
        [FHIRPath("Bundle.entry.resource.where($this is Patient)", "name")]
        public string ChildFamilyName
        {
            get
            {
                return Child?.Name?.Find(name => name.Use == HumanName.NameUse.Official)?.Family;
            }
            set
            {
                HumanName name = Child.Name.SingleOrDefault(n => n.Use == HumanName.NameUse.Official);
                if (name != null && !String.IsNullOrEmpty(value))
                {
                    name.Family = value;
                }
                else if (!String.IsNullOrEmpty(value))
                {
                    name = new HumanName
                    {
                        Use = HumanName.NameUse.Official,
                        Family = value
                    };
                    Child.Name.Add(name);
                }
            }
        }

        /// <summary>Mother's Legal Name - Last.</summary>
        /// <value>the mother's last name</value>
        /// <example>
        /// <para>// Setter:</para>
        /// <para>string lastName = "Quinn";</para>
        /// <para>ExampleBirthRecord.MotherFamilyName = lastName;</para>
        /// <para>// Getter:</para>
        /// <para>Console.WriteLine($"Mother Family Name(s): {string.Join(", ", ExampleBirthRecord.MotherFamilyName)}");</para>
        /// </example>
        [Property("Mother Family Name", Property.Types.String, "Mother Demographics", "Mother's Last Name.", true, VR.IGURL.Mother, true, 256)]
        [FHIRPath("Bundle.entry.resource.where($this is Patient)", "name")]
        public string MotherFamilyName
        {
            get
            {
                return Mother?.Name?.Find(name => name.Use == HumanName.NameUse.Official)?.Family;
            }
            set
            {
                HumanName name = Mother.Name.SingleOrDefault(n => n.Use == HumanName.NameUse.Official);
                if (name != null && !String.IsNullOrEmpty(value))
                {
                    name.Family = value;
                }
                else if (!String.IsNullOrEmpty(value))
                {
                    name = new HumanName
                    {
                        Use = HumanName.NameUse.Official,
                        Family = value
                    };
                    Mother.Name.Add(name);
                }
            }
        }

        /// <summary>Natural Father's Legal Name - Last.</summary>
        /// <value>the natural father's last name</value>
        /// <example>
        /// <para>// Setter:</para>
        /// <para>string lastName = "Quinn";</para>
        /// <para>ExampleBirthRecord.FatherFamilyName = lastName;</para>
        /// <para>// Getter:</para>
        /// <para>Console.WriteLine($"Father Family Name(s): {string.Join(", ", ExampleBirthRecord.FatherFamilyName)}");</para>
        /// </example>
        [Property("Father Family Name", Property.Types.String, "Father Demographics", "Father's Last Name.", true, VR.IGURL.RelatedPersonFatherNatural, true, 276)]
        [FHIRPath("Bundle.entry.resource.where($this is Patient)", "name")]
        public string FatherFamilyName
        {
            get
            {
                return Father?.Name?.Find(name => name.Use == HumanName.NameUse.Official)?.Family;
            }
            set
            {
                HumanName name = Father.Name.SingleOrDefault(n => n.Use == HumanName.NameUse.Official);
                if (name != null && !String.IsNullOrEmpty(value))
                {
                    name.Family = value;
                }
                else if (!String.IsNullOrEmpty(value))
                {
                    name = new HumanName
                    {
                        Use = HumanName.NameUse.Official,
                        Family = value
                    };
                    Father.Name.Add(name);
                }
            }
        }

        /// <summary>Mother's Maiden Name - Last.</summary>
        /// <value>the mother's maiden last name</value>
        /// <example>
        /// <para>// Setter:</para>
        /// <para>string lastName = "Quinn";</para>
        /// <para>ExampleBirthRecord.MotherMaidenFamilyName = lastName;</para>
        /// <para>// Getter:</para>
        /// <para>Console.WriteLine($"Mother Maiden Family Name(s): {string.Join(", ", ExampleBirthRecord.MotherMaidenFamilyName)}");</para>
        /// </example>
        [Property("Mother Maiden Family Name", Property.Types.String, "Mother Demographics", "Mother's Maiden Last Name.", true, VR.IGURL.Mother, true, 260)]
        [FHIRPath("Bundle.entry.resource.where($this is Patient)", "name")]
        public string MotherMaidenFamilyName
        {
            get
            {
                return Mother?.Name?.Find(name => name.Use == HumanName.NameUse.Maiden)?.Family;
            }
            set
            {
                HumanName name = Mother.Name.SingleOrDefault(n => n.Use == HumanName.NameUse.Maiden);
                if (name != null && !String.IsNullOrEmpty(value))
                {
                    name.Family = value;
                }
                else if (!String.IsNullOrEmpty(value))
                {
                    name = new HumanName
                    {
                        Use = HumanName.NameUse.Maiden,
                        Family = value
                    };
                    Mother.Name.Add(name);
                }
            }
        }

        /// <summary>Child's Suffix.</summary>
        /// <value>the child's suffix</value>
        /// <example>
        /// <para>// Setter:</para>
        /// <para>ExampleBirthRecord.ChildSuffix = "Jr.";</para>
        /// <para>// Getter:</para>
        /// <para>Console.WriteLine($"Child Suffix: {ExampleBirthRecord.ChildSuffix}");</para>
        /// </example>
        [Property("ChildSuffix", Property.Types.String, "Child Demographics", "Child's Suffix.", true, VR.IGURL.Child, true, 6)]
        [FHIRPath("Bundle.entry.resource.where($this is Patient)", "name")]
        public string ChildSuffix
        {
            get
            {
                return Child?.Name?.Find(name => name.Use == HumanName.NameUse.Official)?.Suffix.First();
            }
            set
            {
                if (String.IsNullOrEmpty(value))
                {
                    return;
                }
                HumanName name = Child.Name.SingleOrDefault(n => n.Use == HumanName.NameUse.Official);
                if (name != null)
                {
                    string[] suffix = { value };
                    name.Suffix = suffix;
                }
                else
                {
                    name = new HumanName();
                    name.Use = HumanName.NameUse.Official;
                    string[] suffix = { value };
                    name.Suffix = suffix;
                    Child.Name.Add(name);
                }
            }
        }

        /// <summary>Mother's Suffix.</summary>
        /// <value>the mother's suffix</value>
        /// <example>
        /// <para>// Setter:</para>
        /// <para>ExampleBirthRecord.MotherSuffix = "Jr.";</para>
        /// <para>// Getter:</para>
        /// <para>Console.WriteLine($"Mother Suffix: {ExampleBirthRecord.MotherSuffix}");</para>
        /// </example>
        [Property("MotherSuffix", Property.Types.String, "Mother Demographics", "Mother's Suffix.", true, VR.IGURL.Mother, true, 257)]
        [FHIRPath("Bundle.entry.resource.where($this is Patient)", "name")]
        public string MotherSuffix
        {
            get
            {
                return Mother?.Name?.Find(name => name.Use == HumanName.NameUse.Official)?.Suffix.FirstOrDefault();
            }
            set
            {
                if (String.IsNullOrEmpty(value))
                {
                    return;
                }
                HumanName name = Mother.Name.SingleOrDefault(n => n.Use == HumanName.NameUse.Official);
                if (name != null)
                {
                    string[] suffix = { value };
                    name.Suffix = suffix;
                }
                else
                {
                    name = new HumanName();
                    name.Use = HumanName.NameUse.Official;
                    string[] suffix = { value };
                    name.Suffix = suffix;
                    Mother.Name.Add(name);
                }
            }
        }

        /// <summary>Natural Father's Suffix.</summary>
        /// <value>the natural father's suffix</value>
        /// <example>
        /// <para>// Setter:</para>
        /// <para>ExampleBirthRecord.FatherSuffix = "Jr.";</para>
        /// <para>// Getter:</para>
        /// <para>Console.WriteLine($"Father Suffix: {ExampleBirthRecord.FatherSuffix}");</para>
        /// </example>
        [Property("FatherSuffix", Property.Types.String, "Father Demographics", "Father's Suffix.", true, VR.IGURL.RelatedPersonFatherNatural, true, 277)]
        [FHIRPath("Bundle.entry.resource.where($this is Patient)", "name")]
        public string FatherSuffix
        {
            get
            {
                return Father?.Name?.Find(name => name.Use == HumanName.NameUse.Official)?.Suffix.FirstOrDefault();
            }
            set
            {
                if (String.IsNullOrEmpty(value))
                {
                    return;
                }
                HumanName name = Father.Name.SingleOrDefault(n => n.Use == HumanName.NameUse.Official);
                if (name != null)
                {
                    string[] suffix = { value };
                    name.Suffix = suffix;
                }
                else
                {
                    name = new HumanName();
                    name.Use = HumanName.NameUse.Official;
                    string[] suffix = { value };
                    name.Suffix = suffix;
                    Father.Name.Add(name);
                }
            }
        }

        /// <summary>Mother's Maiden Suffix.</summary>
        /// <value>the mother's maiden suffix</value>
        /// <example>
        /// <para>// Setter:</para>
        /// <para>ExampleBirthRecord.MotherMaidenSuffix = "Jr.";</para>
        /// <para>// Getter:</para>
        /// <para>Console.WriteLine($"Mother Maiden Suffix: {ExampleBirthRecord.MotherMaidenSuffix}");</para>
        /// </example>
        [Property("MotherMaidenSuffix", Property.Types.String, "Mother Demographics", "Mother's Maiden Suffix.", true, VR.IGURL.Mother, true, 261)]
        [FHIRPath("Bundle.entry.resource.where($this is Patient)", "name")]
        public string MotherMaidenSuffix
        {
            get
            {
                return Mother?.Name?.Find(name => name.Use == HumanName.NameUse.Maiden)?.Suffix.FirstOrDefault();
            }
            set
            {
                if (String.IsNullOrEmpty(value))
                {
                    return;
                }
                HumanName name = Mother.Name.SingleOrDefault(n => n.Use == HumanName.NameUse.Maiden);
                if (name != null)
                {
                    string[] suffix = { value };
                    name.Suffix = suffix;
                }
                else
                {
                    name = new HumanName();
                    name.Use = HumanName.NameUse.Maiden;
                    string[] suffix = { value };
                    name.Suffix = suffix;
                    Mother.Name.Add(name);
                }
            }
        }

        /// <summary>Birth Location Jurisdiction.</summary>
        /// <value>the vital record jurisdiction identifier.</value>
        /// <example>
        /// <para>// Setter:</para>
        /// <para>ExampleBirthRecord.BirthLocationJurisdiction = "MA";</para>
        /// <para>// Getter:</para>
        /// <para>Console.WriteLine($"Birth Location Jurisdiction: {ExampleBirthRecord.BirthLocationJurisdiction}");</para>
        /// </example>
        [Property("Birth Location Jurisdiction", Property.Types.String, "TODO", "Vital Records Jurisdiction of Birth Location (two character jurisdiction code, e.g. CA).", true, VR.IGURL.Child, false, 16)]
        // TODO - Currently not sure where the birth location would be in the record via FHIRPath, it seems different in BFDR vs VRDR. Some of the property fields above also need updating. Is this not in PatientChildVitalRecords at all and I just can't find it? There seems to be no reference to a jurisdiction location in the IG table of contents.
        [FHIRPath("Bundle.entry.resource.where($this is Location).where(type.coding.code='birth')", "")]
        public string BirthLocationJurisdiction
        {
            get
            {
                // Should addressJurisdction be used in BFDR? In VRDR, DeathLocationJurisdiction has the addressJurisdiction field, but BFDR uses the US Core Place of Birth, which does not include a jurisdiction.
                // If addressJurisdiction is present use it, otherwise return the addressState
                if (PlaceOfBirth.ContainsKey("addressJurisdiction") && !String.IsNullOrWhiteSpace(PlaceOfBirth["addressJurisdiction"]))
                {
                    return PlaceOfBirth["addressJurisdiction"];
                }
                if (PlaceOfBirth.ContainsKey("addressState") && !String.IsNullOrWhiteSpace(PlaceOfBirth["addressState"]))
                {
                    return PlaceOfBirth["addressState"];
                }
                return null;
            }
            set
            {
                // If the jurisdiction is YC (New York City) set the addressJurisdiction to YC and the addressState to NY, otherwise set both to the same;
                // setting the addressJurisdiction is technically optional but the way we use DeathLocationAddress (PlaceOfBirth for BFDR) to constantly read the existing values
                // when adding new values means that having both set correctly is important for consistency
                if (!String.IsNullOrWhiteSpace(value))
                {
                    Dictionary<string, string> currentAddress = PlaceOfBirth;
                    // TODO - determine how YC/Jurisdictional checks should be handled and update. For now, this just sets the state of the PlaceOfBirth.
                    // if (value == "YC")
                    // {
                    //     currentAddress["addressJurisdiction"] = value;
                    //     currentAddress["addressState"] = "NY";
                    // }
                    // else
                    // {
                        currentAddress["addressJurisdiction"] = value;
                        currentAddress["addressState"] = value;
                    // }
                    PlaceOfBirth = currentAddress;
                    // TODO - UpdateDeathRecordIdentifier();
                }
            }
        }

        /// <summary>Child's Place Of Birth.</summary>
        /// <value>Child's Place Of Birth. A Dictionary representing residence address, containing the following key/value pairs:
        /// <para>"addressLine1" - address, line one</para>
        /// <para>"addressLine2" - address, line two</para>
        /// <para>"addressCity" - address, city</para>
        /// <para>"addressCounty" - address, county</para>
        /// <para>"addressState" - address, state</para>
        /// <para>"addressZip" - address, zip</para>
        /// <para>"addressCountry" - address, country</para>
        /// </value>
        /// <example>
        /// <para>// Setter:</para>
        /// <para>Dictionary&lt;string, string&gt; address = new Dictionary&lt;string, string&gt;();</para>
        /// <para>address.Add("addressLine1", "123 Test Street");</para>
        /// <para>address.Add("addressLine2", "Unit 3");</para>
        /// <para>address.Add("addressCity", "Boston");</para>
        /// <para>address.Add("addressCounty", "Suffolk");</para>
        /// <para>address.Add("addressState", "MA");</para>
        /// <para>address.Add("addressZip", "12345");</para>
        /// <para>address.Add("addressCountry", "US");</para>
        /// <para>ExampleBirthRecord.PlaceOfBirth = address;</para>
        /// <para>// Getter:</para>
        /// <para>Console.WriteLine($"State where child was born: {ExampleBirthRecord.PlaceOfBirth["placeOfBirthState"]}");</para>
        /// </example>
        [Property("Place Of Birth", Property.Types.Dictionary, "Child Demographics", "Child's Place Of Birth.", true, VR.IGURL.Child, true, 15)]
        [PropertyParam("addressLine1", "address, line one")]
        [PropertyParam("addressLine2", "address, line two")]
        [PropertyParam("addressCity", "address, city")]
        [PropertyParam("addressCounty", "address, county")]
        [PropertyParam("addressCountyC", "address, county code")]
        [PropertyParam("addressState", "address, state")]
        [PropertyParam("addressZip", "address, zip")]
        [PropertyParam("addressCountry", "address, country")]
        [FHIRPath("Bundle.entry.resource.where($this is Patient).extension.where(url='" + OtherExtensionURL.PatientBirthPlace + "')", "")]
        public Dictionary<string, string> PlaceOfBirth
        {
            get
            {
                return GetPlaceOfBirth(Child);
            }
            set
            {
                SetPlaceOfBirth(Child, value);
            }
        }

        /// <summary>Child's Place Of Birth Type.</summary>
        /// <value>Place Where Birth Occurred, type of place or institution. A Dictionary representing a codeable concept of the physical location type:
        /// <para>"code" - The code used to describe this concept.</para>
        /// <para>"system" - The relevant code system.</para>
        /// <para>"display" - The human readable version of this code.</para>
        /// </value>
        /// <example>
        /// <para>// Setter:</para>
        /// <para>Dictionary&lt;string, string&gt; locationType = new Dictionary&lt;string, string&gt;();</para>
        /// <para>locationType.Add("code", "22232009");</para>
        /// <para>locationType.Add("system", "http://snomed.info/sct");</para>
        /// <para>locationType.Add("display", "Hospital");</para>
        /// <para>ExampleBirthRecord.BirthPhysicalLocation = locationType;</para>
        /// <para>// Getter:</para>
        /// <para>Console.WriteLine($"The place type the child was born: {ExampleBirthRecord.BirthPhysicalLocation["code"]}");</para>
        /// </example>
        [Property("BirthPhysicalLocation", Property.Types.Dictionary, "BirthPhysicalLocation", "Birth Physical Location.", true, IGURL.EncounterBirth, true, 16)]
        [PropertyParam("code", "The code used to describe this concept.")]
        [PropertyParam("system", "The relevant code system.")]
        [PropertyParam("display", "The human readable version of this code.")]
        [FHIRPath("Bundle.entry.resource.where($this is Encounter)", "")]
        public Dictionary<string, string> BirthPhysicalLocation
        {
            get
            {
                if (EncounterBirth == null)
                {
                    return EmptyCodeableDict();
                }
                return CodeableConceptToDict(EncounterBirth.Location.Select(loc => loc.PhysicalType).FirstOrDefault());
            }
            set
            {
                if (EncounterBirth == null)
                {
                    EncounterBirth = new Encounter()
                    {
                        Id = Guid.NewGuid().ToString(),
                        Meta = new Meta()
                    };
                    EncounterBirth.Meta.Profile = new List<string>()
                    {
                        ProfileURL.EncounterBirth
                    };
                }
                EncounterBirth.Location = new List<Hl7.Fhir.Model.Encounter.LocationComponent>();
                LocationComponent location = new LocationComponent
                {
                    PhysicalType = DictToCodeableConcept(value)
                };
                EncounterBirth.Location.Add(location);
            }
        }

        /// <summary>Child's Place Of Birth Type Helper</summary>
        /// <value>Child's Place Of Birth Type Helper</value>
        /// <example>
        /// <para>// Setter:</para>
        /// <para>ExampleBirthRecord.BirthPhysicalLocationHelper = "Hospital";</para>
        /// <para>// Getter:</para>
        /// <para>Console.WriteLine($"Child's Place Of Birth Type: {ExampleBirthRecord.BirthPhysicalLocationHelper}");</para>
        /// </example>
        [Property("BirthPhysicalLocationHelper", Property.Types.String, "BirthPhysicalLocationHelper", "Birth Physical Location Helper.", false, IGURL.EncounterBirth, true, 4)]
        [FHIRPath("Bundle.entry.resource.where($this is Encounter).where(meta.profile == " + IGURL.EncounterBirth + ")", "")]
        public string BirthPhysicalLocationHelper
        {
            get
            {
                if (BirthPhysicalLocation.ContainsKey("code"))
                {
                    string code = BirthPhysicalLocation["code"];
                    if (code == "OTH")
                    {
                        if (BirthPhysicalLocation.ContainsKey("text") && !String.IsNullOrWhiteSpace(BirthPhysicalLocation["text"]))
                        {
                            return BirthPhysicalLocation["text"];
                        }
                        return "Other";
                    }
                    else if (!String.IsNullOrWhiteSpace(code))
                    {
                        return code;
                    }
                }
                return null;
            }
            set
            {
                if (String.IsNullOrWhiteSpace(value))
                {
                    // do nothing
                    return;
                }
                if (!BFDR.Mappings.BirthDeliveryOccurred.FHIRToIJE.ContainsKey(value))
                {
                    // other
                    BirthPhysicalLocation = CodeableConceptToDict(new CodeableConcept(CodeSystems.NullFlavor_HL7_V3, "OTH", "Other", value));
                }
                else
                {
                    // normal path
                    SetCodeValue("BirthPhysicalLocation", value, BFDR.ValueSets.PlaceTypeOfBirth.Codes);
                }
            }
        }

        /// <summary>Mother's Place Of Birth.</summary>
        /// <value>Mother's Place Of Birth. A Dictionary representing residence address, containing the following key/value pairs:
        /// <para>"addressLine1" - address, line one</para>
        /// <para>"addressLine2" - address, line two</para>
        /// <para>"addressCity" - address, city</para>
        /// <para>"addressCounty" - address, county</para>
        /// <para>"addressState" - address, state</para>
        /// <para>"addressZip" - address, zip</para>
        /// <para>"addressCountry" - address, country</para>
        /// </value>
        /// <example>
        /// <para>// Setter:</para>
        /// <para>Dictionary&lt;string, string&gt; address = new Dictionary&lt;string, string&gt;();</para>
        /// <para>address.Add("addressLine1", "123 Test Street");</para>
        /// <para>address.Add("addressLine2", "Unit 3");</para>
        /// <para>address.Add("addressCity", "Boston");</para>
        /// <para>address.Add("addressCounty", "Suffolk");</para>
        /// <para>address.Add("addressState", "MA");</para>
        /// <para>address.Add("addressZip", "12345");</para>
        /// <para>address.Add("addressCountry", "US");</para>
        /// <para>ExampleBirthRecord.MotherPlaceOfBirth = address;</para>
        /// <para>// Getter:</para>
        /// <para>Console.WriteLine($"State where mother was born: {ExampleBirthRecord.MotherPlaceOfBirth["placeOfBirthState"]}");</para>
        /// </example>
        [Property("Mother's Place Of Birth", Property.Types.Dictionary, "Mother Demographics", "Mother's Place Of Birth.", true, VR.IGURL.Mother, true, 305)]
        [PropertyParam("addressLine1", "address, line one")]
        [PropertyParam("addressLine2", "address, line two")]
        [PropertyParam("addressCity", "address, city")]
        [PropertyParam("addressCounty", "address, county")]
        [PropertyParam("addressState", "address, state")]
        [PropertyParam("addressZip", "address, zip")]
        [PropertyParam("addressCountry", "address, country")]
        [FHIRPath("Bundle.entry.resource.where($this is Patient).extension.where(url='" + OtherExtensionURL.PatientBirthPlace + "')", "")]
        public Dictionary<string, string> MotherPlaceOfBirth
        {
            get => GetPlaceOfBirth(Mother);
            set => SetPlaceOfBirth(Mother, value);
        }

        /// <summary>Father's Place Of Birth.</summary>
        /// <value>Father's Place Of Birth. A Dictionary representing residence address, containing the following key/value pairs:
        /// <para>"addressLine1" - address, line one</para>
        /// <para>"addressLine2" - address, line two</para>
        /// <para>"addressCity" - address, city</para>
        /// <para>"addressCounty" - address, county</para>
        /// <para>"addressState" - address, state</para>
        /// <para>"addressZip" - address, zip</para>
        /// <para>"addressCountry" - address, country</para>
        /// </value>
        /// <example>
        /// <para>// Setter:</para>
        /// <para>Dictionary&lt;string, string&gt; address = new Dictionary&lt;string, string&gt;();</para>
        /// <para>address.Add("addressLine1", "123 Test Street");</para>
        /// <para>address.Add("addressLine2", "Unit 3");</para>
        /// <para>address.Add("addressCity", "Boston");</para>
        /// <para>address.Add("addressCounty", "Suffolk");</para>
        /// <para>address.Add("addressState", "MA");</para>
        /// <para>address.Add("addressZip", "12345");</para>
        /// <para>address.Add("addressCountry", "US");</para>
        /// <para>ExampleBirthRecord.FatherPlaceOfBirth = address;</para>
        /// <para>// Getter:</para>
        /// <para>Console.WriteLine($"State where father was born: {ExampleBirthRecord.FatherPlaceOfBirth["placeOfBirthState"]}");</para>
        /// </example>
        [Property("Father's Place Of Birth", Property.Types.Dictionary, "Father Demographics", "Father's Place Of Birth.", true, VR.IGURL.RelatedPersonFather, true, 291)]
        [PropertyParam("addressLine1", "address, line one")]
        [PropertyParam("addressLine2", "address, line two")]
        [PropertyParam("addressCity", "address, city")]
        [PropertyParam("addressCounty", "address, county")]
        [PropertyParam("addressState", "address, state")]
        [PropertyParam("addressZip", "address, zip")]
        [PropertyParam("addressCountry", "address, country")]
        [FHIRPath("Bundle.entry.resource.where($this is RelatedPerson).extension.where(url='" + OtherExtensionURL.RelatedPersonBirthPlace + "')", "")]
        public Dictionary<string, string> FatherPlaceOfBirth
        {
            get => GetPlaceOfBirth(Father);
            set => SetPlaceOfBirth(Father, value);
        }

        /// <summary>Mother's Residence.</summary>
        /// <value>Mother's Residence. A Dictionary representing residence address, containing the following key/value pairs:
        /// <para>"addressLine1" - address, line one</para>
        /// <para>"addressLine2" - address, line two</para>
        /// <para>"addressCity" - address, city</para>
        /// <para>"addressCounty" - address, county</para>
        /// <para>"addressState" - address, state</para>
        /// <para>"addressZip" - address, zip</para>
        /// <para>"addressCountry" - address, country</para>
        /// </value>
        /// <example>
        /// <para>// Setter:</para>
        /// <para>Dictionary&lt;string, string&gt; address = new Dictionary&lt;string, string&gt;();</para>
        /// <para>address.Add("addressLine1", "123 Test Street");</para>
        /// <para>address.Add("addressLine2", "Unit 3");</para>
        /// <para>address.Add("addressCity", "Boston");</para>
        /// <para>address.Add("addressCounty", "Suffolk");</para>
        /// <para>address.Add("addressState", "MA");</para>
        /// <para>address.Add("addressZip", "12345");</para>
        /// <para>address.Add("addressCountry", "US");</para>
        /// <para>ExampleBirthRecord.MotherResidence = address;</para>
        /// <para>// Getter:</para>
        /// <para>Console.WriteLine($"State where mother resides: {ExampleBirthRecord.MotherResidence["addressState"]}");</para>
        /// </example>
        [Property("Mother's Residence", Property.Types.Dictionary, "Mother Demographics", "Mother's Residence.", true, VR.IGURL.Mother, true, 20)]
        [PropertyParam("addressLine1", "address, line one")]
        [PropertyParam("addressLine2", "address, line two")]
        [PropertyParam("addressCity", "address, city")]
        [PropertyParam("addressCounty", "address, county")]
        [PropertyParam("addressState", "address, state")]
        [PropertyParam("addressZip", "address, zip")]
        [PropertyParam("addressCountry", "address, country")]
        [FHIRPath("Bundle.entry.resource.where($this is Patient)", "address")]
        public Dictionary<string, string> MotherResidence
        {
            get => AddressToDict(Mother?.Address.Find(addr => addr.Use == Address.AddressUse.Home));
            set
            {
                Address billing = Mother.Address.Find(addr => addr.Use == Address.AddressUse.Billing);
                Mother.Address.Clear();
                Address residence = DictToAddress(value);
                residence.Use = Address.AddressUse.Home;
                Mother.Address.Add(residence);
                if (billing != null)
                {
                    Mother.Address.Add(billing);
                }
            }
        }

        /// <summary>Mother's Billing.</summary>
        /// <value>Mother's Billing. A Dictionary representing billing address, containing the following key/value pairs:
        /// <para>"addressLine1" - address, line one</para>
        /// <para>"addressLine2" - address, line two</para>
        /// <para>"addressCity" - address, city</para>
        /// <para>"addressCounty" - address, county</para>
        /// <para>"addressState" - address, state</para>
        /// <para>"addressZip" - address, zip</para>
        /// <para>"addressCountry" - address, country</para>
        /// </value>
        /// <example>
        /// <para>// Setter:</para>
        /// <para>Dictionary&lt;string, string&gt; address = new Dictionary&lt;string, string&gt;();</para>
        /// <para>address.Add("addressLine1", "123 Test Street");</para>
        /// <para>address.Add("addressLine2", "Unit 3");</para>
        /// <para>address.Add("addressCity", "Boston");</para>
        /// <para>address.Add("addressCounty", "Suffolk");</para>
        /// <para>address.Add("addressState", "MA");</para>
        /// <para>address.Add("addressZip", "12345");</para>
        /// <para>address.Add("addressCountry", "US");</para>
        /// <para>ExampleBirthRecord.MotherBilling = address;</para>
        /// <para>// Getter:</para>
        /// <para>Console.WriteLine($"State where mother is billed: {ExampleBirthRecord.MotherBilling["addressState"]}");</para>
        /// </example>
        [Property("Mother's Billing Address", Property.Types.Dictionary, "Mother Demographics", "Mother's Billing Address.", true, VR.IGURL.Mother, true, 20)]
        [PropertyParam("addressLine1", "address, line one")]
        [PropertyParam("addressLine2", "address, line two")]
        [PropertyParam("addressCity", "address, city")]
        [PropertyParam("addressCounty", "address, county")]
        [PropertyParam("addressState", "address, state")]
        [PropertyParam("addressZip", "address, zip")]
        [PropertyParam("addressCountry", "address, country")]
        [FHIRPath("Bundle.entry.resource.where($this is Patient)", "address")]
        public Dictionary<string, string> MotherBilling
        {
            get => AddressToDict(Mother?.Address.Find(addr => addr.Use == Address.AddressUse.Billing));
            set
            {
                Address residence = Mother.Address.Find(addr => addr.Use == Address.AddressUse.Home);
                Mother.Address.Clear();
                Address billing = DictToAddress(value);
                billing.Use = Address.AddressUse.Billing;
                Mother.Address.Add(billing);
                if (residence != null)
                {
                    Mother.Address.Add(residence);
                }
            }
        }

        /// <summary>Mother's residence is/is not within city limits.</summary>
        /// <value>Mother's residence is/is not within city limits. A Dictionary representing a code, containing the following key/value pairs:
        /// <para>"code" - the code</para>
        /// <para>"system" - the code system this code belongs to</para>
        /// <para>"display" - a human readable meaning of the code</para></value>
        /// <example>
        /// <para>// Setter:</para>
        /// <para>Dictionary&lt;string, string&gt; within = new Dictionary&lt;string, string&gt;();</para>
        /// <para>within.Add("code", "Y");</para>
        /// <para>within.Add("system", VR.CodeSystems.YesNo_0136HL7_V2);</para>
        /// <para>within.Add("display", "Yes");</para>
        /// <para>ExampleBirthRecord.MotherResidenceWithinCityLimits = within;</para>
        /// <para>// Getter:</para>
        /// <para>Console.WriteLine($"Mother's Residence within city limits: {ExampleBirthRecord.MotherResidenceWithinCityLimits['display']}");</para>
        /// </example>
        [Property("Mother Residence Within City Limits", Property.Types.Dictionary, "Mother Demographics", "Mother's residence is/is not within city limits.", true, VR.IGURL.Mother, true, 24)]
        [PropertyParam("code", "The code used to describe this concept.")]
        [PropertyParam("system", "The relevant code system.")]
        [PropertyParam("display", "The human readable version of this code.")]
        [FHIRPath("Bundle.entry.resource.where($this is Patient)", "address")]
        public Dictionary<string, string> MotherResidenceWithinCityLimits
        {
            get
            {
                Address residence = Mother?.Address.Find(addr => addr.Use == Address.AddressUse.Home);
                if (residence != null)
                {
                    Extension cityLimits = residence.Extension.Where(ext => ext.Url == VRExtensionURLs.WithinCityLimitsIndicator).FirstOrDefault();
                    if (cityLimits != null && cityLimits.Value != null && cityLimits.Value as Coding != null)
                    {
                        return CodingToDict((Coding)cityLimits.Value);
                    }
                }
                return EmptyCodeDict();
            }
            set
            {
                if (Mother != null)
                {
                    Address residence = Mother.Address.Find(addr => addr.Use == Address.AddressUse.Home);
                    if (residence == null)
                    {
                        residence = new Address
                        {
                            Use = Address.AddressUse.Home
                        };
                        Mother.Address.Add(residence);
                    }
                    residence.Extension.RemoveAll(ext => ext.Url == VRExtensionURLs.WithinCityLimitsIndicator);
                    Extension withinCityLimits = new Extension
                    {
                        Url = VRExtensionURLs.WithinCityLimitsIndicator,
                        Value = DictToCoding(value)
                    };
                    residence.Extension.Add(withinCityLimits);
                }
            }
        }

        /// <summary>Mother's Residence Within City Limits Helper</summary>
        /// <value>Mother Residence Within City Limits.</value>
        /// <example>
        /// <para>// Setter:</para>
        /// <para>ExampleBirthRecord.MotherResidenceWithinCityLimitsHelper = VRDR.ValueSets.YesNoUnknown.Y;</para>
        /// <para>// Getter:</para>
        /// <para>Console.WriteLine($"Mother's Residence within city limits: {ExampleBirthRecord.MotherResidenceWithinCityLimitsHelper}");</para>
        /// </example>
        [Property("MotherResidenceWithinCityLimits Helper", Property.Types.String, "Mother Demographics", "Mother's ResidenceWithinCityLimits.", false, VR.IGURL.Mother, false, 24)]
        [PropertyParam("code", "The code used to describe this concept.")]
        [FHIRPath("Bundle.entry.resource.where($this is Patient)", "address")]
        public string MotherResidenceWithinCityLimitsHelper
        {
            get
            {
                if (MotherResidenceWithinCityLimits.ContainsKey("code") && !String.IsNullOrWhiteSpace(MotherResidenceWithinCityLimits["code"]))
                {
                    return MotherResidenceWithinCityLimits["code"];
                }
                return null;
            }
            set
            {
                if(!String.IsNullOrWhiteSpace(value))
                {
                    SetCodeValue("MotherResidenceWithinCityLimits", value, VR.ValueSets.YesNoUnknown.Codes);
                }
            }
        }

        /// <summary>Infant's Medical Record Number.</summary>
        /// <value>Infant's Medical Record Number.</value>
        /// <example>
        /// <para>// Setter:</para>
        /// <para>ExampleBirthRecord.InfantMedicalRecordNumber = "aaabbbcccdddeee";</para>
        /// <para>// Getter:</para>
        /// <para>Console.WriteLine($"Child's InfantMedicalRecordNumber: {ExampleBirthRecord.InfantMedicalRecordNumber}");</para>
        /// </example>
        [Property("Infant's Medical Record Number", Property.Types.String, "Child Demographics", "Infant's Medical Record Number", true, VR.IGURL.Child, true, 34)]
        [FHIRPath("Bundle.entry.resource.where($this is Patient).identifier.where(url=CodeSystems.HL7_identifier_type and type.coding.code='MR').value", "")]
        public string InfantMedicalRecordNumber
        {
            get
            {
                return Child?.Identifier?.Find(id => id.Type.Coding.Any(idCoding => idCoding.System == CodeSystems.HL7_identifier_type && idCoding.Code == "MR"))?.Value;
            }
            set
            {
                if (Child.Identifier.Any(id => id.Type.Coding.Any(idCoding => idCoding.System == CodeSystems.HL7_identifier_type && idCoding.Code == "MR")))
                {
                    Child.Identifier.Find(id => id.Type.Coding.Any(idCoding => idCoding.System == CodeSystems.HL7_identifier_type && idCoding.Code == "MR")).Value = value;
                }
                else
                {
                    Coding coding = new Coding
                    {
                        System = CodeSystems.HL7_identifier_type,
                        Code = "MR",
                        Display = "Medical Record Number"
                    };
                    CodeableConcept medicalRecordNumber = new CodeableConcept();
                    medicalRecordNumber.Coding.Add(coding);
                    Identifier identifier = new Identifier
                    {
                        Type = medicalRecordNumber,
                        Value = value
                    };
                    Child.Identifier.Add(identifier);
                }
            }
        }

        /// <summary>Mother's Medical Record Number.</summary>
        /// <value>Mother's Medical Record Number.</value>
        /// <example>
        /// <para>// Setter:</para>
        /// <para>ExampleBirthRecord.MotherMedicalRecordNumber = "aaabbbcccdddeee";</para>
        /// <para>// Getter:</para>
        /// <para>Console.WriteLine($"Mother's MedicalRecordNumber: {ExampleBirthRecord.MotherMedicalRecordNumber}");</para>
        /// </example>
        [Property("Mother's Medical Record Number", Property.Types.String, "Mother Demographics", "Mother's Medical Record Number", true, VR.IGURL.Mother, true, 333)]
        [FHIRPath("Bundle.entry.resource.where($this is Patient).identifier.where(url=CodeSystems.HL7_identifier_type and type.coding.code='MR').value", "")]
        public string MotherMedicalRecordNumber
        {
            get
            {
                return Mother?.Identifier?.Find(id => id.Type.Coding.Any(idCoding => idCoding.System == CodeSystems.HL7_identifier_type && idCoding.Code == "MR"))?.Value;
            }
            set
            {
                if (Mother.Identifier.Any(id => id.Type.Coding.Any(idCoding => idCoding.System == CodeSystems.HL7_identifier_type && idCoding.Code == "MR")))
                {
                    Mother.Identifier.Find(id => id.Type.Coding.Any(idCoding => idCoding.System == CodeSystems.HL7_identifier_type && idCoding.Code == "MR")).Value = value;
                }
                else
                {
                    Coding coding = new Coding
                    {
                        System = CodeSystems.HL7_identifier_type,
                        Code = "MR",
                        Display = "Medical Record Number"
                    };
                    CodeableConcept medicalRecordNumber = new CodeableConcept();
                    medicalRecordNumber.Coding.Add(coding);
                    Identifier identifier = new Identifier
                    {
                        Type = medicalRecordNumber,
                        Value = value
                    };
                    Mother.Identifier.Add(identifier);
                }
            }
        }

        private static string GetSSN(List<Identifier> ids)
        {
            return ids?.Find(id => id.Type.Coding.Any(idCoding => idCoding.System == CodeSystems.HL7_identifier_type && idCoding.Code == "SS"))?.Value;
        }

        private static void SetSSN(List<Identifier> ids, string ssn)
        {
            if (ids.Any(id => id.Type.Coding.Any(idCoding => idCoding.System == CodeSystems.HL7_identifier_type && idCoding.Code == "SS")))
            {
                ids.Find(id => id.Type.Coding.Any(idCoding => idCoding.System == CodeSystems.HL7_identifier_type && idCoding.Code == "SS")).Value = ssn;
            }
            else
            {
                Coding coding = new Coding
                {
                    System = CodeSystems.HL7_identifier_type,
                    Code = "SS",
                    Display = "Social Security Number"
                };
                CodeableConcept socialSecurityNumber = new CodeableConcept();
                socialSecurityNumber.Coding.Add(coding);
                Identifier identifier = new Identifier
                {
                    Type = socialSecurityNumber,
                    Value = ssn
                };
                ids.Add(identifier);
            }
        }

        /// <summary>Mother's Social Security Number.</summary>
        /// <value>Mother's Social Security Number.</value>
        /// <example>
        /// <para>// Setter:</para>
        /// <para>ExampleBirthRecord.MotherSocialSecurityNumber = "123456789";</para>
        /// <para>// Getter:</para>
        /// <para>Console.WriteLine($"Mother's SocialSecurityNumber: {ExampleBirthRecord.MotherSocialSecurityNumber}");</para>
        /// </example>
        [Property("Mother's Social Security Number", Property.Types.String, "Mother Demographics", "Mother's Social Security Number", true, VR.IGURL.Mother, true, 278)]
        [FHIRPath("Bundle.entry.resource.where($this is Patient).identifier.where(url=CodeSystems.HL7_identifier_type and type.coding.code='SS').value", "")]
        public string MotherSocialSecurityNumber
        {
            get => GetSSN(Mother?.Identifier);
            set => SetSSN(Mother.Identifier, value);
        }

        /// <summary>Father's Social Security Number.</summary>
        /// <value>Father's Social Security Number.</value>
        /// <example>
        /// <para>// Setter:</para>
        /// <para>ExampleBirthRecord.FatherSocialSecurityNumber = "123456789";</para>
        /// <para>// Getter:</para>
        /// <para>Console.WriteLine($"Father's SocialSecurityNumber: {ExampleBirthRecord.FatherSocialSecurityNumber}");</para>
        /// </example>
        [Property("Father's Social Security Number", Property.Types.String, "Father Demographics", "Father's Social Security Number", true, VR.IGURL.RelatedPersonFatherNatural, true, 279)]
        [FHIRPath("Bundle.entry.resource.where($this is Patient).identifier.where(url=CodeSystems.HL7_identifier_type and type.coding.code='SS').value", "")]
        public string FatherSocialSecurityNumber
        {
            get => GetSSN(Father?.Identifier);
            set => SetSSN(Father.Identifier, value);
        }

        /// <summary>Multiple birth set order</summary>
        /// <value>The order that the child was born if a multiple birth or null if it was a single birth</value>
        /// <example>
        /// <para>ExampleBirthRecord.SetOrder = null; // single birth</para>
        /// <para>ExampleBirthRecord.SetOrder = -1; // unknow whether single or multiple birth</para>
        /// <para>ExampleBirthRecord.SetOrder = 1; // multiple birth, born first</para>
        /// </example>
        [Property("SetOrder", Property.Types.Int32, "Child Demographics", "Child Demographics, Set Order", true, VR.IGURL.Child, true, 208)]
        [FHIRPath("Bundle.entry.resource.where($this is Patient)", "multipleBirth")]
        public int? SetOrder
        {
            get
            {
                if (Child != null && Child.MultipleBirth != null)
                {
                    if (Child.MultipleBirth as FhirBoolean != null)
                    {
                        return null;
                    }
                    else if (Child.MultipleBirth as Hl7.Fhir.Model.Integer != null && (Child.MultipleBirth as Hl7.Fhir.Model.Integer).Value != null)
                    {
                        return (Child.MultipleBirth as Hl7.Fhir.Model.Integer).Value;
                    }
                    else if (Child.MultipleBirth.Extension.Find(ext => ext.Url == ExtensionURL.DataAbsentReason) != null)
                    {
                        return -1;
                    }
                }
                return null;
            }
            set
            {
                Dictionary<string, string> pluralityEditFlag = PluralityEditFlag;
                int? plurality = Plurality;
                if (value == null)
                {
                    Child.MultipleBirth = new FhirBoolean(false);
                }
                else if (value == -1)
                {
                    Child.MultipleBirth = new Hl7.Fhir.Model.Integer();
                    Extension missingValueReason = new Extension(ExtensionURL.DataAbsentReason, new Code("unknown"));
                    Child.MultipleBirth.Extension.Add(missingValueReason);
                }
                else
                {
                    Child.MultipleBirth = new Hl7.Fhir.Model.Integer(value);
                }
                Plurality = plurality;
                PluralityEditFlag = pluralityEditFlag;
            }
        }

        /// <summary>Multiple birth set order edit flag</summary>
        /// <value>the multiple birth set order edit flag</value>
        /// <example>
        /// <para>// Setter:</para>
        /// <para>Dictionary&lt;string, string&gt; route = new Dictionary&lt;string, string&gt;();</para>
        /// <para>route.Add("code", "queriedCorrect");</para>
        /// <para>route.Add("system", "http://hl7.org/fhir/us/vr-common-library/CodeSystem/CodeSystem-vr-edit-flags");</para>
        /// <para>route.Add("display", "Queried, and Correct");</para>
        /// <para>ExampleBirthRecord.PluralityEditFlag = route;</para>
        /// <para>// Getter:</para>
        /// <para>Console.WriteLine($"Multiple birth set order edit flag: {ExampleBirthRecord.PluralityEditFlag}");</para>
        /// </example>
        [Property("PluralityEditFlag", Property.Types.Dictionary, "Child Demographics", "Child Demographics, Plurality Edit Flag", true, VR.IGURL.Child, true, 211)]
        [FHIRPath("Bundle.entry.resource.where($this is Patient).multipleBirth.extension.where(url = 'http://hl7.org/fhir/us/vr-common-library/StructureDefinition/BypassEditFlag')", "")]
        public Dictionary<string, string> PluralityEditFlag
        {
            get
            {
                if (Child != null && Child.MultipleBirth != null)
                {
                    Extension pluralityEditFlag = Child.MultipleBirth.Extension.Find(ext => ext.Url == VRExtensionURLs.BypassEditFlag);
                    if (pluralityEditFlag != null && pluralityEditFlag.Value != null && pluralityEditFlag.Value as CodeableConcept != null)
                    {
                        return CodeableConceptToDict((CodeableConcept)pluralityEditFlag.Value);
                    }
                }
                return EmptyCodeableDict();
            }
            set
            {
                if (Child.MultipleBirth == null)
                {
                    Child.MultipleBirth = new FhirBoolean(false);
                }
                Child.MultipleBirth.Extension.RemoveAll(ext => ext.Url == VRExtensionURLs.BypassEditFlag);
                Child.MultipleBirth.Extension.Add(new Extension(VRExtensionURLs.BypassEditFlag, DictToCodeableConcept(value)));
            }
        }

        /// <summary>Multiple birth set order edit flag helper</summary>
        /// <value>the multiple birth set order edit flag</value>
        /// <example>
        /// <para>// Setter:</para>
        /// <para>ExampleBirthRecord.PluralityEditFlagHelper = "queriedCorrect";</para>
        /// <para>// Getter:</para>
        /// <para>Console.WriteLine($"Multiple birth set order edit flag: {ExampleBirthRecord.PluralityEditFlagHelper}");</para>
        /// </example>
        [Property("PluralityEditFlagHelper", Property.Types.String, "Child Demographics", "Child Demographics, Plurality Edit Flag", false, VR.IGURL.Child, true, 211)]
        [FHIRPath("Bundle.entry.resource.where($this is Patient).multipleBirth.extension.where(url = 'http://hl7.org/fhir/us/vr-common-library/StructureDefinition/BypassEditFlag')", "")]
        public string PluralityEditFlagHelper
        {
            get
            {
                if (PluralityEditFlag.ContainsKey("code"))
                {
                    string code = PluralityEditFlag["code"];
                    if (!String.IsNullOrWhiteSpace(code))
                    {
                        return code;
                    }
                }
                return null;
            }
            set
            {
                if (!String.IsNullOrEmpty(value))
                {
                    SetCodeValue("PluralityEditFlag", value, VR.ValueSets.PluralityEditFlags.Codes);
                }
            }
        }


        /// <summary>Multiple birth plurality</summary>
        /// <value>Where a patient is a part of a multiple birth, this is the total number of births that occurred in this pregnancy.</value>
        /// <example>
        /// <para>ExampleBirthRecord.Plurality = null; // single birth</para>
        /// <para>ExampleBirthRecord.Plurality = -1; // unknown number of births birth</para>
        /// <para>ExampleBirthRecord.Plurality = 2; // two births for this pregnancy</para>
        /// </example>
        [Property("Plurality", Property.Types.Int32, "Child Demographics", "Child Demographics, Plurality", true, VR.IGURL.Child, true, 207)]
        [FHIRPath("Bundle.entry.resource.where($this is Patient).multipleBirth.extension.where(url = 'http://hl7.org/fhir/StructureDefinition/patient-multipleBirthTotal')", "")]
        public int? Plurality
        {
            get
            {
                if (Child != null && Child.MultipleBirth != null)
                {
                    Extension plurality = Child.MultipleBirth.Extension.Find(ext => ext.Url == ExtensionURL.Plurality);
                    if (plurality != null)
                    {
                        if (plurality.Value as PositiveInt != null && (plurality.Value as PositiveInt).Value != null)
                        {
                            return (plurality.Value as PositiveInt).Value;
                        }
                        else if (plurality.Extension.Find(ext => ext.Url == ExtensionURL.DataAbsentReason) != null)
                        {
                            return -1;
                        }
                    }
                }
                return null;
            }
            set
            {
                if (Child.MultipleBirth == null)
                {
                    Child.MultipleBirth = new FhirBoolean(false);
                }
                Child.MultipleBirth.Extension.RemoveAll(ext => ext.Url == ExtensionURL.Plurality);
                if (value == null)
                {
                    return;
                }
                else if (value == -1)
                {
                    Extension plurality = new Extension(ExtensionURL.Plurality, new PositiveInt());
                    Extension missingValueReason = new Extension(ExtensionURL.DataAbsentReason, new Code("unknown"));
                    plurality.Extension.Add(missingValueReason);
                    Child.MultipleBirth.Extension.Add(plurality);
                }
                else
                {
                    Extension plurality = new Extension(ExtensionURL.Plurality, new PositiveInt(value));
                    Child.MultipleBirth.Extension.Add(plurality);
                }
            }
        }

        //
        // Congenital Anomalies of the Newborn Section
        //

        /// <summary>No Congenital Anomalies of the Newborn.</summary>
        [Property("No Congenital Anomalies of the Newborn", Property.Types.Bool, "Congenital Anomalies of the Newborn",
                  "No Congenital Anomalies of the Newborn", true, IGURL.ObservationNoneOfSpecifiedCongenitalAnomoliesOfTheNewborn, false, 219)]
        [FHIRPath(fhirType: FHIRPath.FhirType.Observation, categoryCode: "73780-9", code: VitalRecord.NONE_OF_THE_ABOVE, section: NEWBORN_INFORMATION_SECTION)]
        [FHIRSubject(FHIRSubject.Subject.Newborn)]
        public bool NoCongenitalAnomaliesOfTheNewborn
        {
            get => EntryExists();
            set => UpdateEntry(value);
        }

        /// <summary>Congenital Anomalies of the Newborn, Anencephaly.</summary>
        [Property("Anencephaly", Property.Types.Bool, "Congenital Anomalies of the Newborn",
                  "Congenital Anomalies of the Newborn, Anencephaly", true, IGURL.ConditionCongenitalAnomalyOfNewborn, true, 219)]
        [FHIRPath(fhirType: FHIRPath.FhirType.Condition, categoryCode: "73780-9", code: "89369001", section: NEWBORN_INFORMATION_SECTION)]
        [FHIRSubject(FHIRSubject.Subject.Newborn)]
        public bool Anencephaly
        {
            get => EntryExists();
            set => UpdateEntry(value);
        }

        /// <summary>Congenital Anomalies of the Newborn, Cleft Lip with or without Cleft Palate.</summary>
        [Property("Cleft Lip with or without Cleft Palate", Property.Types.Bool, "Congenital Anomalies of the Newborn",
                  "Congenital Anomalies of the Newborn, Cleft Lip with or without Cleft Palate", true, IGURL.ConditionCongenitalAnomalyOfNewborn, true, 226)]
        [FHIRPath(fhirType: FHIRPath.FhirType.Condition, categoryCode: "73780-9", code: "80281008", section: NEWBORN_INFORMATION_SECTION)]
        [FHIRSubject(FHIRSubject.Subject.Newborn)]
        public bool CleftLipWithOrWithoutCleftPalate
        {
            get => EntryExists();
            set => UpdateEntry(value);
        }

        /// <summary>Congenital Anomalies of the Newborn, Cleft Palate Alone.</summary>
        [Property("Cleft Palate Alone", Property.Types.Bool, "Congenital Anomalies of the Newborn",
                  "Congenital Anomalies of the Newborn, Cleft Palate Alone", true, IGURL.ConditionCongenitalAnomalyOfNewborn, true, 227)]
        [FHIRPath(fhirType: FHIRPath.FhirType.Condition, categoryCode: "73780-9", code: "87979003", section: NEWBORN_INFORMATION_SECTION)]
        [FHIRSubject(FHIRSubject.Subject.Newborn)]
        public bool CleftPalateAlone
        {
            get => EntryExists();
            set => UpdateEntry(value);
        }

        /// <summary>Congenital Anomalies of the Newborn, Congenital Diaphragmatic Hernia.</summary>
        [Property("Congenital Diaphragmatic Hernia", Property.Types.Bool, "Congenital Anomalies of the Newborn",
                  "Congenital Anomalies of the Newborn, Congenital Diaphragmatic Hernia", true, IGURL.ConditionCongenitalAnomalyOfNewborn, true, 222)]
        [FHIRPath(fhirType: FHIRPath.FhirType.Condition, categoryCode: "73780-9", code: "17190001", section: NEWBORN_INFORMATION_SECTION)]
        [FHIRSubject(FHIRSubject.Subject.Newborn)]
        public bool CongenitalDiaphragmaticHernia
        {
            get => EntryExists();
            set => UpdateEntry(value);
        }

        /// <summary>Congenital Anomalies of the Newborn, Cyanotic Congenital Heart Disease.</summary>
        [Property("Cyanotic Congenital Heart Disease", Property.Types.Bool, "Congenital Anomalies of the Newborn",
                  "Congenital Anomalies of the Newborn, Cyanotic Congenital Heart Disease", true, IGURL.ConditionCongenitalAnomalyOfNewborn, true, 221)]
        [FHIRPath(fhirType: FHIRPath.FhirType.Condition, categoryCode: "73780-9", code: "12770006", section: NEWBORN_INFORMATION_SECTION)]
        [FHIRSubject(FHIRSubject.Subject.Newborn)]
        public bool CyanoticCongenitalHeartDisease
        {
            get => EntryExists();
            set => UpdateEntry(value);
        }

        /// <summary>Congenital Anomalies of the Newborn, Down Syndrome.</summary>
        [Property("Down Syndrome", Property.Types.Bool, "Congenital Anomalies of the Newborn",
                  "Congenital Anomalies of the Newborn, Down Syndrome", true, IGURL.ConditionCongenitalAnomalyOfNewborn, true, 228)]
        [FHIRPath(fhirType: FHIRPath.FhirType.Condition, categoryCode: "73780-9", code: "70156005", section: NEWBORN_INFORMATION_SECTION)]
        [FHIRSubject(FHIRSubject.Subject.Newborn)]
        public bool DownSyndrome
        {
            get => EntryExists();
            set => UpdateEntry(value);
        }

        /// <summary>Congenital Anomalies of the Newborn, Gastroschisis.</summary>
        [Property("Gastroschisis", Property.Types.Bool, "Congenital Anomalies of the Newborn",
                  "Congenital Anomalies of the Newborn, Gastroschisis", true, IGURL.ConditionCongenitalAnomalyOfNewborn, true, 224)]
        [FHIRPath(fhirType: FHIRPath.FhirType.Condition, categoryCode: "73780-9", code: "72951007", section: NEWBORN_INFORMATION_SECTION)]
        [FHIRSubject(FHIRSubject.Subject.Newborn)]
        public bool Gastroschisis
        {
            get => EntryExists();
            set => UpdateEntry(value);
        }

        /// <summary>Congenital Anomalies of the Newborn, Hypospadias.</summary>
        [Property("Hypospadias", Property.Types.Bool, "Congenital Anomalies of the Newborn",
                  "Congenital Anomalies of the Newborn, Hypospadias", true, IGURL.ConditionCongenitalAnomalyOfNewborn, true, 230)]
        [FHIRPath(fhirType: FHIRPath.FhirType.Condition, categoryCode: "73780-9", code: "416010008", section: NEWBORN_INFORMATION_SECTION)]
        [FHIRSubject(FHIRSubject.Subject.Newborn)]
        public bool Hypospadias
        {
            get => EntryExists();
            set => UpdateEntry(value);
        }

        /// <summary>Congenital Anomalies of the Newborn, Limb Reduction Defect.</summary>
        [Property("Limb Reduction Defect", Property.Types.Bool, "Congenital Anomalies of the Newborn",
                  "Congenital Anomalies of the Newborn, Limb Reduction Defect", true, IGURL.ConditionCongenitalAnomalyOfNewborn, true, 225)]
        [FHIRPath(fhirType: FHIRPath.FhirType.Condition, categoryCode: "73780-9", code: "67341007", section: NEWBORN_INFORMATION_SECTION)]
        [FHIRSubject(FHIRSubject.Subject.Newborn)]
        public bool LimbReductionDefect
        {
            get => EntryExists();
            set => UpdateEntry(value);
        }

        /// <summary>Congenital Anomalies of the Newborn, Meningomyelocele.</summary>
        [Property("Meningomyelocele", Property.Types.Bool, "Congenital Anomalies of the Newborn",
                  "Congenital Anomalies of the Newborn, Meningomyelocele", true, IGURL.ConditionCongenitalAnomalyOfNewborn, true, 220)]
        [FHIRPath(fhirType: FHIRPath.FhirType.Condition, categoryCode: "73780-9", code: "67531005", section: NEWBORN_INFORMATION_SECTION)]
        [FHIRSubject(FHIRSubject.Subject.Newborn)]
        public bool Meningomyelocele
        {
            get => EntryExists();
            set => UpdateEntry(value);
        }

        /// <summary>Congenital Anomalies of the Newborn, Omphalocele.</summary>
        [Property("Omphalocele", Property.Types.Bool, "Congenital Anomalies of the Newborn",
                  "Congenital Anomalies of the Newborn, Omphalocele", true, IGURL.ConditionCongenitalAnomalyOfNewborn, true, 223)]
        [FHIRPath(fhirType: FHIRPath.FhirType.Condition, categoryCode: "73780-9", code: "18735004", section: NEWBORN_INFORMATION_SECTION)]
        [FHIRSubject(FHIRSubject.Subject.Newborn)]
        public bool Omphalocele
        {
            get => EntryExists();
            set => UpdateEntry(value);
        }

        /// <summary>Congenital Anomalies of the Newborn, Suspected Chromosomal Disorder.</summary>
        [Property("Suspected Chromosomal Disorder", Property.Types.Bool, "Congenital Anomalies of the Newborn",
                  "Congenital Anomalies of the Newborn, Suspected Chromosomal Disorder", true, IGURL.ConditionCongenitalAnomalyOfNewborn, true, 229)]
        [FHIRPath(fhirType: FHIRPath.FhirType.Condition, categoryCode: "73780-9", code: "409709004", section: NEWBORN_INFORMATION_SECTION)]
        [FHIRSubject(FHIRSubject.Subject.Newborn)]
        public bool SuspectedChromosomalDisorder
        {
            get => EntryExists();
            set => UpdateEntry(value);
        }

        //
        // Characteristics of Labor and Delivery Section
        //

        /// <summary>No Characteristics of Labor and Delivery.</summary>
        [Property("No Characteristics of Labor and Delivery", Property.Types.Bool, "Characteristics of Labor and Delivery",
                  "No Characteristics of Labor and Delivery", true, IGURL.ObservationNoneOfSpecifiedCharacteristicsOfLaborAndDelivery, false, 185)]
        [FHIRPath(fhirType: FHIRPath.FhirType.Observation, categoryCode: "73813-8", code: VitalRecord.NONE_OF_THE_ABOVE, section: MEDICAL_INFORMATION_SECTION)]
        public bool NoCharacteristicsOfLaborAndDelivery
        {
            get => EntryExists();
            set => UpdateEntry(value);
        }

        /// <summary>Characteristics of Labor and Delivery, Epidural or Spinal Anesthesia.</summary>
        [Property("Epidural or Spinal Anesthesia", Property.Types.Bool, "Characteristics of Labor and Delivery",
                  "Characteristics of Labor and Delivery, Epidural or Spinal Anesthesia", true, IGURL.ProcedureEpiduralOrSpinalAnesthesia, true, 189)]
        [FHIRPath(fhirType: FHIRPath.FhirType.Procedure, categoryCode: "73813-8", code: "18946005", section: MEDICAL_INFORMATION_SECTION)]
        public bool EpiduralOrSpinalAnesthesia
        {
            get => EntryExists();
            set => UpdateEntry(value);
        }

        /// <summary>Characteristics of Labor and Delivery, Antibiotics Administered During Labor.</summary>
        [Property("Antibiotics Administered During Labor", Property.Types.Bool, "Characteristics of Labor and Delivery",
                  "Characteristics of Labor and Delivery, Antibiotics Administered During Labor", true, IGURL.ObservationAntibioticsAdministeredDuringLabor, true, 185)]
        [FHIRPath(fhirType: FHIRPath.FhirType.Observation, categoryCode: "73813-8", code: "434691000124101", section: MEDICAL_INFORMATION_SECTION)]
        public bool AntibioticsAdministeredDuringLabor
        {
            get => EntryExists();
            set => UpdateEntry(value);
        }

        /// <summary>Characteristics of Labor and Delivery, Augmentation of Labor.</summary>
        [Property("Augmentation Of Labor", Property.Types.Bool, "Characteristics of Labor and Delivery",
                  "Characteristics of Labor and Delivery, Augmentation Of Labor", true, IGURL.ProcedureAugmentationOfLabor, true, 182)]
        [FHIRPath(fhirType: FHIRPath.FhirType.Procedure, categoryCode: "73813-8", code: "237001001", section: MEDICAL_INFORMATION_SECTION)]
        public bool AugmentationOfLabor
        {
            get => EntryExists();
            set => UpdateEntry(value);
        }

        /// <summary>Characteristics of Labor and Delivery, Chorioamnionitis.</summary>
        [Property("Chorioamnionitis", Property.Types.Bool, "Characteristics of Labor and Delivery",
                  "Characteristics of Labor and Delivery, Chorioamnionitis", true, IGURL.ConditionChorioamnionitis, true, 186)]
        [FHIRPath(fhirType: FHIRPath.FhirType.Condition, categoryCode: "73813-8", code: "11612004", section: MEDICAL_INFORMATION_SECTION)]
        public bool Chorioamnionitis
        {
            get => EntryExists();
            set => UpdateEntry(value);
        }

        /// <summary>Characteristics of Labor and Delivery, Induction of Labor.</summary>
        [Property("Induction Of Labor", Property.Types.Bool, "Characteristics of Labor and Delivery",
                  "Characteristics of Labor and Delivery, Induction Of Labor", true, IGURL.ProcedureInductionOfLabor, true, 181)]
        [FHIRPath(fhirType: FHIRPath.FhirType.Procedure, categoryCode: "73813-8", code: "236958009", section: MEDICAL_INFORMATION_SECTION)]
        public bool InductionOfLabor
        {
            get => EntryExists();
            set => UpdateEntry(value);
        }

        /// <summary>Characteristics of Labor and Delivery, Administration of Steroids for Fetal Lung Maturation.</summary>
        [Property("Administration of Steroids for Fetal Lung Maturation", Property.Types.Bool, "Characteristics of Labor and Delivery",
                  "Characteristics of Labor and Delivery, Administration of Steroids for Fetal Lung Maturation", true, IGURL.ObservationSteroidsFetalLungMaturation, true, 184)]
        [FHIRPath(fhirType: FHIRPath.FhirType.Observation, categoryCode: "73813-8", code: "434611000124106", section: MEDICAL_INFORMATION_SECTION)]
        public bool AdministrationOfSteroidsForFetalLungMaturation
        {
            get => EntryExists();
            set => UpdateEntry(value);
        }

        //
        // Abnormal Conditions of the Newborn section
        //

        /// <summary>No Specified Abnormal Conditions of Newborn.</summary>
        [Property("No Specified Abnormal Conditions of Newborn", Property.Types.Bool, "Specified Abnormal Conditions of Newborn",
                  "No Specified Abnormal Conditions of Newborn", true, IGURL.ObservationNoneOfSpecifiedAbnormalConditionsOfNewborn, false, 212)]
        [FHIRPath(fhirType: FHIRPath.FhirType.Observation, categoryCode: "73812-0", code: VitalRecord.NONE_OF_THE_ABOVE, section: NEWBORN_INFORMATION_SECTION)]
        [FHIRSubject(FHIRSubject.Subject.Newborn)]
        public bool NoSpecifiedAbnormalConditionsOfNewborn
        {
            get => EntryExists();
            set => UpdateEntry(value);
        }

        /// <summary>Specified Abnormal Conditions of Newborn, NICU Admission.</summary>
        [Property("NICU Admission", Property.Types.Bool, "Specified Abnormal Conditions of Newborn",
                  "No Specified Abnormal Conditions of Newborn, NICU Admission", true, IGURL.ObservationNICUAdmission, true, 214)]
        [FHIRPath(fhirType: FHIRPath.FhirType.Observation, categoryCode: "73812-0", code: "830077005", section: NEWBORN_INFORMATION_SECTION)]
        [FHIRSubject(FHIRSubject.Subject.Newborn)]
        public bool NICUAdmission
        {
            get => EntryExists();
            set => UpdateEntry(value);
        }

        /// <summary>Specified Abnormal Conditions of Newborn, Antibiotic for Suspected Neonatal Sepsis.</summary>
        [Property("Antibiotic for Suspected Neonatal Sepsis", Property.Types.Bool, "Specified Abnormal Conditions of Newborn",
                  "No Specified Abnormal Conditions of Newborn, Antibiotic for Suspected Neonatal Sepsis", true, IGURL.ProcedureAntibioticSuspectedNeonatalSepsis, true, 216)]
        [FHIRPath(fhirType: FHIRPath.FhirType.Procedure, categoryCode: "73812-0", code: "434621000124103", section: NEWBORN_INFORMATION_SECTION)]
        [FHIRSubject(FHIRSubject.Subject.Newborn)]
        public bool AntibioticForSuspectedNeonatalSepsis
        {
            get => EntryExists();
            set => UpdateEntry(value);
        }

        /// <summary>Specified Abnormal Conditions of Newborn, Assisted Ventilation Following Delivery.</summary>
        [Property("Assisted Ventilation Following Delivery", Property.Types.Bool, "Specified Abnormal Conditions of Newborn",
                  "No Specified Abnormal Conditions of Newborn, Assisted Ventilation Following Delivery", true, IGURL.ProcedureAssistedVentilationFollowingDelivery, true, 212)]
        [FHIRPath(fhirType: FHIRPath.FhirType.Procedure, categoryCode: "73812-0", code: "assistedventfollowingdelivery",
                  codeSystem: CodeSystemURL.AbnormalConditionsNewborn, section: NEWBORN_INFORMATION_SECTION)]
        [FHIRSubject(FHIRSubject.Subject.Newborn)]
        public bool AssistedVentilationFollowingDelivery
        {
            get => EntryExists();
            set => UpdateEntry(value);
        }

        /// <summary>Specified Abnormal Conditions of Newborn, Assisted Ventilation More Than Six Hours.</summary>
        [Property("Assisted Ventilation More Than Six Hours", Property.Types.Bool, "Specified Abnormal Conditions of Newborn",
                  "No Specified Abnormal Conditions of Newborn, Assisted Ventilation More Than Six Hours", true, IGURL.ProcedureAssistedVentilationMoreThanSixHours, true, 213)]
        [FHIRPath(fhirType: FHIRPath.FhirType.Procedure, categoryCode: "73812-0", code: "assistedventmorethan6hrs",
                  codeSystem: CodeSystemURL.AbnormalConditionsNewborn, section: NEWBORN_INFORMATION_SECTION)]
        [FHIRSubject(FHIRSubject.Subject.Newborn)]
        public bool AssistedVentilationMoreThanSixHours
        {
            get => EntryExists();
            set => UpdateEntry(value);
        }

        /// <summary>Specified Abnormal Conditions of Newborn, Seizure.</summary>
        [Property("Seizure", Property.Types.Bool, "Specified Abnormal Conditions of Newborn",
                  "No Specified Abnormal Conditions of Newborn, Seizure", true, IGURL.ConditionSeizure, true, 217)]
        [FHIRPath(fhirType: FHIRPath.FhirType.Condition, categoryCode: "73812-0", code: "91175000", section: NEWBORN_INFORMATION_SECTION)]
        [FHIRSubject(FHIRSubject.Subject.Newborn)]
        public bool Seizure
        {
            get => EntryExists();
            set => UpdateEntry(value);
        }

        /// <summary>Specified Abnormal Conditions of Newborn, Surfactant Replacement Therapy.</summary>
        [Property("Surfactant Replacement Therapy", Property.Types.Bool, "Specified Abnormal Conditions of Newborn",
                  "No Specified Abnormal Conditions of Newborn, Surfactant Replacement Therapy", true, IGURL.ProcedureSurfactantReplacementTherapy, true, 215)]
        [FHIRPath(fhirType: FHIRPath.FhirType.Procedure, categoryCode: "73812-0", code: "434701000124101", section: NEWBORN_INFORMATION_SECTION)]
        [FHIRSubject(FHIRSubject.Subject.Newborn)]
        public bool SurfactantReplacementTherapy
        {
            get => EntryExists();
            set => UpdateEntry(value);
        }

        //
        // Infections Present Section
        //

        /// <summary>No Infections Present During Pregnancy.</summary>
        [Property("No Infections Present During Pregnancy", Property.Types.Bool, "No Infections Present During Pregnancy",
                  "No Infections Present During Pregnancy", true, IGURL.ObservationNoneOfSpecifiedInfectionsPresentDuringPregnancy, false, 168)]
        [FHIRPath(fhirType: FHIRPath.FhirType.Observation, categoryCode: "72519-2", code: VitalRecord.NONE_OF_THE_ABOVE, section: MEDICAL_INFORMATION_SECTION)]
        public bool NoInfectionsPresentDuringPregnancy
        {
            get => EntryExists();
            set => UpdateEntry(value);
        }

        /// <summary>Infections Present During Pregnancy, Chlamydia.</summary>
        [Property("Chlamydia", Property.Types.Bool, "Infections Present During Pregnancy",
                  "Infections Present During Pregnancy, Chlamydia", true, IGURL.ConditionInfectionPresentDuringPregnancy, true, 171)]
        [FHIRPath(fhirType: FHIRPath.FhirType.Condition, categoryCode: "72519-2", code: "105629000", section: MEDICAL_INFORMATION_SECTION)]
        public bool Chlamydia
        {
            get => EntryExists();
            set => UpdateEntry(value);
        }

        /// <summary>Infections Present During Pregnancy, Gonorrhea.</summary>
        [Property("Gonorrhea", Property.Types.Bool, "Infections Present During Pregnancy",
                  "Infections Present During Pregnancy, Gonorrhea", true, IGURL.ConditionInfectionPresentDuringPregnancy, true, 168)]
        [FHIRPath(fhirType: FHIRPath.FhirType.Condition, categoryCode: "72519-2", code: "15628003", section: MEDICAL_INFORMATION_SECTION)]
        public bool Gonorrhea
        {
            get => EntryExists();
            set => UpdateEntry(value);
        }

        /// <summary>Infections Present During Pregnancy, Hepatitis B.</summary>
        [Property("Hepatitis B", Property.Types.Bool, "Infections Present During Pregnancy",
                  "Infections Present During Pregnancy, Hepatitis B", true, IGURL.ConditionInfectionPresentDuringPregnancy, true, 172)]
        [FHIRPath(fhirType: FHIRPath.FhirType.Condition, categoryCode: "72519-2", code: "66071002", section: MEDICAL_INFORMATION_SECTION)]
        public bool HepatitisB
        {
            get => EntryExists();
            set => UpdateEntry(value);
        }

        /// <summary>Infections Present During Pregnancy, Hepatitis C.</summary>
        [Property("Hepatitis C", Property.Types.Bool, "Infections Present During Pregnancy",
                  "Infections Present During Pregnancy, Hepatitis C", true, IGURL.ConditionInfectionPresentDuringPregnancy, true, 173)]
        [FHIRPath(fhirType: FHIRPath.FhirType.Condition, categoryCode: "72519-2", code: "50711007", section: MEDICAL_INFORMATION_SECTION)]
        public bool HepatitisC
        {
            get => EntryExists();
            set => UpdateEntry(value);
        }

        /// <summary>Infections Present During Pregnancy, Syphilis.</summary>
        [Property("Syphilis", Property.Types.Bool, "Infections Present During Pregnancy",
                  "Infections Present During Pregnancy, Syphilis", true, IGURL.ConditionInfectionPresentDuringPregnancy, true, 169)]
        [FHIRPath(fhirType: FHIRPath.FhirType.Condition, categoryCode: "72519-2", code: "76272004", section: MEDICAL_INFORMATION_SECTION)]
        public bool Syphilis
        {
            get => EntryExists();
            set => UpdateEntry(value);
        }

        /// <summary>Infections Present During Pregnancy, Genital Herpes Simplex.</summary>
        [Property("Genital Herpes Simplex", Property.Types.Bool, "Infections Present During Pregnancy",
                  "Infections Present During Pregnancy, Genital Herpes Simplex", true, IGURL.ConditionInfectionPresentDuringPregnancy, false, 173)]
        [FHIRPath(fhirType: FHIRPath.FhirType.Condition, categoryCode: "72519-2", code: "33839006", section: MEDICAL_INFORMATION_SECTION)]
        public bool GenitalHerpesSimplex
        {
            get => EntryExists();
            set => UpdateEntry(value);
        }

        //
        // Maternal Morbidity Section
        //

        /// <summary>No Maternal Morbidities.</summary>
        [Property("No Maternal Morbidities", Property.Types.Bool, "Maternal Morbidities",
                  "Maternal Morbidities, None", true, IGURL.ObservationNoneOfSpecifiedMaternalMorbidities, false, 195)]
        [FHIRPath(fhirType: FHIRPath.FhirType.Observation, categoryCode: "73781-7", code: VitalRecord.NONE_OF_THE_ABOVE, section: MEDICAL_INFORMATION_SECTION)]
        public bool NoMaternalMorbidities
        {
            get => EntryExists();
            set => UpdateEntry(value);
        }

        /// <summary>ICU Admission.</summary>
        [Property("ICU Admission", Property.Types.Bool, "Maternal Morbidities",
                  "Maternal Morbidities, ICU Admission", true, IGURL.ObservationICUAdmission, true, 199)]
        [FHIRPath(fhirType: FHIRPath.FhirType.Observation, categoryCode: "73781-7", code: "309904001", section: MEDICAL_INFORMATION_SECTION)]
        public bool ICUAdmission
        {
            get => EntryExists();
            set => UpdateEntry(value);
        }

        /// <summary>Maternal Transfusion.</summary>
        [Property("Maternal Transfusion", Property.Types.Bool, "Maternal Morbidities",
                  "Maternal Morbidities, Maternal Transfusion", true, IGURL.ProcedureBloodTransfusion, true, 195)]
        [FHIRPath(fhirType: FHIRPath.FhirType.Procedure, categoryCode: "73781-7", code: "116859006", section: MEDICAL_INFORMATION_SECTION)]
        public bool MaternalTransfusion
        {
            get => EntryExists();
            set => UpdateEntry(value);
        }

        /// <summary>Perineal Laceration.</summary>
        [Property("Perineal Laceration", Property.Types.Bool, "Maternal Morbidities",
                  "Maternal Morbidities, Perineal Laceration", true, IGURL.ConditionPerinealLaceration, true, 196)]
        [FHIRPath(fhirType: FHIRPath.FhirType.Condition, categoryCode: "73781-7", code: "398019008", section: MEDICAL_INFORMATION_SECTION)]
        public bool PerinealLaceration
        {
            get => EntryExists();
            set => UpdateEntry(value);
        }

        /// <summary>Ruptured Uterus.</summary>
        [Property("Ruptured Uterus", Property.Types.Bool, "Maternal Morbidities",
                  "Maternal Morbidities, Ruptured Uterus", true, IGURL.ConditionRupturedUterus, true, 197)]
        [FHIRPath(fhirType: FHIRPath.FhirType.Condition, categoryCode: "73781-7", code: "34430009", section: MEDICAL_INFORMATION_SECTION)]
        public bool RupturedUterus
        {
            get => EntryExists();
            set => UpdateEntry(value);
        }

        /// <summary>Unplanned Hysterectomy.</summary>
        [Property("Unplanned Hysterectomy", Property.Types.Bool, "Maternal Morbidities",
                  "Maternal Morbidities, Unplanned Hysterectomy", true, IGURL.ProcedureUnplannedHysterectomy, true, 198)]
        [FHIRPath(fhirType: FHIRPath.FhirType.Procedure, categoryCode: "73781-7", code: "236987005", section: MEDICAL_INFORMATION_SECTION)]
        public bool UnplannedHysterectomy
        {
            get => EntryExists();
            set => UpdateEntry(value);
        }

        //
        // Risk Factors Section
        //

        /// <summary>No Pregnancy Risk Factors.</summary>
        [Property("No Pregnancy Risk Factors", Property.Types.Bool, "Pregnancy Risk Factors",
                  "Pregnancy Risk Factors, None", true, IGURL.ObservationNoneOfSpecifiedPregnancyRiskFactors, false, 157)]
        [FHIRPath(fhirType: FHIRPath.FhirType.Observation, categoryCode: "73775-9", code: VitalRecord.NONE_OF_THE_ABOVE, section: MEDICAL_INFORMATION_SECTION)]
        public bool NoPregnancyRiskFactors
        {
            get => EntryExists();
            set => UpdateEntry(value);
        }

        /// <summary>Eclampsia Hypertension.</summary>
        [Property("Eclampsia Hypertension", Property.Types.Bool, "Pregnancy Risk Factors",
                  "Pregnancy Risk Factors, Eclampsia Hypertension", true, IGURL.ConditionEclampsiaHypertension, true, 239)]
        [FHIRPath(fhirType: FHIRPath.FhirType.Condition, categoryCode: "73775-9", code: "15938005", section: MEDICAL_INFORMATION_SECTION)]
        public bool EclampsiaHypertension
        {
            get => EntryExists();
            set => UpdateEntry(value);
        }

        /// <summary>Gestational Diabetes.</summary>
        [Property("Gestational Diabetes", Property.Types.Bool, "Pregnancy Risk Factors",
                  "Pregnancy Risk Factors, Gestational Diabetes", true, IGURL.ConditionGestationalDiabetes, true, 158)]
        [FHIRPath(fhirType: FHIRPath.FhirType.Condition, categoryCode: "73775-9", code: "11687002", section: MEDICAL_INFORMATION_SECTION)]
        public bool GestationalDiabetes
        {
            get => EntryExists();
            set => UpdateEntry(value);
        }

        /// <summary>Gestational Hypertension.</summary>
        [Property("Gestational Hypertension", Property.Types.Bool, "Pregnancy Risk Factors",
                  "Pregnancy Risk Factors, Gestational Hypertension", true, IGURL.ConditionGestationalHypertension, true, 160)]
        [FHIRPath(fhirType: FHIRPath.FhirType.Condition, categoryCode: "73775-9", code: "48194001", section: MEDICAL_INFORMATION_SECTION)]
        public bool GestationalHypertension
        {
            get => EntryExists();
            set => UpdateEntry(value);
        }

        /// <summary>Prepregnancy Diabetes.</summary>
        [Property("Prepregnancy Diabetes", Property.Types.Bool, "Pregnancy Risk Factors",
                  "Pregnancy Risk Factors, Prepregnancy Diabetes", true, IGURL.ConditionPrepregnancyDiabetes, true, 157)]
        [FHIRPath(fhirType: FHIRPath.FhirType.Condition, categoryCode: "73775-9", code: "73211009", section: MEDICAL_INFORMATION_SECTION)]
        public bool PrepregnancyDiabetes
        {
            get => EntryExists();
            set => UpdateEntry(value);
        }

        /// <summary>Prepregnancy Hypertension.</summary>
        [Property("Prepregnancy Hypertension", Property.Types.Bool, "Pregnancy Risk Factors",
                  "Pregnancy Risk Factors, Prepregnancy Hypertension", true, IGURL.ConditionPrepregnancyHypertension, true, 159)]
        [FHIRPath(fhirType: FHIRPath.FhirType.Condition, categoryCode: "73775-9", code: "38341003", section: MEDICAL_INFORMATION_SECTION)]
        public bool PrepregnancyHypertension
        {
            get => EntryExists();
            set => UpdateEntry(value);
        }

        /// <summary>Previous Cesarean.</summary>
        [Property("Previous Cesarean", Property.Types.Bool, "Pregnancy Risk Factors",
                  "Pregnancy Risk Factors, Previous Cesarean", true, IGURL.ObservationPreviousCesarean, true, 165)]
        [FHIRPath(fhirType: FHIRPath.FhirType.Observation, categoryCode: "73775-9", code: "200144004", section: MEDICAL_INFORMATION_SECTION)]
        public bool PreviousCesarean
        {
            get => EntryExists();
            set => UpdateEntry(value);
        }

        /// <summary>Previous Preterm Birth.</summary>
        [Property("Previous Preterm Birth", Property.Types.Bool, "Pregnancy Risk Factors",
                  "Pregnancy Risk Factors, Previous Preterm Birth", true, IGURL.ObservationPreviousPretermBirth, true, 161)]
        [FHIRPath(fhirType: FHIRPath.FhirType.Observation, categoryCode: "73775-9", code: "161765003", section: MEDICAL_INFORMATION_SECTION)]
        public bool PreviousPretermBirth
        {
            get => EntryExists();
            set => UpdateEntry(value);
        }

        /// <summary>Artificial Insemination.</summary>
        [Property("Artificial Insemination", Property.Types.Bool, "Pregnancy Risk Factors",
                  "Pregnancy Risk Factors, Artificial Insemination", true, IGURL.ProcedureArtificialInsemination, true, 240)]
        [FHIRPath(fhirType: FHIRPath.FhirType.Procedure, categoryCode: "73775-9", code: "58533008", section: MEDICAL_INFORMATION_SECTION)]
        public bool ArtificialInsemination
        {
            get => EntryExists();
            set => UpdateEntry(value);
        }

        /// <summary>Assisted Fertilization.</summary>
        [Property("Assisted Fertilization", Property.Types.Bool, "Pregnancy Risk Factors",
                  "Pregnancy Risk Factors, Assisted Fertilization", true, IGURL.ProcedureAssistedFertilization, true, 241)]
        [FHIRPath(fhirType: FHIRPath.FhirType.Procedure, categoryCode: "73775-9", code: "63487001", section: MEDICAL_INFORMATION_SECTION)]
        public bool AssistedFertilization
        {
            get => EntryExists();
            set => UpdateEntry(value);
        }

        /// <summary>Infertility Treatment.</summary>
        [Property("Infertility Treatment", Property.Types.Bool, "Pregnancy Risk Factors",
                  "Pregnancy Risk Factors, Infertility Treatment", true, IGURL.ProcedureInfertilityTreatment, true, 164)]
        [FHIRPath(fhirType: FHIRPath.FhirType.Procedure, categoryCode: "73775-9", code: "445151000124101", section: MEDICAL_INFORMATION_SECTION)]
        public bool InfertilityTreatment
        {
            get => EntryExists();
            set => UpdateEntry(value);
        }

        //
        // Final Route and Method of Delivery Section
        //

        /// <summary>Unknown Final Route and Method of Delivery.</summary>
        [Property("Unknown Final Route and Method of Delivery", Property.Types.Bool, "Final Route and Method of Delivery",
                  "Final Route and Method of Delivery, Unknown", true, IGURL.ObservationUnknownFinalRouteMethodDelivery, false, 193)]
        [FHIRPath(fhirType: FHIRPath.FhirType.Observation, categoryCode: "73762-7", code: VitalRecord.UNKNOWN, section: MEDICAL_INFORMATION_SECTION)]
        public bool UnknownFinalRouteAndMethodOfDelivery
        {
            get => EntryExists();
            set => UpdateEntry(value);
        }

        /// <summary>Final Route and Method of Delivery.</summary>
        /// <value>delivery route</value>
        /// <example>
        /// <para>// Setter:</para>
        /// <para>Dictionary&lt;string, string&gt; route = new Dictionary&lt;string, string&gt;();</para>
        /// <para>route.Add("code", "302383004");</para>
        /// <para>route.Add("system", "http://snomed.info/sct");</para>
        /// <para>route.Add("display", "Forceps delivery (procedure)");</para>
        /// <para>ExampleBirthRecord.FinalRouteAndMethodOfDelivery = route;</para>
        /// <para>// Getter:</para>
        /// <para>Console.WriteLine($"Final Route and Method of Delivery: {ExampleBirthRecord.FinalRouteAndMethodOfDelivery}");</para>
        /// </example>
        [Property("Final Route and Method of Delivery", Property.Types.Dictionary, "Final Route and Method of Delivery",
                  "Final Route and Method of Delivery", true, IGURL.ProcedureFinalRouteMethodDelivery, true, 193)]
        [PropertyParam("code", "The code used to describe this concept.")]
        [PropertyParam("system", "The relevant code system.")]
        [PropertyParam("display", "The human readable version of this code.")]
        [FHIRPath(fhirType: FHIRPath.FhirType.Procedure, categoryCode: "73762-7", section: MEDICAL_INFORMATION_SECTION)]
        public Dictionary<string, string> FinalRouteAndMethodOfDelivery
        {
            get
            {
                FHIRPath fhirPath = GetFHIRPathAttribute();
                bool criteria(Bundle.EntryComponent e) =>
                    e.Resource.TypeName == "Procedure" &&
                    ((Procedure)e.Resource).Category.Coding[0].Code == fhirPath.CategoryCode;
                List<Bundle.EntryComponent> matches = Bundle.Entry.Where(criteria).ToList();
                if (matches.Count == 0)
                {
                    return EmptyCodeableDict();
                }
                Procedure procedure = (Procedure)matches.First().Resource;
                return CodeableConceptToDict(procedure.Code);
            }
            set
            {
                FHIRPath fhirPath = GetFHIRPathAttribute();
                RemoveAllEntries(fhirPath);
                if (IsDictEmptyOrDefault(value))
                {
                    return;
                }
                Coding coding = DictToCoding(value);
                fhirPath.Code = coding.Code;
                fhirPath.CodeSystem = coding.System;
                CreateEntry(fhirPath, SubjectId());
            }
        }

        /// <summary>Final Route and Method of Delivery Helper.</summary>
        /// <value>delivery route</value>
        /// <example>
        /// <para>// Setter:</para>
        /// <para>ExampleBirthRecord.FinalRouteAndMethodOfDeliveryHelper = "302383004";</para>
        /// <para>// Getter:</para>
        /// <para>Console.WriteLine($"Final Route and Method of Delivery: {ExampleBirthRecord.FinalRouteAndMethodOfDeliveryHelper}");</para>
        /// </example>
        [Property("Final Route and Method of Delivery Helper", Property.Types.String, "Final Route and Method of Delivery",
                  "Final Route and Method of Delivery", false, IGURL.ProcedureFinalRouteMethodDelivery, true, 193)]
        [PropertyParam("code", "The code used to describe this concept.")]
        [FHIRPath(fhirType: FHIRPath.FhirType.Procedure, categoryCode: "73762-7", section: MEDICAL_INFORMATION_SECTION)]
        public string FinalRouteAndMethodOfDeliveryHelper
        {
            get
            {
                if (FinalRouteAndMethodOfDelivery.ContainsKey("code"))
                {
                    string code = FinalRouteAndMethodOfDelivery["code"];
                    if (!String.IsNullOrWhiteSpace(code))
                    {
                        return code;
                    }
                }
                return null;
            }
            set
            {
                // TODO: use SetCodeValue once ValueSets.cs has been generated
                if (String.IsNullOrEmpty(value))
                {
                    FinalRouteAndMethodOfDelivery = EmptyCodeDict();
                }
                Dictionary<string, string> dictionary = new Dictionary<string, string>();
                dictionary.Add("code", value);
                dictionary.Add("system", CodeSystems.SCT);
                FinalRouteAndMethodOfDelivery = dictionary;
            }
        }

        //
        // Obstetric Procedures Section
        //

        /// <summary>No Obstetric Procedures.</summary>
        [Property("No Obstetric Procedures", Property.Types.Bool, "Obstetric Procedures",
                  "Obstetric Procedures, None", true, IGURL.ObservationNoneOfSpecifiedObstetricProcedures, false, 176)]
        [FHIRPath(fhirType: FHIRPath.FhirType.Observation, categoryCode: "73814-6", code: VitalRecord.NONE_OF_THE_ABOVE, section: MEDICAL_INFORMATION_SECTION)]
        public bool NoObstetricProcedures
        {
            get => EntryExists();
            set => UpdateEntry(value);
        }

        /// <summary>Successful External Cephalic Version.</summary>
        [Property("Successful External Cephalic Version", Property.Types.Bool, "Obstetric Procedures",
                  "Obstetric Procedures, Successful External Cephalic Version", true, IGURL.ProcedureObstetric, true, 176)]
        [FHIRPath(fhirType: FHIRPath.FhirType.Procedure, categoryCode: "73814-6", code: "240278000", section: MEDICAL_INFORMATION_SECTION)]
        public bool SuccessfulExternalCephalicVersion
        {
            get
            {
                FHIRPath fhirPath = GetFHIRPathAttribute();
                bool criteria(Bundle.EntryComponent e) =>
                    e.Resource.TypeName == "Procedure" &&
                    ((Procedure)e.Resource).Category.Coding[0].Code == fhirPath.CategoryCode &&
                    ((Procedure)e.Resource).Outcome.Coding[0].Code == SUCCESSFUL_OUTCOME;
                List<Bundle.EntryComponent> matches = Bundle.Entry.Where(criteria).ToList();
                return matches.Count > 0;
            }
            set
            {
                if (value)
                {
                    if (SuccessfulExternalCephalicVersion)
                    {
                        return; // entry exists, nothing to do
                    }
                    else
                    {
                        // create an entry
                        Procedure proc = (Procedure)CreateEntry(GetFHIRPathAttribute(), SubjectId());
                        proc.Outcome = new CodeableConcept(CodeSystems.SCT, SUCCESSFUL_OUTCOME);
                    }
                }
                else
                {
                    if (!SuccessfulExternalCephalicVersion)
                    {
                        return; // entry doesn't exist, nothing to do
                    }
                    else
                    {
                        // remove the entry
                        FHIRPath fhirPath = GetFHIRPathAttribute();
                        bool func(Bundle.EntryComponent e) =>
                            e.Resource.TypeName == fhirPath.FHIRType.ToString() &&
                            ((Procedure)e.Resource).Code.Coding[0].Code == fhirPath.Code &&
                            ((Procedure)e.Resource).Outcome.Coding[0].Code == SUCCESSFUL_OUTCOME;
                        foreach (var entry in Bundle.Entry.Where(func))
                        {
                            RemoveReferenceFromComposition(entry.FullUrl, fhirPath.Section);
                        }
                        Bundle.Entry.RemoveAll(new Predicate<Bundle.EntryComponent>(func));
                    }
                }
            }
        }

        /// <summary>Unsuccessful External Cephalic Version.</summary>
        [Property("Unsuccessful External Cephalic Version", Property.Types.Bool, "Obstetric Procedures",
                  "Obstetric Procedures, Unsuccessful External Cephalic Version", true, IGURL.ProcedureObstetric, true, 177)]
        [FHIRPath(fhirType: FHIRPath.FhirType.Procedure, categoryCode: "73814-6", code: "240278000", section: MEDICAL_INFORMATION_SECTION)]
        public bool UnsuccessfulExternalCephalicVersion
        {
            get
            {
                FHIRPath fhirPath = GetFHIRPathAttribute();
                bool criteria(Bundle.EntryComponent e) =>
                    e.Resource.TypeName == "Procedure" &&
                    ((Procedure)e.Resource).Category.Coding[0].Code == fhirPath.CategoryCode &&
                    ((Procedure)e.Resource).Outcome.Coding[0].Code == UNSUCCESSFUL_OUTCOME;
                List<Bundle.EntryComponent> matches = Bundle.Entry.Where(criteria).ToList();
                return matches.Count > 0;
            }
            set
            {
                if (value)
                {
                    if (UnsuccessfulExternalCephalicVersion)
                    {
                        return; // entry exists, nothing to do
                    }
                    else
                    {
                        // create an entry
                        Procedure proc = (Procedure)CreateEntry(GetFHIRPathAttribute(), SubjectId());
                        proc.Outcome = new CodeableConcept(CodeSystems.SCT, UNSUCCESSFUL_OUTCOME);
                    }
                }
                else
                {
                    if (!UnsuccessfulExternalCephalicVersion)
                    {
                        return; // entry doesn't exist, nothing to do
                    }
                    else
                    {
                        // remove the entry
                        FHIRPath fhirPath = GetFHIRPathAttribute();
                        bool func(Bundle.EntryComponent e) =>
                            e.Resource.TypeName == fhirPath.FHIRType.ToString() &&
                            ((Procedure)e.Resource).Code.Coding[0].Code == fhirPath.Code &&
                            ((Procedure)e.Resource).Outcome.Coding[0].Code == UNSUCCESSFUL_OUTCOME;
                        foreach (var entry in Bundle.Entry.Where(func))
                        {
                            RemoveReferenceFromComposition(entry.FullUrl, fhirPath.Section);
                        }
                        Bundle.Entry.RemoveAll(new Predicate<Bundle.EntryComponent>(func));
                    }
                }
            }
        }

        /// <summary>Mother's Day of Birth.</summary>
        /// <value>the mother's day of birth, or -1 if explicitly unknown, or null if never specified</value>
        /// <example>
        /// <para>// Setter:</para>
        /// <para>ExampleBirthRecord.MotherBirthDay = 11;</para>
        /// <para>// Getter:</para>
        /// <para>Console.WriteLine($"Mother Day of Birth: {ExampleBirthRecord.MotherBirthDay}");</para>
        /// </example>
        [Property("MotherBirthDay", Property.Types.Int32, "Mother Demographics", "Mother's Day of Birth.", true, VR.IGURL.Mother, true, 14)]
        [FHIRPath("Bundle.entry.resource.where($this is Patient).extension.birthDate", "")]// TODO
        public int? MotherBirthDay
        {
            get
            {
                return GetDateElementNoTime(Mother?.BirthDateElement, VR.ExtensionURL.PartialDateTimeDayVR);
            }
            set
            {
                if (Mother.BirthDateElement == null)
                {
                    AddBirthDateToPatient(Mother, false);
                }
                Date newDate = SetDay(value, Mother.BirthDateElement, MotherBirthYear, MotherBirthMonth);
                if (newDate != null)
                {
                    Mother.BirthDateElement = newDate;
                }
            }
        }

        /// <summary>Mother's Month of Birth.</summary>
        /// <value>the mother's month of birth, or -1 if explicitly unknown, or null if never specified</value>
        /// <example>
        /// <para>// Setter:</para>
        /// <para>ExampleBirthRecord.MotherBirthMonth = 11;</para>
        /// <para>// Getter:</para>
        /// <para>Console.WriteLine($"Mother Month of Birth: {ExampleBirthRecord.MotherBirthMonth}");</para>
        /// </example>
        [Property("MotherBirthMonth", Property.Types.Int32, "Mother Demographics", "Mother's Month of Birth.", true, VR.IGURL.Mother, true, 14)]
        [FHIRPath("Bundle.entry.resource.where($this is Patient).extension.birthDate", "")]
        public int? MotherBirthMonth
        {
            get
            {
                return GetDateElementNoTime(Mother?.BirthDateElement, VR.ExtensionURL.PartialDateTimeMonthVR);
            }
            set
            {
                if (Mother.BirthDateElement == null)
                {
                    AddBirthDateToPatient(Mother, false);
                }
                Date newDate = SetMonth(value, Mother.BirthDateElement, MotherBirthYear, MotherBirthDay);
                if (newDate != null)
                {
                    Mother.BirthDateElement = newDate;
                }
            }
        }

        /// <summary>Mother's Year of Birth.</summary>
        /// <value>the mother's year of birth, or -1 if explicitly unknown, or null if never specified</value>
        /// <example>
        /// <para>// Setter:</para>
        /// <para>ExampleBirthRecord.MotherBirtYear = 1987;</para>
        /// <para>// Getter:</para>
        /// <para>Console.WriteLine($"Mother Month of Birth: {ExampleBirthRecord.MotherBirthYear}");</para>
        /// </example>
        [Property("MotherBirthYear", Property.Types.Int32, "Mother Demographics", "Mother's Year of Birth.", true, VR.IGURL.Mother, true, 14)]
        [FHIRPath("Bundle.entry.resource.where($this is Patient).extension.birthDate", "")]
        public int? MotherBirthYear
        {
            get
            {
                return GetDateElementNoTime(Mother?.BirthDateElement, VR.ExtensionURL.PartialDateTimeYearVR);
            }
            set
            {
                if (Mother.BirthDateElement == null)
                {
                    AddBirthDateToPatient(Mother, false);
                }
                Date newDate = SetYear(value, Mother.BirthDateElement, MotherBirthMonth, MotherBirthDay);
                if (newDate != null)
                {
                    Mother.BirthDateElement = newDate;
                }
            }
        }

        /// <summary>Mother's Date of Birth.</summary>
        /// <value>the mother's date of birth</value>
        /// <example>
        /// <para>// Setter:</para>
        /// <para>ExampleBirthRecord.DateOfBirth = "1980-05-13";</para>
        /// <para>// Getter:</para>
        /// <para>Console.WriteLine($"Mother Date of Birth: {ExampleBirthRecord.MotherDateOfBirth}");</para>
        /// </example>
        [Property("Mother Date Of Birth", Property.Types.String, "Mother Demographics", "Mother's Date of Birth.", true, VR.IGURL.Mother, true, 14)]
        [FHIRPath("Bundle.entry.resource.where($this is Patient).birthDate", "")]
        public string MotherDateOfBirth
        {
            get
            {
                return this.Mother.BirthDate;
            }
            set
            {
                this.Mother.BirthDateElement = ConvertToDate(value);
            }
        }

        // Parent ages at delivery are represented as extensions on the child Patient resource as shown below
        // {
        //   "extension" : [
        //     {
        //       "url" : "reportedAge",
        //       "valueQuantity" : {
        //         "value" : 34,
        //         "system" : "http://unitsofmeasure.org",
        //         "code" : "a"
        //       }
        //     },
        //     {
        //       "url" : "http://hl7.org/fhir/us/vr-common-library/StructureDefinition/Extension-role-vr",
        //       "valueCodeableConcept" : {
        //         "coding" : [
        //           {
        //             "system" : "http://terminology.hl7.org/CodeSystem/v3-RoleCode",
        //             "code" : "MTH",
        //             "display" : "mother"
        //           }
        //         ]
        //       }
        //     }
        //   ],
        //   "url" : "http://hl7.org/fhir/us/vr-common-library/StructureDefinition/Extension-reported-parent-age-at-delivery-vr"
        // }
        private int? GetParentReportedAgeAtDelivery(string role)
        {
            if (IsDictEmptyOrDefault(GetRoleCode(role)))
            {
                throw new System.ArgumentException($"Role '{role}' is not a member of the VR Role value set");
            }
            int? age = null;

            Extension parentAge = Child?.Extension.Find(ext => IsParentAgeAtBirthExt(ext, role));
            if (parentAge != null)
            {
                Extension ageExt = parentAge.Extension.Find(ext => ext.Url.Equals("reportedAge"));
                if (ageExt != null && (ageExt.Value as Quantity) != null)
                {
                    age = (int)(ageExt.Value as Quantity).Value;
                }
            }
            return age;
        }

        private Dictionary<string, string> GetRoleCode(string role)
        {
            for (int i = 0; i < VR.ValueSets.Role.Codes.Length; i++)
            {
                if (VR.ValueSets.Role.Codes[i,0].Equals(role))
                {
                    Dictionary<string, string> dict = new Dictionary<string, string>();
                    dict.Add("code", VR.ValueSets.Role.Codes[i, 0]);
                    dict.Add("display", VR.ValueSets.Role.Codes[i, 1]);
                    dict.Add("system", VR.ValueSets.Role.Codes[i, 2]);
                    return dict;
                }
            }
            return EmptyCodeDict();
        }

        private bool IsParentAgeAtBirthExt(Extension ext, string role)
        {
            if (ext.Url.Equals(VRExtensionURLs.ReportedParentAgeAtDelivery))
            {
                if (ext.Extension.Any(
                    subExt => subExt.Url == VR.OtherExtensionURL.ParentRole &&
                    (subExt.Value as CodeableConcept) != null &&
                    (subExt.Value as CodeableConcept).Coding.Any(code => code.Code.Equals(role))))
                {
                    return true;
                }
            }
            return false;
        }

        private void SetParentReportedAgeAtDelivery(string role, int? value)
        {
            Dictionary<string, string> roleCode = GetRoleCode(role);
            if (IsDictEmptyOrDefault(roleCode))
            {
                throw new System.ArgumentException($"Role '{role}' is not a member of the VR Role value set");
            }

            Child.Extension.RemoveAll(ext => IsParentAgeAtBirthExt(ext, role));
            Extension parentAgeAtBirth = new Extension(VRExtensionURLs.ReportedParentAgeAtDelivery, null);
            CodeableConcept parentRole = new CodeableConcept(roleCode["system"], roleCode["code"], roleCode["display"]);
            parentAgeAtBirth.Extension.Add(new Extension(VR.OtherExtensionURL.ParentRole, parentRole));
            if (value != null)
            {
                Quantity ageInYears = new Quantity((decimal)value, "a");
                parentAgeAtBirth.Extension.Add(new Extension("reportedAge", ageInYears));
            }
            Child.Extension.Add(parentAgeAtBirth);
        }

        /// <summary>Mother's Age at Delivery</summary>
        /// <value>the mother's age at Delivery in years</value>
        /// <example>
        /// <para>// Setter:</para>
        /// <para>ExampleBirthRecord.MotherReportedAgeAtDelivery = 29;</para>
        /// <para>// Getter:</para>
        /// <para>Console.WriteLine($"Mother's age at delivery: {ExampleBirthRecord.MotherReportedAgeAtDelivery}");</para>
        /// </example>
        [Property("MotherReportedAgeAtDelivery", Property.Types.Int32, "Mother Demographics", "Mother Demographics, Reported age at Delivery", true, VR.IGURL.Mother, true, 237)]
        [FHIRPath("Bundle.entry.resource.where($this is Patient).extension.where(url = 'http://hl7.org/fhir/us/vr-common-library/StructureDefinition/Extension-reported-parent-age-at-delivery-vr')", "")]
        public int? MotherReportedAgeAtDelivery
        {
            get => GetParentReportedAgeAtDelivery("MTH");
            set => SetParentReportedAgeAtDelivery("MTH", value);
        }

        /// <summary>Mother's Date of Birth Edit Flag</summary>
        /// <value>the mother's date of birth edit flag</value>
        /// <example>
        /// <para>// Setter:</para>
        /// <para>Dictionary&lt;string, string&gt; edit = new Dictionary&lt;string, string&gt;();</para>
        /// <para>edit.Add("code", "queriedCorrect");</para>
        /// <para>edit.Add("system", "http://hl7.org/fhir/us/vr-common-library/CodeSystem/CodeSystem-vr-edit-flags");</para>
        /// <para>edit.Add("display", "Queried, and Correct");</para>
        /// <para>ExampleBirthRecord.MotherDateOfBirthEditFlag = route;</para>
        /// <para>// Getter:</para>
        /// <para>Console.WriteLine($"Mother's date of birth edit flag: {ExampleBirthRecord.MotherDateOfBirthEditFlag}");</para>
        /// </example>
        [Property("MotherDateOfBirthEditFlag", Property.Types.Dictionary, "Mother Demographics", "Mother Demographics, Date of Birth Edit Flag", true, VR.IGURL.Mother, true, 17)]
        [FHIRPath("Bundle.entry.resource.where($this is Patient).birthDate.extension.where(url = 'http://hl7.org/fhir/us/vr-common-library/StructureDefinition/BypassEditFlag')", "")]
        public Dictionary<string, string> MotherDateOfBirthEditFlag
        {
            get
            {
                if (Mother != null)
                {
                    Extension editFlag = Mother.BirthDateElement?.Extension.Find(ext => ext.Url == VRExtensionURLs.BypassEditFlag);
                    if (editFlag != null && editFlag.Value != null && editFlag.Value as CodeableConcept != null)
                    {
                        return CodeableConceptToDict((CodeableConcept)editFlag.Value);
                    }
                }
                return EmptyCodeableDict();
            }
            set
            {
                Mother.BirthDateElement?.Extension.RemoveAll(ext => ext.Url == VRExtensionURLs.BypassEditFlag);
                if (Mother.BirthDateElement == null)
                {
                    Mother.BirthDateElement = new Date();
                }
                Mother.BirthDateElement.Extension.Add(new Extension(VRExtensionURLs.BypassEditFlag, DictToCodeableConcept(value)));
            }
        }

        /// <summary>Mother's Date of Birth Edit Flag helper</summary>
        /// <value>the mother's date of birth edit flag helper</value>
        /// <example>
        /// <para>// Setter:</para>
        /// <para>ExampleBirthRecord.MotherDateOfBirthEditFlagHelper = "queriedCorrect";</para>
        /// <para>// Getter:</para>
        /// <para>Console.WriteLine($"Mother's date of birth edit flag: {ExampleBirthRecord.MotherDateOfBirthEditFlagHelper}");</para>
        /// </example>
        [Property("MotherDateOfBirthEditFlagHelper", Property.Types.String, "Mother Demographics", "Mother Demographics, Date of Birth Edit Flag", false, VR.IGURL.Child, true, 17)]
        [FHIRPath("Bundle.entry.resource.where($this is Patient).birthDate.extension.where(url = 'http://hl7.org/fhir/us/vr-common-library/StructureDefinition/BypassEditFlag')", "")]
        public string MotherDateOfBirthEditFlagHelper
        {
            get
            {
                if (MotherDateOfBirthEditFlag.ContainsKey("code"))
                {
                    string code = MotherDateOfBirthEditFlag["code"];
                    if (!String.IsNullOrWhiteSpace(code))
                    {
                        return code;
                    }
                }
                return null;
            }
            set
            {
                if (String.IsNullOrEmpty(value))
                {
                    MotherDateOfBirthEditFlag = EmptyCodeDict();
                    return;
                }
                Dictionary<string, string> dictionary = new Dictionary<string, string>();
                dictionary.Add("code", value);
                dictionary.Add("system", "http://hl7.org/fhir/us/vr-common-library/CodeSystem/CodeSystem-vr-edit-flags");
                MotherDateOfBirthEditFlag = dictionary;
            }
        }

        /// <summary>Father's Day of Birth.</summary>
        /// <value>the father's day of birth, or -1 if explicitly unknown, or null if never specified</value>
        /// <example>
        /// <para>// Setter:</para>
        /// <para>ExampleBirthRecord.FatherBirthDay = 11;</para>
        /// <para>// Getter:</para>
        /// <para>Console.WriteLine($"Father Day of Birth: {ExampleBirthRecord.FatherBirthDay}");</para>
        /// </example>
        [Property("FatherBirthDay", Property.Types.Int32, "Father Demographics", "Father's Day of Birth.", true, VR.IGURL.RelatedPersonFatherNatural, true, 14)]
        [FHIRPath("Bundle.entry.resource.where($this is RelatedPerson).extension.birthDate", "")]// TODO
        public int? FatherBirthDay
        {
            get
            {
                return GetDateElementNoTime(Father?.BirthDateElement, VR.ExtensionURL.PartialDateTimeDayVR);
            }
            set
            {
                if (Father.BirthDateElement == null)
                {
                    Father.BirthDateElement = new Date();
                    Father.BirthDateElement.Extension.Add(NewBlankPartialDateTimeExtension(false));
                }
                Date newDate = SetDay(value, Father.BirthDateElement, FatherBirthYear, FatherBirthMonth);
                if (newDate != null)
                {
                    Father.BirthDateElement = newDate;
                }
            }
        }

        /// <summary>Father's Month of Birth.</summary>
        /// <value>the father's month of birth, or -1 if explicitly unknown, or null if never specified</value>
        /// <example>
        /// <para>// Setter:</para>
        /// <para>ExampleBirthRecord.FatherBirthMonth = 9;</para>
        /// <para>// Getter:</para>
        /// <para>Console.WriteLine($"Father Day of Birth: {ExampleBirthRecord.FatherBirthMonth}");</para>
        /// </example>
        [Property("FatherBirthMonth", Property.Types.Int32, "Father Demographics", "Father's Month of Birth.", true, VR.IGURL.RelatedPersonFatherNatural, true, 14)]
        [FHIRPath("Bundle.entry.resource.where($this is RelatedPerson).extension.birthDate", "")]// TODO
        public int? FatherBirthMonth
        {
            get
            {
                return GetDateElementNoTime(Father?.BirthDateElement, VR.ExtensionURL.PartialDateTimeMonthVR);
            }
            set
            {
                if (Father.BirthDateElement == null)
                {
                    Father.BirthDateElement = new Date();
                    Father.BirthDateElement.Extension.Add(NewBlankPartialDateTimeExtension(false));
                }
                Date newDate = SetMonth(value, Father.BirthDateElement, FatherBirthYear, FatherBirthDay);
                if (newDate != null)
                {
                    Father.BirthDateElement = newDate;
                }
            }
        }

        /// <summary>Father's Year of Birth.</summary>
        /// <value>the father's year of birth, or -1 if explicitly unknown, or null if never specified</value>
        /// <example>
        /// <para>// Setter:</para>
        /// <para>ExampleBirthRecord.FatherBirthYear = 1979;</para>
        /// <para>// Getter:</para>
        /// <para>Console.WriteLine($"Father Day of Birth: {ExampleBirthRecord.FatherBirthYear}");</para>
        /// </example>
        [Property("FatherBirthYear", Property.Types.Int32, "Father Demographics", "Father's Year of Birth.", true, VR.IGURL.RelatedPersonFatherNatural, true, 14)]
        [FHIRPath("Bundle.entry.resource.where($this is RelatedPerson).extension.birthDate", "")]// TODO
        public int? FatherBirthYear
        {
            get
            {
                return GetDateElementNoTime(Father?.BirthDateElement, VR.ExtensionURL.PartialDateTimeYearVR);
            }
            set
            {
                if (Father.BirthDateElement == null)
                {
                    Father.BirthDateElement = new Date();
                    Father.BirthDateElement.Extension.Add(NewBlankPartialDateTimeExtension(false));
                }
                Date newDate = SetYear(value, Father.BirthDateElement, FatherBirthMonth, FatherBirthDay);
                if (newDate != null)
                {
                    Father.BirthDateElement = newDate;
                }
            }
        }

        /// <summary>Father's Date of Birth.</summary>
        /// <value>the father's date of birth</value>
        /// <example>
        /// <para>// Setter:</para>
        /// <para>ExampleBirthRecord.DateOfBirth = "1940-02-19";</para>
        /// <para>// Getter:</para>
        /// <para>Console.WriteLine($"Father Date of Birth: {ExampleBirthRecord.FatherDateOfBirth}");</para>
        /// </example>
        [Property("FatherDateOfBirth", Property.Types.String, "Father Demographics", "Father's Date of Birth.", true, VR.IGURL.RelatedPersonFatherNatural, true, 14)]
        [FHIRPath("Bundle.entry.resource.where($this is RelatedPerson).birthDate", "")]// TODO
        public string FatherDateOfBirth
        {
            get
            {
                return this.Father.BirthDate;
            }
            set
            {
                this.Father.BirthDateElement = ConvertToDate(value);
            }
        }

        /// <summary>Father's Age at Delivery</summary>
        /// <value>the father's age at Delivery in years</value>
        /// <example>
        /// <para>// Setter:</para>
        /// <para>ExampleBirthRecord.FatherReportedAgeAtDelivery = 29;</para>
        /// <para>// Getter:</para>
        /// <para>Console.WriteLine($"Father's age at delivery: {ExampleBirthRecord.FatherReportedAgeAtDelivery}");</para>
        /// </example>
        [Property("FatherReportedAgeAtDelivery", Property.Types.Int32, "Father Demographics", "Father Demographics, Reported age at Delivery", true, VR.IGURL.RelatedPersonFatherNatural, true, 238)]
        [FHIRPath("Bundle.entry.resource.where($this is RelatedPerson).extension.where(url = 'http://hl7.org/fhir/us/vr-common-library/StructureDefinition/Extension-reported-parent-age-at-delivery-vr')", "")]
        public int? FatherReportedAgeAtDelivery
        {
            get => GetParentReportedAgeAtDelivery("FTH");
            set => SetParentReportedAgeAtDelivery("FTH", value);
        }

        /// <summary>Father's Date of Birth Edit Flag</summary>
        /// <value>the father's date of birth edit flag</value>
        /// <example>
        /// <para>// Setter:</para>
        /// <para>Dictionary&lt;string, string&gt; edit = new Dictionary&lt;string, string&gt;();</para>
        /// <para>edit.Add("code", "queriedCorrect");</para>
        /// <para>edit.Add("system", "http://hl7.org/fhir/us/vr-common-library/CodeSystem/CodeSystem-vr-edit-flags");</para>
        /// <para>edit.Add("display", "Queried, and Correct");</para>
        /// <para>ExampleBirthRecord.FatherDateOfBirthEditFlag = route;</para>
        /// <para>// Getter:</para>
        /// <para>Console.WriteLine($"Father's date of birth edit flag: {ExampleBirthRecord.FatherDateOfBirthEditFlag}");</para>
        /// </example>
        [Property("FatherDateOfBirthEditFlag", Property.Types.Dictionary, "Father Demographics", "Father Demographics, Date of Birth Edit Flag", true, VR.IGURL.RelatedPersonFatherNatural, true, 28)]
        [FHIRPath("Bundle.entry.resource.where($this is RelatedPerson).birthDate.extension.where(url = 'http://hl7.org/fhir/us/vr-common-library/StructureDefinition/BypassEditFlag')", "")]
        public Dictionary<string, string> FatherDateOfBirthEditFlag
        {
            get
            {
                if (Father != null)
                {
                    Extension editFlag = Father.BirthDateElement?.Extension.Find(ext => ext.Url == VRExtensionURLs.BypassEditFlag);
                    if (editFlag != null && editFlag.Value != null && editFlag.Value as CodeableConcept != null)
                    {
                        return CodeableConceptToDict((CodeableConcept)editFlag.Value);
                    }
                }
                return EmptyCodeableDict();
            }
            set
            {
                Father.BirthDateElement?.Extension.RemoveAll(ext => ext.Url == VRExtensionURLs.BypassEditFlag);
                if (Father.BirthDateElement == null)
                {
                    Father.BirthDateElement = new Date();
                }
                Father.BirthDateElement.Extension.Add(new Extension(VRExtensionURLs.BypassEditFlag, DictToCodeableConcept(value)));
            }
        }

        /// <summary>Father's Date of Birth Edit Flag helper</summary>
        /// <value>the father's date of birth edit flag helper</value>
        /// <example>
        /// <para>// Setter:</para>
        /// <para>ExampleBirthRecord.FatherDateOfBirthEditFlagHelper = "queriedCorrect";</para>
        /// <para>// Getter:</para>
        /// <para>Console.WriteLine($"Father's date of birth edit flag: {ExampleBirthRecord.FatherDateOfBirthEditFlagHelper}");</para>
        /// </example>
        [Property("FatherDateOfBirthEditFlagHelper", Property.Types.String, "Father Demographics", "Father Demographics, Date of Birth Edit Flag", false, VR.IGURL.Child, true, 28)]
        [FHIRPath("Bundle.entry.resource.where($this is RelatedPerson).birthDate.extension.where(url = 'http://hl7.org/fhir/us/vr-common-library/StructureDefinition/BypassEditFlag')", "")]
        public string FatherDateOfBirthEditFlagHelper
        {
            get
            {
                if (FatherDateOfBirthEditFlag.ContainsKey("code"))
                {
                    string code = FatherDateOfBirthEditFlag["code"];
                    if (!String.IsNullOrWhiteSpace(code))
                    {
                        return code;
                    }
                }
                return null;
            }
            set
            {
                if (String.IsNullOrEmpty(value))
                {
                    FatherDateOfBirthEditFlag = EmptyCodeDict();
                    return;
                }
                Dictionary<string, string> dictionary = new Dictionary<string, string>();
                dictionary.Add("code", value);
                dictionary.Add("system", "http://hl7.org/fhir/us/vr-common-library/CodeSystem/CodeSystem-vr-edit-flags");
                FatherDateOfBirthEditFlag = dictionary;
            }
        }

        /// <summary>Mother's Ethnicity Hispanic Mexican.</summary>
        /// <value>the mother's ethnicity. A Dictionary representing a code, containing the following key/value pairs:
        /// <para>"code" - the code</para>
        /// <para>"system" - the code system this code belongs to</para>
        /// <para>"display" - a human readable meaning of the code</para>
        /// </value>
        /// <example>
        /// <para>// Setter:</para>
        /// <para>Dictionary&lt;string, string&gt; ethnicity = new Dictionary&lt;string, string&gt;();</para>
        /// <para>ethnicity.Add("code", "Y");</para>
        /// <para>ethnicity.Add("system", CodeSystems.YesNo);</para>
        /// <para>ethnicity.Add("display", "Yes");</para>
        /// <para>ExampleBirthRecord.MotherEthnicity1 = ethnicity;</para>
        /// <para>// Getter:</para>
        /// <para>Console.WriteLine($"Mother Ethnicity: {ExampleBirthRecord.MotherEthnicity1['display']}");</para>
        /// </example>
        [Property("MotherEthnicity1", Property.Types.Dictionary, "Race and Ethnicity Profiles", "Mother's Ethnicity Hispanic Mexican.", true, VR.IGURL.InputRaceAndEthnicity, false, 34)]
        [PropertyParam("code", "The code used to describe this concept.")]
        [PropertyParam("system", "The relevant code system.")]
        [PropertyParam("display", "The human readable version of this code.")]
        [FHIRPath("Bundle.entry.resource.where($this is Observation).where(code.coding.code='inputraceandethnicityMother')", "")]
        public Dictionary<string, string> MotherEthnicity1
        {
            get
            {
                if (InputRaceAndEthnicityObsMother != null)
                {
                    Observation.ComponentComponent ethnicity = InputRaceAndEthnicityObsMother.Component.FirstOrDefault(c => c.Code.Coding[0].Code == NvssEthnicity.Mexican);
                    if (ethnicity != null && ethnicity.Value != null && ethnicity.Value as CodeableConcept != null)
                    {
                        return CodeableConceptToDict((CodeableConcept)ethnicity.Value);
                    }
                }
                return EmptyCodeableDict();
            }
            set
            {
                if (InputRaceAndEthnicityObsMother == null)
                {
                    CreateInputRaceEthnicityObsMother();
                }
                InputRaceAndEthnicityObsMother.Component.RemoveAll(c => c.Code.Coding[0].Code == NvssEthnicity.Mexican);
                Observation.ComponentComponent component = new Observation.ComponentComponent();
                component.Code = new CodeableConcept(CodeSystems.ComponentCode, NvssEthnicity.Mexican, NvssEthnicity.MexicanDisplay, null);
                component.Value = DictToCodeableConcept(value);
                InputRaceAndEthnicityObsMother.Component.Add(component);
            }
        }

        /// <summary>Mother's Ethnicity 1 Helper</summary>
        /// <value>Mother's Ethnicity 1.</value>
        /// <example>
        /// <para>// Setter:</para>
        /// <para>ExampleBirthRecord.EthnicityLevel = VRDR.ValueSets.YesNoUnknown.Yes;</para>
        /// <para>// Getter:</para>
        /// <para>Console.WriteLine($"Mother's Ethnicity: {ExampleBirthRecord.MotherEthnicity1Helper}");</para>
        /// </example>
        [Property("Mother Ethnicity 1 Helper", Property.Types.String, "Race and Ethnicity Profiles", "Mother's Ethnicity 1.", false, VR.IGURL.InputRaceAndEthnicity, false, 34)]
        [PropertyParam("code", "The code used to describe this concept.")]
        [FHIRPath("Bundle.entry.resource.where($this is Observation).where(code.coding.code='inputraceandethnicityMother')", "")]
        public string MotherEthnicity1Helper
        {
            get
            {
                if (MotherEthnicity1.ContainsKey("code") && !String.IsNullOrWhiteSpace(MotherEthnicity1["code"]))
                {
                    return MotherEthnicity1["code"];
                }
                return null;
            }
            set
            {
                if(!String.IsNullOrWhiteSpace(value))
                {
                    SetCodeValue("MotherEthnicity1", value, VR.ValueSets.HispanicNoUnknown.Codes);
                }
            }
        }

        /// <summary>Mother's Ethnicity Hispanic Puerto Rican.</summary>
        /// <value>the mother's ethnicity. A Dictionary representing a code, containing the following key/value pairs:
        /// <para>"code" - the code</para>
        /// <para>"system" - the code system this code belongs to</para>
        /// <para>"display" - a human readable meaning of the code</para>
        /// </value>
        /// <example>
        /// <para>// Setter:</para>
        /// <para>Dictionary&lt;string, string&gt; ethnicity = new Dictionary&lt;string, string&gt;();</para>
        /// <para>ethnicity.Add("code", "Y");</para>
        /// <para>ethnicity.Add("system", CodeSystems.YesNo);</para>
        /// <para>ethnicity.Add("display", "Yes");</para>
        /// <para>ExampleBirthRecord.MotherEthnicity2 = ethnicity;</para>
        /// <para>// Getter:</para>
        /// <para>Console.WriteLine($"Mother Ethnicity: {ExampleBirthRecord.MotherEthnicity2['display']}");</para>
        /// </example>
        [Property("MotherEthnicity2", Property.Types.Dictionary, "Race and Ethnicity Profiles", "Mother's Ethnicity Hispanic Puerto Rican.", true, VR.IGURL.InputRaceAndEthnicity, false, 34)]
        [PropertyParam("code", "The code used to describe this concept.")]
        [PropertyParam("system", "The relevant code system.")]
        [PropertyParam("display", "The human readable version of this code.")]
        [FHIRPath("Bundle.entry.resource.where($this is Observation).where(code.coding.code='inputraceandethnicityMother')", "")]
        public Dictionary<string, string> MotherEthnicity2
        {
            get
            {
                if (InputRaceAndEthnicityObsMother != null)
                {
                    Observation.ComponentComponent ethnicity = InputRaceAndEthnicityObsMother.Component.FirstOrDefault(c => c.Code.Coding[0].Code == NvssEthnicity.PuertoRican);
                    if (ethnicity != null && ethnicity.Value != null && ethnicity.Value as CodeableConcept != null)
                    {
                        return CodeableConceptToDict((CodeableConcept)ethnicity.Value);
                    }
                }
                return EmptyCodeableDict();
            }
            set
            {
                if (InputRaceAndEthnicityObsMother == null)
                {
                    CreateInputRaceEthnicityObsMother();
                }
                InputRaceAndEthnicityObsMother.Component.RemoveAll(c => c.Code.Coding[0].Code == NvssEthnicity.PuertoRican);
                Observation.ComponentComponent component = new Observation.ComponentComponent();
                component.Code = new CodeableConcept(CodeSystems.ComponentCode, NvssEthnicity.PuertoRican, NvssEthnicity.PuertoRicanDisplay, null);
                component.Value = DictToCodeableConcept(value);
                InputRaceAndEthnicityObsMother.Component.Add(component);
            }
        }

        /// <summary>Mother's Ethnicity 2 Helper</summary>
        /// <value>Mother's Ethnicity 2.</value>
        /// <example>
        /// <para>// Setter:</para>
        /// <para>ExampleBirthRecord.EthnicityLevel = VRDR.ValueSets.YesNoUnknown.Yes;</para>
        /// <para>// Getter:</para>
        /// <para>Console.WriteLine($"Mother's Ethnicity: {ExampleBirthRecord.MotherEthnicity2Helper}");</para>
        /// </example>
        [Property("Mother Ethnicity 2 Helper", Property.Types.String, "Race and Ethnicity Profiles", "Mother's Ethnicity 2.", false, VR.IGURL.InputRaceAndEthnicity, false, 34)]
        [PropertyParam("code", "The code used to describe this concept.")]
        [FHIRPath("Bundle.entry.resource.where($this is Observation).where(code.coding.code='inputraceandethnicityMother')", "")]
        public string MotherEthnicity2Helper
        {
            get
            {
                if (MotherEthnicity2.ContainsKey("code") && !String.IsNullOrWhiteSpace(MotherEthnicity2["code"]))
                {
                    return MotherEthnicity2["code"];
                }
                return null;
            }
            set
            {
                if(!String.IsNullOrWhiteSpace(value))
                {
                    SetCodeValue("MotherEthnicity2", value, VR.ValueSets.HispanicNoUnknown.Codes);
                }
            }
        }

        /// <summary>Mother's Ethnicity Hispanic Cuban.</summary>
        /// <value>the mother's ethnicity. A Dictionary representing a code, containing the following key/value pairs:
        /// <para>"code" - the code</para>
        /// <para>"system" - the code system this code belongs to</para>
        /// <para>"display" - a human readable meaning of the code</para>
        /// </value>
        /// <example>
        /// <para>// Setter:</para>
        /// <para>Dictionary&lt;string, string&gt; ethnicity = new Dictionary&lt;string, string&gt;();</para>
        /// <para>ethnicity.Add("code", "Y");</para>
        /// <para>ethnicity.Add("system", CodeSystems.YesNo);</para>
        /// <para>ethnicity.Add("display", "Yes");</para>
        /// <para>ExampleBirthRecord.MotherEthnicity3 = ethnicity;</para>
        /// <para>// Getter:</para>
        /// <para>Console.WriteLine($"Mother Ethnicity: {ExampleBirthRecord.MotherEthnicity3['display']}");</para>
        /// </example>
        [Property("MotherEthnicity3", Property.Types.Dictionary, "Race and Ethnicity Profiles", "Mother's Ethnicity Hispanic Cuban.", true, VR.IGURL.InputRaceAndEthnicity, false, 34)]
        [PropertyParam("code", "The code used to describe this concept.")]
        [PropertyParam("system", "The relevant code system.")]
        [PropertyParam("display", "The human readable version of this code.")]
        [FHIRPath("Bundle.entry.resource.where($this is Observation).where(code.coding.code='inputraceandethnicityMother')", "")]
        public Dictionary<string, string> MotherEthnicity3
        {
            get
            {
                if (InputRaceAndEthnicityObsMother != null)
                {
                    Observation.ComponentComponent ethnicity = InputRaceAndEthnicityObsMother.Component.FirstOrDefault(c => c.Code.Coding[0].Code == NvssEthnicity.Cuban);
                    if (ethnicity != null && ethnicity.Value != null && ethnicity.Value as CodeableConcept != null)
                    {
                        return CodeableConceptToDict((CodeableConcept)ethnicity.Value);
                    }
                }
                return EmptyCodeableDict();
            }
            set
            {
                if (InputRaceAndEthnicityObsMother == null)
                {
                    CreateInputRaceEthnicityObsMother();
                }
                InputRaceAndEthnicityObsMother.Component.RemoveAll(c => c.Code.Coding[0].Code == NvssEthnicity.Cuban);
                Observation.ComponentComponent component = new Observation.ComponentComponent();
                component.Code = new CodeableConcept(CodeSystems.ComponentCode, NvssEthnicity.Cuban, NvssEthnicity.CubanDisplay, null);
                component.Value = DictToCodeableConcept(value);
                InputRaceAndEthnicityObsMother.Component.Add(component);
            }
        }

        /// <summary>Mother's Ethnicity 3 Helper</summary>
        /// <value>Mother's Ethnicity 3.</value>
        /// <example>
        /// <para>// Setter:</para>
        /// <para>ExampleBirthRecord.EthnicityLevel = VRDR.ValueSets.YesNoUnknown.Yes;</para>
        /// <para>// Getter:</para>
        /// <para>Console.WriteLine($"Mother's Ethnicity: {ExampleBirthRecord.MotherEthnicity3Helper}");</para>
        /// </example>
        [Property("Mother Ethnicity 3 Helper", Property.Types.String, "Race and Ethnicity Profiles", "Mother's Ethnicity 3.", false, VR.IGURL.InputRaceAndEthnicity, false, 34)]
        [PropertyParam("code", "The code used to describe this concept.")]
        [FHIRPath("Bundle.entry.resource.where($this is Observation).where(code.coding.code='inputraceandethnicityMother')", "")]
        public string MotherEthnicity3Helper
        {
            get
            {
                if (MotherEthnicity3.ContainsKey("code") && !String.IsNullOrWhiteSpace(MotherEthnicity3["code"]))
                {
                    return MotherEthnicity3["code"];
                }
                return null;
            }
            set
            {
                if(!String.IsNullOrWhiteSpace(value))
                {
                    SetCodeValue("MotherEthnicity3", value, VR.ValueSets.HispanicNoUnknown.Codes);
                }
            }
        }


        /// <summary>Mother's Ethnicity Hispanic Other.</summary>
        /// <value>the mother's ethnicity. A Dictionary representing a code, containing the following key/value pairs:
        /// <para>"code" - the code</para>
        /// <para>"system" - the code system this code belongs to</para>
        /// <para>"display" - a human readable meaning of the code</para>
        /// </value>
        /// <example>
        /// <para>// Setter:</para>
        /// <para>Dictionary&lt;string, string&gt; ethnicity = new Dictionary&lt;string, string&gt;();</para>
        /// <para>ethnicity.Add("code", "Y");</para>
        /// <para>ethnicity.Add("system", CodeSystems.YesNo);</para>
        /// <para>ethnicity.Add("display", "Yes");</para>
        /// <para>ExampleBirthRecord.MotherEthnicity3 = ethnicity;</para>
        /// <para>// Getter:</para>
        /// <para>Console.WriteLine($"Mother Ethnicity: {ExampleBirthRecord.MotherEthnicity4['display']}");</para>
        /// </example>
        [Property("MotherEthnicity4", Property.Types.Dictionary, "Race and Ethnicity Profiles", "Mother's Ethnicity Hispanic Other.", true, VR.IGURL.InputRaceAndEthnicity, false, 34)]
        [PropertyParam("code", "The code used to describe this concept.")]
        [PropertyParam("system", "The relevant code system.")]
        [PropertyParam("display", "The human readable version of this code.")]
        [FHIRPath("Bundle.entry.resource.where($this is Observation).where(code.coding.code='inputraceandethnicityMother')", "")]
        public Dictionary<string, string> MotherEthnicity4
        {
            get
            {
                if (InputRaceAndEthnicityObsMother != null)
                {
                    Observation.ComponentComponent ethnicity = InputRaceAndEthnicityObsMother.Component.FirstOrDefault(c => c.Code.Coding[0].Code == NvssEthnicity.Other);
                    if (ethnicity != null && ethnicity.Value != null && ethnicity.Value as CodeableConcept != null)
                    {
                        return CodeableConceptToDict((CodeableConcept)ethnicity.Value);
                    }
                }
                return EmptyCodeableDict();
            }
            set
            {
                if (InputRaceAndEthnicityObsMother == null)
                {
                    CreateInputRaceEthnicityObsMother();
                }
                InputRaceAndEthnicityObsMother.Component.RemoveAll(c => c.Code.Coding[0].Code == NvssEthnicity.Other);
                Observation.ComponentComponent component = new Observation.ComponentComponent();
                component.Code = new CodeableConcept(CodeSystems.ComponentCode, NvssEthnicity.Other, NvssEthnicity.OtherDisplay, null);
                component.Value = DictToCodeableConcept(value);
                InputRaceAndEthnicityObsMother.Component.Add(component);
            }
        }

        /// <summary>Mother's Ethnicity 4 Helper</summary>
        /// <value>Mother's Ethnicity 4.</value>
        /// <example>
        /// <para>// Setter:</para>
        /// <para>ExampleBirthRecord.EthnicityLevel = VRDR.ValueSets.YesNoUnknown.Yes;</para>
        /// <para>// Getter:</para>
        /// <para>Console.WriteLine($"Mother's Ethnicity: {ExampleBirthRecord.MotherEthnicity4Helper}");</para>
        /// </example>
        [Property("Mother Ethnicity 4 Helper", Property.Types.String, "Race and Ethnicity Profiles", "Mother's Ethnicity 4.", false, VR.IGURL.InputRaceAndEthnicity, false, 34)]
        [PropertyParam("code", "The code used to describe this concept.")]
        [FHIRPath("Bundle.entry.resource.where($this is Observation).where(code.coding.code='inputraceandethnicityMother')", "")]
        public string MotherEthnicity4Helper
        {
            get
            {
                if (MotherEthnicity4.ContainsKey("code") && !String.IsNullOrWhiteSpace(MotherEthnicity4["code"]))
                {
                    return MotherEthnicity4["code"];
                }
                return null;
            }
            set
            {
                if(!String.IsNullOrWhiteSpace(value))
                {
                    SetCodeValue("MotherEthnicity4", value, VR.ValueSets.HispanicNoUnknown.Codes);
                }
            }
        }

        /// <summary>Mother's Ethnicity Hispanic Literal.</summary>
        /// <value>the mother's ethnicity. A Dictionary representing a code, containing the following key/value pairs:
        /// <para>"code" - the code</para>
        /// <para>"system" - the code system this code belongs to</para>
        /// <para>"display" - a human readable meaning of the code</para>
        /// </value>
        /// <example>
        /// <para>// Setter:</para>
        /// <para>ExampleBirthRecord.MotherEthnicityLiteral = ethnicity;</para>
        /// <para>// Getter:</para>
        /// <para>Console.WriteLine($"Ethnicity: {ExampleBirthRecord.MotherEthnicityLiteral['display']}");</para>
        /// </example>
        [Property("MotherEthnicityLiteral", Property.Types.String, "Race and Ethnicity Profiles", "Mother's Ethnicity Literal.", true, VR.IGURL.InputRaceAndEthnicity, false, 34)]
        [PropertyParam("ethnicity", "The literal string to describe ethnicity.")]
        [FHIRPath("Bundle.entry.resource.where($this is Observation).where(code.coding.code='inputraceandethnicityMother')", "")]
        public string MotherEthnicityLiteral
        {
            get
            {
                if (InputRaceAndEthnicityObsMother != null)
                {
                    Observation.ComponentComponent ethnicity = InputRaceAndEthnicityObsMother.Component.FirstOrDefault(c => c.Code.Coding[0].Code == NvssEthnicity.Literal);
                    if (ethnicity != null && ethnicity.Value != null && ethnicity.Value as FhirString != null)
                    {
                        return ethnicity.Value.ToString();
                    }
                }
                return null;
            }
            set
            {
                if (InputRaceAndEthnicityObsMother == null)
                {
                    CreateInputRaceEthnicityObsMother();
                }
                InputRaceAndEthnicityObsMother.Component.RemoveAll(c => c.Code.Coding[0].Code == NvssEthnicity.Literal);
                if (String.IsNullOrWhiteSpace(value))
                {
                    return;
                }
                Observation.ComponentComponent component = new Observation.ComponentComponent();
                component.Code = new CodeableConcept(CodeSystems.ComponentCode, NvssEthnicity.Literal, NvssEthnicity.LiteralDisplay, null);
                component.Value = new FhirString(value);
                InputRaceAndEthnicityObsMother.Component.Add(component);
            }
        }

        /// <summary>Mother's Race values.</summary>
        /// <value>the mother's race. A tuple, where the first value of the tuple is the display value, and the second is
        /// the IJE code Y or N.</value>
        /// <example>
        /// <para>// Setter:</para>
        /// <para>ExampleBirthRecord.MotherRace = {NvssRace.BlackOrAfricanAmerican, "Y"};</para>
        /// <para>// Getter:</para>
        /// <para>string boaa = ExampleBirthRecord.RaceBlackOfAfricanAmerican;</para>
        /// </example>
        [Property("MotherRace", Property.Types.TupleArr, "Race and Ethnicity Profiles", "Mother's Race", true, VR.IGURL.InputRaceAndEthnicity, true, 38)]
        [FHIRPath("Bundle.entry.resource.where($this is Observation).where(code.coding.code='inputraceandethnicityMother')", "")]
        public Tuple<string, string>[] MotherRace
        {
            get
            {
                // filter the boolean race values
                var booleanRaceCodes = NvssRace.GetBooleanRaceCodes();
                List<string> raceCodes = booleanRaceCodes.Concat(NvssRace.GetLiteralRaceCodes()).ToList();

                var races = new List<Tuple<string, string>>() { };

                if (InputRaceAndEthnicityObsMother == null)
                {
                    return races.ToArray();
                }
                foreach (string raceCode in raceCodes)
                {
                    Observation.ComponentComponent component = InputRaceAndEthnicityObsMother.Component.Where(c => c.Code.Coding[0].Code == raceCode).FirstOrDefault();
                    if (component != null)
                    {
                        // convert boolean race codes to strings
                        if (booleanRaceCodes.Contains(raceCode))
                        {
                            if (component.Value == null) {
                              // If there is no value given, set the race to blank.
                              var race = Tuple.Create(raceCode, "");
                              races.Add(race);
                              continue;
                            }

                            bool? raceBool = ((FhirBoolean)component.Value).Value;

                            if (raceBool.Value)
                            {
                                var race = Tuple.Create(raceCode, "Y");
                                races.Add(race);
                            }
                            else
                            {
                                var race = Tuple.Create(raceCode, "N");
                                races.Add(race);
                            }
                        }
                        else
                        {
                            // Ignore unless there's a value present
                            if (component.Value != null)
                            {
                                var race = Tuple.Create(raceCode, component.Value.ToString());
                                races.Add(race);
                            }
                        }

                    }
                }

                return races.ToArray();
            }
            set
            {
                if (InputRaceAndEthnicityObsMother == null)
                {
                    CreateInputRaceEthnicityObsMother();
                }
                var booleanRaceCodes = NvssRace.GetBooleanRaceCodes();
                var literalRaceCodes = NvssRace.GetLiteralRaceCodes();
                foreach (Tuple<string, string> element in value)
                {
                    InputRaceAndEthnicityObsMother.Component.RemoveAll(c => c.Code.Coding[0].Code == element.Item1);
                    Observation.ComponentComponent component = new Observation.ComponentComponent();
                    String displayValue = NvssRace.GetDisplayValueForCode(element.Item1);
                    component.Code = new CodeableConcept(CodeSystems.ComponentCode, element.Item1, displayValue, null);
                    if (booleanRaceCodes.Contains(element.Item1))
                    {
                        if (element.Item2 == "Y")
                        {
                            component.Value = new FhirBoolean(true);
                        }
                        else
                        {
                            component.Value = new FhirBoolean(false);
                        }
                    }
                    else if (literalRaceCodes.Contains(element.Item1))
                    {
                        component.Value = new FhirString(element.Item2);
                    }
                    else
                    {
                        throw new ArgumentException("Invalid race literal code found: " + element.Item1 + " with value: " + element.Item2);
                    }
                    InputRaceAndEthnicityObsMother.Component.Add(component);
                }

            }
        }

        /// <summary>Father's Ethnicity Hispanic Mexican.</summary>
        /// <value>the father's ethnicity. A Dictionary representing a code, containing the following key/value pairs:
        /// <para>"code" - the code</para>
        /// <para>"system" - the code system this code belongs to</para>
        /// <para>"display" - a human readable meaning of the code</para>
        /// </value>
        /// <example>
        /// <para>// Setter:</para>
        /// <para>Dictionary&lt;string, string&gt; ethnicity = new Dictionary&lt;string, string&gt;();</para>
        /// <para>ethnicity.Add("code", "Y");</para>
        /// <para>ethnicity.Add("system", CodeSystems.YesNo);</para>
        /// <para>ethnicity.Add("display", "Yes");</para>
        /// <para>ExampleBirthRecord.FatherEthnicity1 = ethnicity;</para>
        /// <para>// Getter:</para>
        /// <para>Console.WriteLine($"Father Ethnicity: {ExampleBirthRecord.FatherEthnicity1['display']}");</para>
        /// </example>
        [Property("FatherEthnicity1", Property.Types.Dictionary, "Race and Ethnicity Profiles", "Father's Ethnicity Hispanic Mexican.", true, VR.IGURL.InputRaceAndEthnicity, false, 34)]
        [PropertyParam("code", "The code used to describe this concept.")]
        [PropertyParam("system", "The relevant code system.")]
        [PropertyParam("display", "The human readable version of this code.")]
        [FHIRPath("Bundle.entry.resource.where($this is Observation).where(code.coding.code='inputraceandethnicityFather')", "")]
        public Dictionary<string, string> FatherEthnicity1
        {
            get
            {
                if (InputRaceAndEthnicityObsFather != null)
                {
                    Observation.ComponentComponent ethnicity = InputRaceAndEthnicityObsFather.Component.FirstOrDefault(c => c.Code.Coding[0].Code == NvssEthnicity.Mexican);
                    if (ethnicity != null && ethnicity.Value != null && ethnicity.Value as CodeableConcept != null)
                    {
                        return CodeableConceptToDict((CodeableConcept)ethnicity.Value);
                    }
                }
                return EmptyCodeableDict();
            }
            set
            {
                if (InputRaceAndEthnicityObsFather == null)
                {
                    CreateInputRaceEthnicityObsFather();
                }
                InputRaceAndEthnicityObsFather.Component.RemoveAll(c => c.Code.Coding[0].Code == NvssEthnicity.Mexican);
                Observation.ComponentComponent component = new Observation.ComponentComponent();
                component.Code = new CodeableConcept(CodeSystems.ComponentCode, NvssEthnicity.Mexican, NvssEthnicity.MexicanDisplay, null);
                component.Value = DictToCodeableConcept(value);
                InputRaceAndEthnicityObsFather.Component.Add(component);
            }
        }

        /// <summary>Father's Ethnicity 1 Helper</summary>
        /// <value>Father's Ethnicity 1.</value>
        /// <example>
        /// <para>// Setter:</para>
        /// <para>ExampleBirthRecord.EthnicityLevel = VRDR.ValueSets.YesNoUnknown.Yes;</para>
        /// <para>// Getter:</para>
        /// <para>Console.WriteLine($"Father's Ethnicity: {ExampleBirthRecord.FatherEthnicity1Helper}");</para>
        /// </example>
        [Property("Father Ethnicity 1 Helper", Property.Types.String, "Race and Ethnicity Profiles", "Father's Ethnicity 1.", false, VR.IGURL.InputRaceAndEthnicity, false, 34)]
        [PropertyParam("code", "The code used to describe this concept.")]
        [FHIRPath("Bundle.entry.resource.where($this is Observation).where(code.coding.code='inputraceandethnicityFather')", "")]
        public string FatherEthnicity1Helper
        {
            get
            {
                if (FatherEthnicity1.ContainsKey("code") && !String.IsNullOrWhiteSpace(FatherEthnicity1["code"]))
                {
                    return FatherEthnicity1["code"];
                }
                return null;
            }
            set
            {
                if(!String.IsNullOrWhiteSpace(value))
                {
                    SetCodeValue("FatherEthnicity1", value, VR.ValueSets.HispanicNoUnknown.Codes);
                }
            }
        }

        /// <summary>Father's Ethnicity Hispanic PuertoRican.</summary>
        /// <value>the father's ethnicity. A Dictionary representing a code, containing the following key/value pairs:
        /// <para>"code" - the code</para>
        /// <para>"system" - the code system this code belongs to</para>
        /// <para>"display" - a human readable meaning of the code</para>
        /// </value>
        /// <example>
        /// <para>// Setter:</para>
        /// <para>Dictionary&lt;string, string&gt; ethnicity = new Dictionary&lt;string, string&gt;();</para>
        /// <para>ethnicity.Add("code", "Y");</para>
        /// <para>ethnicity.Add("system", CodeSystems.YesNo);</para>
        /// <para>ethnicity.Add("display", "Yes");</para>
        /// <para>ExampleBirthRecord.FatherEthnicity1 = ethnicity;</para>
        /// <para>// Getter:</para>
        /// <para>Console.WriteLine($"Father Ethnicity: {ExampleBirthRecord.FatherEthnicity2['display']}");</para>
        /// </example>
        [Property("FatherEthnicity2", Property.Types.Dictionary, "Race and Ethnicity Profiles", "Father's Ethnicity Hispanic PuertoRican.", true, VR.IGURL.InputRaceAndEthnicity, false, 34)]
        [PropertyParam("code", "The code used to describe this concept.")]
        [PropertyParam("system", "The relevant code system.")]
        [PropertyParam("display", "The human readable version of this code.")]
        [FHIRPath("Bundle.entry.resource.where($this is Observation).where(code.coding.code='inputraceandethnicityFather')", "")]
        public Dictionary<string, string> FatherEthnicity2
        {
            get
            {
                if (InputRaceAndEthnicityObsFather != null)
                {
                    Observation.ComponentComponent ethnicity = InputRaceAndEthnicityObsFather.Component.FirstOrDefault(c => c.Code.Coding[0].Code == NvssEthnicity.PuertoRican);
                    if (ethnicity != null && ethnicity.Value != null && ethnicity.Value as CodeableConcept != null)
                    {
                        return CodeableConceptToDict((CodeableConcept)ethnicity.Value);
                    }
                }
                return EmptyCodeableDict();
            }
            set
            {
                if (InputRaceAndEthnicityObsFather == null)
                {
                    CreateInputRaceEthnicityObsFather();
                }
                InputRaceAndEthnicityObsFather.Component.RemoveAll(c => c.Code.Coding[0].Code == NvssEthnicity.PuertoRican);
                Observation.ComponentComponent component = new Observation.ComponentComponent();
                component.Code = new CodeableConcept(CodeSystems.ComponentCode, NvssEthnicity.PuertoRican, NvssEthnicity.PuertoRicanDisplay, null);
                component.Value = DictToCodeableConcept(value);
                InputRaceAndEthnicityObsFather.Component.Add(component);
            }
        }

        /// <summary>Father's Ethnicity 2 Helper</summary>
        /// <value>Father's Ethnicity 2.</value>
        /// <example>
        /// <para>// Setter:</para>
        /// <para>ExampleBirthRecord.EthnicityLevel = VRDR.ValueSets.YesNoUnknown.Yes;</para>
        /// <para>// Getter:</para>
        /// <para>Console.WriteLine($"Father's Ethnicity: {ExampleBirthRecord.FatherEthnicity2Helper}");</para>
        /// </example>
        [Property("Father Ethnicity 2 Helper", Property.Types.String, "Race and Ethnicity Profiles", "Father's Ethnicity 2.", false, VR.IGURL.InputRaceAndEthnicity, false, 34)]
        [PropertyParam("code", "The code used to describe this concept.")]
        [FHIRPath("Bundle.entry.resource.where($this is Observation).where(code.coding.code='inputraceandethnicityFather')", "")]
        public string FatherEthnicity2Helper
        {
            get
            {
                if (FatherEthnicity2.ContainsKey("code") && !String.IsNullOrWhiteSpace(FatherEthnicity2["code"]))
                {
                    return FatherEthnicity2["code"];
                }
                return null;
            }
            set
            {
                if(!String.IsNullOrWhiteSpace(value))
                {
                    SetCodeValue("FatherEthnicity2", value, VR.ValueSets.HispanicNoUnknown.Codes);
                }
            }
        }

        /// <summary>Father's Ethnicity Hispanic Cuban.</summary>
        /// <value>the father's ethnicity. A Dictionary representing a code, containing the following key/value pairs:
        /// <para>"code" - the code</para>
        /// <para>"system" - the code system this code belongs to</para>
        /// <para>"display" - a human readable meaning of the code</para>
        /// </value>
        /// <example>
        /// <para>// Setter:</para>
        /// <para>Dictionary&lt;string, string&gt; ethnicity = new Dictionary&lt;string, string&gt;();</para>
        /// <para>ethnicity.Add("code", "Y");</para>
        /// <para>ethnicity.Add("system", CodeSystems.YesNo);</para>
        /// <para>ethnicity.Add("display", "Yes");</para>
        /// <para>ExampleBirthRecord.FatherEthnicity3 = ethnicity;</para>
        /// <para>// Getter:</para>
        /// <para>Console.WriteLine($"Father Ethnicity: {ExampleBirthRecord.FatherEthnicity3['display']}");</para>
        /// </example>
        [Property("FatherEthnicity3", Property.Types.Dictionary, "Race and Ethnicity Profiles", "Father's Ethnicity Hispanic Cuban.", true, VR.IGURL.InputRaceAndEthnicity, false, 34)]
        [PropertyParam("code", "The code used to describe this concept.")]
        [PropertyParam("system", "The relevant code system.")]
        [PropertyParam("display", "The human readable version of this code.")]
        [FHIRPath("Bundle.entry.resource.where($this is Observation).where(code.coding.code='inputraceandethnicityFather')", "")]
        public Dictionary<string, string> FatherEthnicity3
        {
            get
            {
                if (InputRaceAndEthnicityObsFather != null)
                {
                    Observation.ComponentComponent ethnicity = InputRaceAndEthnicityObsFather.Component.FirstOrDefault(c => c.Code.Coding[0].Code == NvssEthnicity.Cuban);
                    if (ethnicity != null && ethnicity.Value != null && ethnicity.Value as CodeableConcept != null)
                    {
                        return CodeableConceptToDict((CodeableConcept)ethnicity.Value);
                    }
                }
                return EmptyCodeableDict();
            }
            set
            {
                if (InputRaceAndEthnicityObsFather == null)
                {
                    CreateInputRaceEthnicityObsFather();
                }
                InputRaceAndEthnicityObsFather.Component.RemoveAll(c => c.Code.Coding[0].Code == NvssEthnicity.Cuban);
                Observation.ComponentComponent component = new Observation.ComponentComponent();
                component.Code = new CodeableConcept(CodeSystems.ComponentCode, NvssEthnicity.Cuban, NvssEthnicity.CubanDisplay, null);
                component.Value = DictToCodeableConcept(value);
                InputRaceAndEthnicityObsFather.Component.Add(component);
            }
        }

        /// <summary>Father's Ethnicity 3 Helper</summary>
        /// <value>Father's Ethnicity 3.</value>
        /// <example>
        /// <para>// Setter:</para>
        /// <para>ExampleBirthRecord.EthnicityLevel = VRDR.ValueSets.YesNoUnknown.Yes;</para>
        /// <para>// Getter:</para>
        /// <para>Console.WriteLine($"Father's Ethnicity: {ExampleBirthRecord.FatherEthnicity3Helper}");</para>
        /// </example>
        [Property("Father Ethnicity 3 Helper", Property.Types.String, "Race and Ethnicity Profiles", "Father's Ethnicity 3.", false, VR.IGURL.InputRaceAndEthnicity, false, 34)]
        [PropertyParam("code", "The code used to describe this concept.")]
        [FHIRPath("Bundle.entry.resource.where($this is Observation).where(code.coding.code='inputraceandethnicityFather')", "")]
        public string FatherEthnicity3Helper
        {
            get
            {
                if (FatherEthnicity3.ContainsKey("code") && !String.IsNullOrWhiteSpace(FatherEthnicity3["code"]))
                {
                    return FatherEthnicity3["code"];
                }
                return null;
            }
            set
            {
                if(!String.IsNullOrWhiteSpace(value))
                {
                    SetCodeValue("FatherEthnicity3", value, VR.ValueSets.HispanicNoUnknown.Codes);
                }
            }
        }


        /// <summary>Father's Ethnicity Hispanic Other.</summary>
        /// <value>the father's ethnicity. A Dictionary representing a code, containing the following key/value pairs:
        /// <para>"code" - the code</para>
        /// <para>"system" - the code system this code belongs to</para>
        /// <para>"display" - a human readable meaning of the code</para>
        /// </value>
        /// <example>
        /// <para>// Setter:</para>
        /// <para>Dictionary&lt;string, string&gt; ethnicity = new Dictionary&lt;string, string&gt;();</para>
        /// <para>ethnicity.Add("code", "Y");</para>
        /// <para>ethnicity.Add("system", CodeSystems.YesNo);</para>
        /// <para>ethnicity.Add("display", "Yes");</para>
        /// <para>ExampleBirthRecord.FatherEthnicity4 = ethnicity;</para>
        /// <para>// Getter:</para>
        /// <para>Console.WriteLine($"Father Ethnicity: {ExampleBirthRecord.FatherEthnicity4['display']}");</para>
        /// </example>
        [Property("FatherEthnicity4", Property.Types.Dictionary, "Race and Ethnicity Profiles", "Father's Ethnicity Hispanic Other.", true, VR.IGURL.InputRaceAndEthnicity, false, 34)]
        [PropertyParam("code", "The code used to describe this concept.")]
        [PropertyParam("system", "The relevant code system.")]
        [PropertyParam("display", "The human readable version of this code.")]
        [FHIRPath("Bundle.entry.resource.where($this is Observation).where(code.coding.code='inputraceandethnicityFather')", "")]
        public Dictionary<string, string> FatherEthnicity4
        {
            get
            {
                if (InputRaceAndEthnicityObsFather != null)
                {
                    Observation.ComponentComponent ethnicity = InputRaceAndEthnicityObsFather.Component.FirstOrDefault(c => c.Code.Coding[0].Code == NvssEthnicity.Other);
                    if (ethnicity != null && ethnicity.Value != null && ethnicity.Value as CodeableConcept != null)
                    {
                        return CodeableConceptToDict((CodeableConcept)ethnicity.Value);
                    }
                }
                return EmptyCodeableDict();
            }
            set
            {
                if (InputRaceAndEthnicityObsFather == null)
                {
                    CreateInputRaceEthnicityObsFather();
                }
                InputRaceAndEthnicityObsFather.Component.RemoveAll(c => c.Code.Coding[0].Code == NvssEthnicity.Other);
                Observation.ComponentComponent component = new Observation.ComponentComponent();
                component.Code = new CodeableConcept(CodeSystems.ComponentCode, NvssEthnicity.Other, NvssEthnicity.OtherDisplay, null);
                component.Value = DictToCodeableConcept(value);
                InputRaceAndEthnicityObsFather.Component.Add(component);
            }
        }

        /// <summary>Father's Ethnicity 4 Helper</summary>
        /// <value>Father's Ethnicity 4.</value>
        /// <example>
        /// <para>// Setter:</para>
        /// <para>ExampleBirthRecord.EthnicityLevel = VRDR.ValueSets.YesNoUnknown.Yes;</para>
        /// <para>// Getter:</para>
        /// <para>Console.WriteLine($"Father's Ethnicity: {ExampleBirthRecord.FatherEthnicity4Helper}");</para>
        /// </example>
        [Property("Father Ethnicity 4 Helper", Property.Types.String, "Race and Ethnicity Profiles", "Father's Ethnicity 4.", false, VR.IGURL.InputRaceAndEthnicity, false, 34)]
        [PropertyParam("code", "The code used to describe this concept.")]
        [FHIRPath("Bundle.entry.resource.where($this is Observation).where(code.coding.code='inputraceandethnicityFather')", "")]
        public string FatherEthnicity4Helper
        {
            get
            {
                if (FatherEthnicity4.ContainsKey("code") && !String.IsNullOrWhiteSpace(FatherEthnicity4["code"]))
                {
                    return FatherEthnicity4["code"];
                }
                return null;
            }
            set
            {
                if(!String.IsNullOrWhiteSpace(value))
                {
                    SetCodeValue("FatherEthnicity4", value, VR.ValueSets.HispanicNoUnknown.Codes);
                }
            }
        }

        /// <summary>Father's Ethnicity Hispanic Literal.</summary>
        /// <value>the father's ethnicity. A Dictionary representing a code, containing the following key/value pairs:
        /// <para>"code" - the code</para>
        /// <para>"system" - the code system this code belongs to</para>
        /// <para>"display" - a human readable meaning of the code</para>
        /// </value>
        /// <example>
        /// <para>// Setter:</para>
        /// <para>ExampleBirthRecord.EthnicityLiteral = ethnicity;</para>
        /// <para>// Getter:</para>
        /// <para>Console.WriteLine($"Ethnicity: {ExampleBirthRecord.EthnicityLiteral['display']}");</para>
        /// </example>
        [Property("FatherEthnicityLiteral", Property.Types.String, "Race and Ethnicity Profiles", "Father's Ethnicity Literal.", true, VR.IGURL.InputRaceAndEthnicity, false, 34)]
        [PropertyParam("ethnicity", "The literal string to describe ethnicity.")]
        [FHIRPath("Bundle.entry.resource.where($this is Observation).where(code.coding.code='inputraceandethnicityFather')", "")]
        public string FatherEthnicityLiteral
        {
            get
            {
                if (InputRaceAndEthnicityObsFather != null)
                {
                    Observation.ComponentComponent ethnicity = InputRaceAndEthnicityObsFather.Component.FirstOrDefault(c => c.Code.Coding[0].Code == NvssEthnicity.Literal);
                    if (ethnicity != null && ethnicity.Value != null && ethnicity.Value as FhirString != null)
                    {
                        return ethnicity.Value.ToString();
                    }
                }
                return null;
            }
            set
            {
                if (InputRaceAndEthnicityObsFather == null)
                {
                    CreateInputRaceEthnicityObsFather();
                }
                InputRaceAndEthnicityObsFather.Component.RemoveAll(c => c.Code.Coding[0].Code == NvssEthnicity.Literal);
                if (String.IsNullOrWhiteSpace(value))
                {
                    return;
                }
                Observation.ComponentComponent component = new Observation.ComponentComponent();
                component.Code = new CodeableConcept(CodeSystems.ComponentCode, NvssEthnicity.Literal, NvssEthnicity.LiteralDisplay, null);
                component.Value = new FhirString(value);
                InputRaceAndEthnicityObsFather.Component.Add(component);
            }
        }

        /// <summary>Father's Race values.</summary>
        /// <value>the father's race. A tuple, where the first value of the tuple is the display value, and the second is
        /// the IJE code Y or N.</value>
        /// <example>
        /// <para>// Setter:</para>
        /// <para>ExampleBirthRecord.FatherRace = {NvssRace.BlackOrAfricanAmerican, "Y"};</para>
        /// <para>// Getter:</para>
        /// <para>string boaa = ExampleBirthRecord.RaceBlackOfAfricanAmerican;</para>
        /// </example>
        [Property("FatherRace", Property.Types.TupleArr, "Race and Ethnicity Profiles", "Father's Race", true, VR.IGURL.InputRaceAndEthnicity, true, 38)]
        [FHIRPath("Bundle.entry.resource.where($this is Observation).where(code.coding.code='inputraceandethnicityFather')", "")]
        public Tuple<string, string>[] FatherRace
        {
            get
            {
                // filter the boolean race values
                var booleanRaceCodes = NvssRace.GetBooleanRaceCodes();
                List<string> raceCodes = booleanRaceCodes.Concat(NvssRace.GetLiteralRaceCodes()).ToList();

                var races = new List<Tuple<string, string>>() { };

                if (InputRaceAndEthnicityObsFather == null)
                {
                    return races.ToArray();
                }
                foreach (string raceCode in raceCodes)
                {
                    Observation.ComponentComponent component = InputRaceAndEthnicityObsFather.Component.Where(c => c.Code.Coding[0].Code == raceCode).FirstOrDefault();
                    if (component != null)
                    {
                        // convert boolean race codes to strings
                        if (booleanRaceCodes.Contains(raceCode))
                        {
                            if (component.Value == null) {
                              // If there is no value given, set the race to blank.
                              var race = Tuple.Create(raceCode, "");
                              races.Add(race);
                              continue;
                            }

                            bool? raceBool = ((FhirBoolean)component.Value).Value;

                            if (raceBool.Value)
                            {
                                var race = Tuple.Create(raceCode, "Y");
                                races.Add(race);
                            }
                            else
                            {
                                var race = Tuple.Create(raceCode, "N");
                                races.Add(race);
                            }
                        }
                        else
                        {
                            // Ignore unless there's a value present
                            if (component.Value != null)
                            {
                                var race = Tuple.Create(raceCode, component.Value.ToString());
                                races.Add(race);
                            }
                        }

                    }
                }

                return races.ToArray();
            }
            set
            {
                if (InputRaceAndEthnicityObsFather == null)
                {
                    CreateInputRaceEthnicityObsFather();
                }
                var booleanRaceCodes = NvssRace.GetBooleanRaceCodes();
                var literalRaceCodes = NvssRace.GetLiteralRaceCodes();
                foreach (Tuple<string, string> element in value)
                {
                    InputRaceAndEthnicityObsFather.Component.RemoveAll(c => c.Code.Coding[0].Code == element.Item1);
                    Observation.ComponentComponent component = new Observation.ComponentComponent();
                    String displayValue = NvssRace.GetDisplayValueForCode(element.Item1);
                    component.Code = new CodeableConcept(CodeSystems.ComponentCode, element.Item1, displayValue, null);
                    if (booleanRaceCodes.Contains(element.Item1))
                    {
                        if (element.Item2 == "Y")
                        {
                            component.Value = new FhirBoolean(true);
                        }
                        else
                        {
                            component.Value = new FhirBoolean(false);
                        }
                    }
                    else if (literalRaceCodes.Contains(element.Item1))
                    {
                        component.Value = new FhirString(element.Item2);
                    }
                    else
                    {
                        throw new ArgumentException("Invalid race literal code found: " + element.Item1 + " with value: " + element.Item2);
                    }
                    InputRaceAndEthnicityObsFather.Component.Add(component);
                }

            }
        }

        private int? GetWeight(string code)
        {
            var entry = Bundle.Entry.Where(e => e.Resource is Observation obs && CodeableConceptToDict(obs.Code)["code"] == code).FirstOrDefault();
            if (entry != null)
            {
                Observation observation = (Observation)entry.Resource;
                return (int?)(observation?.Value as Hl7.Fhir.Model.Quantity)?.Value;
            }
            return null;
        }

        private Observation SetWeight(string code, int? value, string unit, string section, string subjectId)
        {
            var entry = Bundle.Entry.Where(e => e.Resource is Observation o && CodeableConceptToDict(o.Code)["code"] == code).FirstOrDefault();
            if (!(entry?.Resource is Observation obs))
            {
                obs = new Observation
                {
                    Id = Guid.NewGuid().ToString(),
                    Code = new CodeableConcept(VR.CodeSystems.LOINC, code),
                    Subject = new ResourceReference($"urn:uuid:{subjectId}")
                };
                obs.Category.Add(new CodeableConcept(CodeSystems.ObservationCategory, "vital-signs"));
                AddReferenceToComposition(obs.Id, section);
                Bundle.AddResourceEntry(obs, "urn:uuid:" + obs.Id);
            }
            // Create an empty quantity if needed
            if (obs.Value == null || obs.Value as Quantity == null)
            {
                obs.Value = new Hl7.Fhir.Model.Quantity();
            }
            // Set the properties of the value individually to preserve any existing obs.Value.Extension entries
            if (value != null)
            {
                (obs.Value as Quantity).Value = (int)value;
                (obs.Value as Quantity).Unit = unit;
                (obs.Value as Quantity).Code = unit;
            }
            return obs;
        }

        /// <summary>Mother's Prepregnancy Weight.</summary>
        /// <value>the mother's prepregnancy weight in whole pounds, or -1 if explicitly unknown, or null if never specified</value>
        /// <example>
        /// <para>// Setter:</para>
        /// <para>ExampleBirthRecord.MotherPrepregnancyWeight = 120;</para>
        /// <para>// Getter:</para>
        /// <para>Console.WriteLine($"Mother's Prepregancy Weight: {ExampleBirthRecord.MotherPrepregnancyWeight}");</para>
        /// </example>
        [Property("MotherPrepregnancyWeight", Property.Types.Int32, "Mother Prenatal", "Prepregnancy Weight.", false, BFDR.IGURL.ObservationMotherPrepregnancyWeight, true, 137)]
        [FHIRPath("Bundle.entry.resource.where($this is Observation).where(code.coding.code='56077-1')", "")]
        public int? MotherPrepregnancyWeight
        {
            // TODO replace codes with constants once BFDR value sets are autogenerated
            get => GetWeight("56077-1");
            set => SetWeight("56077-1", value, "lb_av", MOTHER_PRENATAL_SECTION, Mother.Id);
        }

        /// <summary>Mother's Weight at Delivery.</summary>
        /// <value>the mother's weight at delivery in whole pounds, or -1 if explicitly unknown, or null if never specified</value>
        /// <example>
        /// <para>// Setter:</para>
        /// <para>ExampleBirthRecord.MotherWeightAtDelivery = 120;</para>
        /// <para>// Getter:</para>
        /// <para>Console.WriteLine($"Mother's Weight at Delivery: {ExampleBirthRecord.MotherWeightAtDelivery}");</para>
        /// </example>
        [Property("MotherWeightAtDelivery", Property.Types.Int32, "Mother Prenatal", "Weight at Delivery.", false, BFDR.IGURL.ObservationMotherDeliveryWeight, true, 139)]
        [FHIRPath("Bundle.entry.resource.where($this is Observation).where(code.coding.code='69461-2')", "")]
        public int? MotherWeightAtDelivery
        {
            // TODO replace codes with constants once BFDR value sets are autogenerated
            get => GetWeight("69461-2");
            set => SetWeight("69461-2", value, "lb_av", MOTHER_PRENATAL_SECTION, Mother.Id);
        }

        /// <summary>Birth Weight.</summary>
        /// <value>the birth weight in grams, or -1 if explicitly unknown, or null if never specified</value>
        /// <example>
        /// <para>// Setter:</para>
        /// <para>ExampleBirthRecord.BirthWeight = 3200;</para>
        /// <para>// Getter:</para>
        /// <para>Console.WriteLine($"Birth Weight: {ExampleBirthRecord.BirthWeight}");</para>
        /// </example>
        [Property("BirthWeight", Property.Types.Int32, "Child Demographics", "Weight at Delivery.", false, BFDR.IGURL.ObservationBirthWeight, true, 201)]
        [FHIRPath("Bundle.entry.resource.where($this is Observation).where(code.coding.code='8339-4')", "")]
        public int? BirthWeight
        {
            // TODO replace codes with constants once BFDR value sets are autogenerated
            get => GetWeight("8339-4");
            set => SetWeight("8339-4", value, "g", NEWBORN_INFORMATION_SECTION, Child.Id);
        }

        private Dictionary<string, string> GetWeightEditFlag(string code)
        {
            var entry = Bundle.Entry.Where(e => e.Resource is Observation obs && CodeableConceptToDict(obs.Code)["code"] == code).FirstOrDefault();
            if (entry != null)
            {
                Observation observation = (Observation)entry.Resource;
                Extension extension = observation?.Value?.Extension.FirstOrDefault(ext => ext.Url == VRExtensionURLs.BypassEditFlag);
                if (extension != null && extension.Value != null && extension.Value.GetType() == typeof(CodeableConcept))
                {
                    return CodeableConceptToDict((CodeableConcept)extension.Value);
                }
            }
            return EmptyCodeableDict();
        }

        private string GetWeightEditFlagHelper(string code)
        {
            Dictionary<string, string> editFlag = GetWeightEditFlag(code);
            if (editFlag.ContainsKey("code"))
            {
                string flagCode = editFlag["code"];
                if (!String.IsNullOrWhiteSpace(flagCode))
                {
                    return flagCode;
                }
            }
            return null;
        }

        private void SetWeightEditFlag(string code, Dictionary<string, string> value, string section, string subjectId)
        {
            // TODO add validation of value once ValueSets.cs has been generated.
            var entry = Bundle.Entry.Where(e => e.Resource is Observation o && CodeableConceptToDict(o.Code)["code"] == code).FirstOrDefault();
            if (!(entry?.Resource is Observation obs))
            {
                obs = SetWeight(code, null, "", section, subjectId);
            }

            // If there's a value clear this extension in case it's previously set, otherwise set an empty value
            if (obs.Value == null)
            {
                obs.Value = new CodeableConcept();
            }
            else
            {
                obs.Value.Extension.RemoveAll(ext => ext.Url == VRExtensionURLs.BypassEditFlag);
            }
            Extension extension = new Extension(VRExtensionURLs.BypassEditFlag, DictToCodeableConcept(value));
            obs.Value.Extension.Add(extension);
        }

        private void SetWeightEditFlagHelper(string code, string editFlag, string section, string subjectId)
        {
            // TODO add validation of editFlag and automate code system extraction once ValueSets.cs is available
            if (String.IsNullOrEmpty(editFlag))
            {
                SetWeightEditFlag(code, EmptyCodeDict(), section, subjectId);
                return;
            }
            Dictionary<string, string> dictionary = new Dictionary<string, string>
            {
                { "code", editFlag },
                { "system", "http://hl7.org/fhir/us/vr-common-library/CodeSystem/CodeSystem-vr-edit-flags" }
            };
            SetWeightEditFlag(code, dictionary, section, subjectId);
        }

        /// <summary>Mother's Prepregnancy Weight Edit Flag.</summary>
        /// <value>edit flag for the mother's prepregnancy weight</value>
        /// <example>
        /// <para>// Setter:</para>
        /// <para>Dictionary&lt;string, string&gt; edit = new Dictionary&lt;string, string&gt;();</para>
        /// <para>edit.Add("code", "0");</para>
        /// <para>edit.Add("system", "http://hl7.org/fhir/us/vr-common-library/CodeSystem/CodeSystem-vr-edit-flags");</para>
        /// <para>edit.Add("display", "Edit Passed");</para>
        /// <para>ExampleBirthRecord.MotherPrepregnancyWeightEditFlag = route;</para>
        /// <para>// Getter:</para>
        /// <para>Console.WriteLine($"Mother's prepregnancy weight edit flag: {ExampleBirthRecord.MotherPrepregnancyWeightEditFlag}");</para>
        /// </example>
        [Property("MotherPrepregnancyWeightEditFlag", Property.Types.Dictionary, "Mother Prenatal", "Mother Prenatal, Weight at Delivery Edit Flag", true, IGURL.ObservationMotherPrepregnancyWeight, true, 138)]
        [FHIRPath("Bundle.entry.resource.where($this is Observation).where(code.coding.code='56077-1')", "")]
        public Dictionary<string, string> MotherPrepregnancyWeightEditFlag
        {
            get => GetWeightEditFlag("56077-1");
            set => SetWeightEditFlag("56077-1", value, MOTHER_PRENATAL_SECTION, Mother.Id);
        }

        /// <summary>Mother's Prepregnancy Weight Edit Flag Helper.</summary>
        /// <value>edit flag for the mother's prepregnancy weight</value>
        /// <example>
        /// <para>// Setter:</para>
        /// <para>ExampleBirthRecord.MotherPrepregnancyWeightEditFlagHelper = "0";</para>
        /// <para>// Getter:</para>
        /// <para>Console.WriteLine($"Mother's prepregnancy weight edit flag: {ExampleBirthRecord.MotherPrepregnancyWeightEditFlagHelper}");</para>
        /// </example>
        [Property("MotherWeightAtDeliveryEditFlagHelper", Property.Types.String, "Mother Prenatal", "Mother Prenatal, Weight at Delivery Edit Flag Helper", false, IGURL.ObservationMotherPrepregnancyWeight, true, 138)]
        [FHIRPath("Bundle.entry.resource.where($this is Observation).where(code.coding.code='56077-1')", "")]
        public string MotherPrepregnancyWeightEditFlagHelper
        {
            get => GetWeightEditFlagHelper("56077-1");
            set => SetWeightEditFlagHelper("56077-1", value, MOTHER_PRENATAL_SECTION, Mother.Id);
        }

        /// <summary>Mother's Weight at Delivery Edit Flag.</summary>
        /// <value>edit flag for the mother's weight at delivery</value>
        /// <example>
        /// <para>// Setter:</para>
        /// <para>Dictionary&lt;string, string&gt; edit = new Dictionary&lt;string, string&gt;();</para>
        /// <para>edit.Add("code", "0");</para>
        /// <para>edit.Add("system", "http://hl7.org/fhir/us/vr-common-library/CodeSystem/CodeSystem-vr-edit-flags");</para>
        /// <para>edit.Add("display", "Edit Passed");</para>
        /// <para>ExampleBirthRecord.MotherWeightAtDeliveryEditFlag = route;</para>
        /// <para>// Getter:</para>
        /// <para>Console.WriteLine($"Mother's weight at delivery edit flag: {ExampleBirthRecord.MotherWeightAtDeliveryEditFlag}");</para>
        /// </example>
        [Property("MotherWeightAtDeliveryEditFlag", Property.Types.Dictionary, "Mother Prenatal", "Mother Prenatal, Weight at Delivery Edit Flag", true, IGURL.ObservationMotherDeliveryWeight, true, 140)]
        [FHIRPath("Bundle.entry.resource.where($this is Observation).where(code.coding.code='69461-2')", "")]
        public Dictionary<string, string> MotherWeightAtDeliveryEditFlag
        {
            get => GetWeightEditFlag("69461-2");
            set => SetWeightEditFlag("69461-2", value, MOTHER_PRENATAL_SECTION, Mother.Id);
        }

        /// <summary>Mother's Weight at Delivery Edit Flag Helper.</summary>
        /// <value>edit flag for the mother's weight at delivery</value>
        /// <example>
        /// <para>// Setter:</para>
        /// <para>ExampleBirthRecord.MotherWeightAtDeliveryEditFlag = "0";</para>
        /// <para>// Getter:</para>
        /// <para>Console.WriteLine($"Mother's weight at delivery edit flag: {ExampleBirthRecord.MotherWeightAtDeliveryEditFlag}");</para>
        /// </example>
        [Property("MotherWeightAtDeliveryEditFlagHelper", Property.Types.String, "Mother Prenatal", "Mother Prenatal, Weight at Delivery Edit Flag Helper", false, IGURL.ObservationMotherDeliveryWeight, true, 140)]
        [FHIRPath("Bundle.entry.resource.where($this is Observation).where(code.coding.code='69461-2')", "")]
        public string MotherWeightAtDeliveryEditFlagHelper
        {
            get => GetWeightEditFlagHelper("69461-2");
            set => SetWeightEditFlagHelper("69461-2", value, MOTHER_PRENATAL_SECTION, Mother.Id);
        }

        /// <summary>Birth Weight Edit Flag.</summary>
        /// <value>edit flag for birth weight</value>
        /// <example>
        /// <para>// Setter:</para>
        /// <para>Dictionary&lt;string, string&gt; edit = new Dictionary&lt;string, string&gt;();</para>
        /// <para>edit.Add("code", "0");</para>
        /// <para>edit.Add("system", "http://hl7.org/fhir/us/vr-common-library/CodeSystem/CodeSystem-vr-edit-flags");</para>
        /// <para>edit.Add("display", "Edit Passed");</para>
        /// <para>ExampleBirthRecord.BirthWeightEditFlag = route;</para>
        /// <para>// Getter:</para>
        /// <para>Console.WriteLine($"Birth weight edit flag: {ExampleBirthRecord.BirthWeightEditFlag}");</para>
        /// </example>
        [Property("BirthWeightEditFlag", Property.Types.Dictionary, "Child Demographics", "Child Demographics, Birth Weight Edit Flag", true, IGURL.ObservationBirthWeight, true, 202)]
        [FHIRPath("Bundle.entry.resource.where($this is Observation).where(code.coding.code='8339-4')", "")]
        public Dictionary<string, string> BirthWeightEditFlag
        {
            get => GetWeightEditFlag("8339-4");
            set => SetWeightEditFlag("8339-4", value, NEWBORN_INFORMATION_SECTION, Child.Id);
        }

        /// <summary>Birth Weight at Delivery Edit Flag Helper.</summary>
        /// <value>edit flag for birth weight</value>
        /// <example>
        /// <para>// Setter:</para>
        /// <para>ExampleBirthRecord.BirthWeightEditFlagHelper = "0";</para>
        /// <para>// Getter:</para>
        /// <para>Console.WriteLine($"Birth weight edit flag: {ExampleBirthRecord.BirthWeightEditFlagHelper}");</para>
        /// </example>
        [Property("BirthWeightEditFlagHelper", Property.Types.String, "Child Demographics", "Child Demographics, Birth Weight Edit Flag Helper", false, IGURL.ObservationBirthWeight, true, 202)]
        [FHIRPath("Bundle.entry.resource.where($this is Observation).where(code.coding.code='8339-4')", "")]
        public string BirthWeightEditFlagHelper
        {
            get => GetWeightEditFlagHelper("8339-4");
            set => SetWeightEditFlagHelper("8339-4", value, NEWBORN_INFORMATION_SECTION, Child.Id);
        }

/// TODO: Required field in FHIR, needs BLANK placeholder
        /// <summary>Family name of attendant.</summary>
        /// <value>the attendant's family name (i.e. last name)</value>
        /// <example>
        /// <para>// Setter:</para>
        /// <para>ExampleBirthRecord.AttendantFamilyName = "Seito";</para>
        /// <para>// Getter:</para>
        /// <para>Console.WriteLine($"Attendants's Name: {ExampleBirthRecord.AttendantFamilyName}");</para>
        /// </example>
        [Property("Attendant Name", Property.Types.String, "Birth Certification", "Family name of attendant.", true, VR.IGURL.Practitioner, true, 6)]
        [FHIRPath("Bundle.entry.resource.where($this is Practitioner)", "name")]
        public string AttendantFamilyName
        {
            get
            {
                if (Attendant != null && Attendant.Name.Count() > 0)
                {
                    return Attendant.Name.First().Family;
                }
                return null;
            }
            set
            {
                if (Attendant == null)
                {
                    CreateAttendant();
                }
                HumanName name = Attendant.Name.FirstOrDefault();
                if (name != null && !String.IsNullOrEmpty(value))
                {
                    name.Family = value;
                }
                else if (!String.IsNullOrEmpty(value))
                {
                    name = new HumanName();
                    name.Use = HumanName.NameUse.Official;
                    name.Family = value;
                    Attendant.Name.Add(name);
                }
            }
        }

        /// <summary>Attendant name.</summary>
        /// <value>the attendant's name</value>
        /// <example>
        /// <para>// Setter:</para>
        /// <para>ExampleBirthRecord.AttendantName = "Janet Seito";</para>
        /// <para>// Getter:</para>
        /// <para>Console.WriteLine($"Attendants's Name: {ExampleBirthRecord.AttendantName}");</para>
        /// </example>
        [Property("Attendant Name", Property.Types.String, "Birth Certification", "Name of attendant.", true, VR.IGURL.Practitioner, true, 6)]
        [FHIRPath("Bundle.entry.resource.where($this is Practitioner)", "name")]
        public string AttendantName
        {
            get
            {
                if (Attendant != null && Attendant.Name != null)
                {
                    return Attendant.Name.FirstOrDefault()?.Text;
                }
                return null;
            }
            set
            {
                if (Attendant == null)
                {
                    CreateAttendant();
                }
                HumanName name = Attendant.Name.FirstOrDefault();
                if (name != null && !String.IsNullOrEmpty(value))
                {
                    name.Text = value;
                }
                else if (!String.IsNullOrEmpty(value))
                {
                    name = new HumanName();
                    name.Use = HumanName.NameUse.Official;
                    name.Text = value;
                    Attendant.Name.Add(name);
                }
            }
        }

        /// <summary>Attendants NPI</summary>
        /// <value>the attendants npi</value>
        /// <example>
        /// <para>// Setter:</para>
        /// <para>ExampleBirthRecord.AttendantNPI = "123456789011";</para>
        /// <para>// Getter:</para>
        /// <para>Console.WriteLine($"Attendants NPI: {ExampleBirthRecord.AttendantNPI}");</para>
        /// </example>
        [Property("Attendants NPI", Property.Types.String, "Birth Certification", "Attendant's NPI.", true, VR.IGURL.Practitioner, true, 13)]
        [FHIRPath("Bundle.entry.resource.where($this is Practitioner).identifier.where(system='http://hl7.org/fhir/sid/us-npi')", "value")]
        public string AttendantNPI
        {
            get
            {
                return Attendant?.Identifier?.Find(id => id.System == "http://hl7.org/fhir/sid/us-npi")?.Value;
            }
            set
            {
                if (Attendant == null)
                {
                    CreateAttendant();
                }
                if (Attendant.Identifier.Count > 0)
                {
                    Attendant.Identifier.Clear();
                }
                Attendant.Identifier.RemoveAll(iden => iden.System == CodeSystems.US_NPI_HL7);
                if (String.IsNullOrWhiteSpace(value))
                {
                    return;
                }
                Identifier npi = new Identifier();
                npi.Type = new CodeableConcept(CodeSystems.HL7_identifier_type, "NPI", "National Provider Identifier", null);
                npi.System = CodeSystems.US_NPI_HL7;
                npi.Value = value;
                Attendant.Identifier.Add(npi);
            }
        }

        /// <summary>Attendant Title</summary>
        /// <value>the title/qualification of the person who attended the birth. A Dictionary representing a code, containing the following key/value pairs:
        /// <para>"code" - the code</para>
        /// <para>"system" - the code system this code belongs to</para>
        /// <para>"display" - a human readable meaning of the code</para>
        /// </value>
        /// <example>
        /// <para>// Setter:</para>
        /// <para>Dictionary&lt;string, string&gt; title = new Dictionary&lt;string, string&gt;();</para>
        /// <para>title.Add("code", "112247003");</para>
        /// <para>title.Add("system", CodeSystems.SCT);</para>
        /// <para>title.Add("display", "Medical Doctor");</para>
        /// <para>ExampleBirthRecord.AttendantTitle = title;</para>
        /// <para>// Getter:</para>
        /// <para>Console.WriteLine($"Attendant Title: {ExampleBirthRecord.AttendantTitle['display']}");</para>
        /// </example>
        [Property("Attendants Title", Property.Types.Dictionary, "Birth Certification", "Attendant's Title.", true, VR.IGURL.Practitioner, true, 13)]
        [PropertyParam("code", "The code used to describe this concept.")]
        [PropertyParam("system", "The relevant code system.")]
        [PropertyParam("display", "The human readable version of this code.")]
        [FHIRPath("Bundle.entry.resource.where($this is Practitioner)", "qualification")]
        public Dictionary<string, string> AttendantTitle
        {
            get
            {
                if (Attendant == null)
                {
                    return EmptyCodeableDict();
                }
                Practitioner.QualificationComponent qualification = Attendant.Qualification.FirstOrDefault();
                if (Attendant != null && qualification != null)
                {
                    return CodeableConceptToDict(qualification.Code);
                }
                return EmptyCodeableDict();
            }
            set
            {
                if (Attendant == null)
                {
                    CreateAttendant();
                }
                Practitioner.QualificationComponent qualification = new Practitioner.QualificationComponent();
                qualification.Code = DictToCodeableConcept(value);
                Attendant.Qualification.Clear();
                Attendant.Qualification.Add(qualification);
            }
        }

        /// <summary>Attendant Title Helper.</summary>
        /// <value>the title/qualification of the attendant.
        /// <para>"code" - the code</para>
        /// </value>
        /// <example>
        /// <para>// Setter:</para>
        /// <para>ExampleBirthRecord.AttendantTitleHelper = ValueSets.BirthAttendantsTitles.MedicalDoctor;</para>
        /// <para>// Getter:</para>
        /// <para>Console.WriteLine($"Attendant Title: {ExampleBirthRecord.AttendantTitleHelper}");</para>
        /// </example>
        [Property("Attendant Title Helper", Property.Types.String, "Birth Certification", "Attendant Title.", false, VR.IGURL.Practitioner, true, 4)]
        [PropertyParam("code", "The code used to describe this concept.")]
        [FHIRPath("Bundle.entry.resource.where($this is Practitioner)", "qualification")]
        public string AttendantTitleHelper
        {
            get
            {
                if (AttendantTitle.ContainsKey("code"))
                {
                    string code = AttendantTitle["code"];
                    if (!String.IsNullOrWhiteSpace(code))
                    {
                        return code;
                    }
                }
                return null;
            }
            set
            {
                if (String.IsNullOrWhiteSpace(value))
                {
                    // do nothing
                    return;
                }
                if (!VR.Mappings.ConceptMapBirthAttendantTitlesVitalRecords.FHIRToIJE.ContainsKey(value))
                { //other
                    AttendantTitle = CodeableConceptToDict(new CodeableConcept(CodeSystems.NullFlavor_HL7_V3, "OTH", "Other", value));
                }
                else
                { // normal path
                    SetCodeValue("AttendantTitle", value, VR.ValueSets.BirthAttendantsTitles.Codes);
                }
            }
        }

        /// <summary>Attendant Other Helper.</summary>
        /// <value>the "other" title/qualification of the attendant.
        /// <para>"code" - the code</para>
        /// </value>
        /// <example>
        /// <para>// Setter:</para>
        /// <para>ExampleBirthRecord.AttendantOtherHelper = "Birth Clerk";</para>
        /// <para>// Getter:</para>
        /// <para>Console.WriteLine($"Attendant Other: {ExampleBirthRecord.AttendantOtherHelper}");</para>
        /// </example>
        [Property("Attendant Other Helper", Property.Types.String, "Birth Certification", "Attendant Other.", false, VR.IGURL.Practitioner, true, 4)]
        [PropertyParam("code", "The code used to describe this concept.")]
        [FHIRPath("Bundle.entry.resource.where($this is Practitioner).qualification", "other")]
        public string AttendantOtherHelper
        {
            get
            {
                if (AttendantTitle.ContainsKey("code"))
                {
                    string code = AttendantTitle["code"];
                    if (code == "OTH")
                    {
                        if (AttendantTitle.ContainsKey("text") && !String.IsNullOrWhiteSpace(AttendantTitle["text"]))
                        {
                            return (AttendantTitle["text"]);
                        }
                    }
                }
                return null;
            }
            set
            {
                if (String.IsNullOrWhiteSpace(value))
                {
                    // do nothing
                    return;
                }
                else
                {
                    AttendantTitle = CodeableConceptToDict(new CodeableConcept(CodeSystems.NullFlavor_HL7_V3, "OTH", "Other", value));
                }
            }
        }
<<<<<<< HEAD
          
=======

>>>>>>> a3cf8bc8
        private int? GetCigarettesSmoked(string code)
        {
            var entry = Bundle.Entry.Where(e => e.Resource is Observation obs && CodeableConceptToDict(obs.Code)["code"] == code).FirstOrDefault();
            if (entry != null)
            {
                Observation observation = (Observation)entry.Resource;
                return (observation.Value as Hl7.Fhir.Model.Integer)?.Value;
            }
            return null;
        }

        private void SetCigarettesSmoked(string code, int? value)
        {
            var entry = Bundle.Entry.Where(e => e.Resource is Observation obs && CodeableConceptToDict(obs.Code)["code"] == code).FirstOrDefault();
            if (entry == null)
            {
                Observation obs = new Observation();
                obs.Id = Guid.NewGuid().ToString();
                obs.Code = new CodeableConcept(VR.CodeSystems.LOINC, code);
                obs.Value = new Hl7.Fhir.Model.Integer(value);
                obs.Subject = new ResourceReference($"urn:uuid:{Mother.Id}");
                obs.Focus.Add(new ResourceReference($"urn:uuid:{Child.Id}"));
                AddReferenceToComposition(obs.Id, MOTHER_PRENATAL_SECTION);
                Bundle.AddResourceEntry(obs, "urn:uuid:" + obs.Id);
            }
            else
            {
                (entry.Resource as Observation).Value = new Hl7.Fhir.Model.Integer(value);
            }
        }

        /// <summary>Cigarettes Smoked in 3 months prior to Pregnancy.</summary>
        /// <value>the number of cigarettes smoked per day in 3 months prior to pregnancy, or -1 if explicitly unknown, or null if never specified</value>
        /// <example>
        /// <para>// Setter:</para>
        /// <para>ExampleBirthRecord.CigarettesPerDayInThreeMonthsPriorToPregancy = 20;</para>
        /// <para>// Getter:</para>
        /// <para>Console.WriteLine($"Cigarettes In Three Months Prior To Pregancy: {ExampleBirthRecord.CigarettesPerDayInThreeMonthsPriorToPregancy}");</para>
        /// </example>
        [Property("CigarettesPerDayInThreeMonthsPriorToPregancy", Property.Types.Int32, "Mother Prenatal", "Cigarettes Smoked In Three Months Prior To Pregancy.", false, BFDR.IGURL.ObservationCigaretteSmokingBeforeDuringPregnancy, true, 149)]
        [FHIRPath("Bundle.entry.resource.where($this is Observation).where(code.coding.code='64794-1')", "")]
        public int? CigarettesPerDayInThreeMonthsPriorToPregancy
        {
            // TODO update with constants once BFDR value sets are autogenerated
            get => GetCigarettesSmoked("64794-1");
            set => SetCigarettesSmoked("64794-1", value);
        }

        /// <summary>Cigarettes Smoked in First Trimester.</summary>
        /// <value>the number of cigarettes smoked per day in first trimester, or -1 if explicitly unknown, or null if never specified</value>
        /// <example>
        /// <para>// Setter:</para>
        /// <para>ExampleBirthRecord.CigarettesPerDayInFirstTrimester = 20;</para>
        /// <para>// Getter:</para>
        /// <para>Console.WriteLine($"Cigarettes In First Trimester: {ExampleBirthRecord.CigarettesPerDayInFirstTrimester}");</para>
        /// </example>
        [Property("CigarettesPerDayInFirstTrimester", Property.Types.Int32, "Mother Prenatal", "Cigarettes Smoked In First Trimester.", false, BFDR.IGURL.ObservationCigaretteSmokingBeforeDuringPregnancy, true, 150)]
        [FHIRPath("Bundle.entry.resource.where($this is Observation).where(code.coding.code='87298-6')", "")]
        public int? CigarettesPerDayInFirstTrimester
        {
            // TODO update with constants once BFDR value sets are autogenerated
            get => GetCigarettesSmoked("87298-6");
            set => SetCigarettesSmoked("87298-6", value);
        }

        /// <summary>Cigarettes Smoked in Second Trimester.</summary>
        /// <value>the number of cigarettes smoked per day in second trimester, or -1 if explicitly unknown, or null if never specified</value>
        /// <example>
        /// <para>// Setter:</para>
        /// <para>ExampleBirthRecord.CigarettesPerDayInSecondTrimester = 20;</para>
        /// <para>// Getter:</para>
        /// <para>Console.WriteLine($"Cigarettes In Second Trimester: {ExampleBirthRecord.CigarettesPerDayInSecondTrimester}");</para>
        /// </example>
        [Property("CigarettesPerDayInSecondTrimester", Property.Types.Int32, "Mother Prenatal", "Cigarettes Smoked In Second Trimester.", false, BFDR.IGURL.ObservationCigaretteSmokingBeforeDuringPregnancy, true, 151)]
        [FHIRPath("Bundle.entry.resource.where($this is Observation).where(code.coding.code='87299-4')", "")]
        public int? CigarettesPerDayInSecondTrimester
        {
            // TODO update with constants once BFDR value sets are autogenerated
            get => GetCigarettesSmoked("87299-4");
            set => SetCigarettesSmoked("87299-4", value);
        }

        /// <summary>Cigarettes Smoked in Last Trimester.</summary>
        /// <value>the number of cigarettes smoked per day in last trimester, or -1 if explicitly unknown, or null if never specified</value>
        /// <example>
        /// <para>// Setter:</para>
        /// <para>ExampleBirthRecord.CigarettesPerDayInLastTrimester = 20;</para>
        /// <para>// Getter:</para>
        /// <para>Console.WriteLine($"Cigarettes In Last Trimester: {ExampleBirthRecord.CigarettesPerDayInLastTrimester}");</para>
        /// </example>
        [Property("CigarettesPerDayInLastTrimester", Property.Types.Int32, "Mother Prenatal", "Cigarettes Smoked In Last Trimester.", false, BFDR.IGURL.ObservationCigaretteSmokingBeforeDuringPregnancy, true, 152)]
        [FHIRPath("Bundle.entry.resource.where($this is Observation).where(code.coding.code='64795-8')", "")]
        public int? CigarettesPerDayInLastTrimester
        {
            // TODO update with constants once BFDR value sets are autogenerated
            get => GetCigarettesSmoked("64795-8");
            set => SetCigarettesSmoked("64795-8", value);
        }

        private Observation GetOccupationObservation(string role)
        {
            if (IsDictEmptyOrDefault(GetRoleCode(role)))
            {
                throw new System.ArgumentException($"Role '{role}' is not a member of the VR Role value set");
            }
            var entry = Bundle.Entry.Where(
                e => e.Resource is Observation obs &&
                CodeableConceptToDict(obs.Code)["code"] == "21843-8" &&
                obs.Extension.Find(
                    ext => ext.Url == VR.OtherExtensionURL.ParentRole &&
                    CodeableConceptToDict(ext.Value as CodeableConcept)["code"] == role
                ) != null).FirstOrDefault();

            if (entry != null)
            {
                return entry.Resource as Observation;
            }
            return null;
        }

        private string GetOccupation(string role)
        {
            Observation obs = GetOccupationObservation(role);
            if (obs != null)
            {
                return (obs.Value as CodeableConcept)?.Text;
            }
            return null;
        }

        private string GetIndustry(string role)
        {
            Observation obs = GetOccupationObservation(role);
            if (obs != null)
            {
                var comp = obs.Component.Where(c => CodeableConceptToDict(c.Code)["code"] == "21844-6").FirstOrDefault();
                if (comp != null)
                {
                    return (comp.Value as CodeableConcept)?.Text;
                }
            }
            return null;
        }

        private Observation SetOccupation(string role, string value)
        {
            Observation obs = GetOccupationObservation(role);
            if (obs == null)
            {
                obs = new Observation
                {
                    Id = Guid.NewGuid().ToString(),
                    Code = new CodeableConcept(VR.CodeSystems.LOINC, "21843-8"),
                };
                Extension roleExt = new Extension(VR.OtherExtensionURL.ParentRole, new CodeableConcept(VR.CodeSystems.RoleCode_HL7_V3, role));
                obs.Extension.Add(roleExt);
                if (role == "MTH")
                {
                    obs.Subject = new ResourceReference($"urn:uuid:{Mother.Id}");
                    AddReferenceToComposition(obs.Id, MOTHER_INFORMATION_SECTION);
                }
                else if (role == "FTH")
                {
                    obs.Subject = new ResourceReference($"urn:uuid:{Father.Id}");
                    AddReferenceToComposition(obs.Id, FATHER_INFORMATION_SECTION);
                }
                obs.Focus.Add(new ResourceReference($"urn:uuid:{Child.Id}"));
                Bundle.AddResourceEntry(obs, "urn:uuid:" + obs.Id);
            }
            obs.Value = new CodeableConcept
            {
                Text = value
            };
            return obs;
        }

        private void SetIndustry(string role, string value)
        {
            Observation obs = GetOccupationObservation(role) ?? SetOccupation(role, null);
            var comp = obs.Component.Where(c => CodeableConceptToDict(c.Code)["code"] == "21844-6").FirstOrDefault();
            if (comp == null)
            {
                comp = new Observation.ComponentComponent
                {
                    Code = new CodeableConcept(CodeSystems.LOINC, "21844-6")
                };
                obs.Component.Add(comp);
            }
            CodeableConcept cc = new CodeableConcept
            {
                Text = value
            };
            comp.Value = cc;
        }

        /// <summary>Occupation of Mother.</summary>
        /// <value>the occupation of the mother as text</value>
        /// <example>
        /// <para>// Setter:</para>
        /// <para>ExampleBirthRecord.MotherOccupation = "scientist";</para>
        /// <para>// Getter:</para>
        /// <para>Console.WriteLine($"Mother's Occupation: {ExampleBirthRecord.MotherOccupation}");</para>
        /// </example>
        [Property("MotherOccupation", Property.Types.String, "Mother Information", "Occupation", false, VR.OtherIGURL.UsualWork, true, 282)]
        [FHIRPath("Bundle.entry.resource.where($this is Observation).where(code.coding.code='21843-8')", "")]
        public string MotherOccupation
        {
            get => GetOccupation("MTH");
            set => SetOccupation("MTH", value);
        }

        /// <summary>Occupation of Father.</summary>
        /// <value>the occupation of the father as text</value>
        /// <example>
        /// <para>// Setter:</para>
        /// <para>ExampleBirthRecord.FatherOccupation = "scientist";</para>
        /// <para>// Getter:</para>
        /// <para>Console.WriteLine($"Father's Occupation: {ExampleBirthRecord.FatherOccupation}");</para>
        /// </example>
        [Property("FatherOccupation", Property.Types.String, "Father Information", "Occupation", false, VR.OtherIGURL.UsualWork, true, 284)]
        [FHIRPath("Bundle.entry.resource.where($this is Observation).where(code.coding.code='21843-8')", "")]
        public string FatherOccupation
        {
            get => GetOccupation("FTH");
            set => SetOccupation("FTH", value);
        }

        /// <summary>Industry of Mother.</summary>
        /// <value>the industry of the mother as text</value>
        /// <example>
        /// <para>// Setter:</para>
        /// <para>ExampleBirthRecord.MotherIndustry = "public health";</para>
        /// <para>// Getter:</para>
        /// <para>Console.WriteLine($"Mother's Industry: {ExampleBirthRecord.MotherIndustry}");</para>
        /// </example>
        [Property("MotherIndustry", Property.Types.String, "Mother Information", "Industry", false, VR.OtherIGURL.UsualWork, true, 286)]
        [FHIRPath("Bundle.entry.resource.where($this is Observation).where(code.coding.code='21843-8')", "")]
        public string MotherIndustry
        {
            get => GetIndustry("MTH");
            set => SetIndustry("MTH", value);
        }

        /// <summary>Industry of Father.</summary>
        /// <value>the industry of the father as text</value>
        /// <example>
        /// <para>// Setter:</para>
        /// <para>ExampleBirthRecord.FatherIndustry = "public health";</para>
        /// <para>// Getter:</para>
        /// <para>Console.WriteLine($"Father's Industry: {ExampleBirthRecord.FatherIndustry}");</para>
        /// </example>
        [Property("FatherIndustry", Property.Types.String, "Father Information", "Industry", false, VR.OtherIGURL.UsualWork, true, 288)]
        [FHIRPath("Bundle.entry.resource.where($this is Observation).where(code.coding.code='21843-8')", "")]
        public string FatherIndustry
        {
            get => GetIndustry("FTH");
            set => SetIndustry("FTH", value);
        }
    }
}<|MERGE_RESOLUTION|>--- conflicted
+++ resolved
@@ -4437,11 +4437,7 @@
                 }
             }
         }
-<<<<<<< HEAD
-          
-=======
-
->>>>>>> a3cf8bc8
+
         private int? GetCigarettesSmoked(string code)
         {
             var entry = Bundle.Entry.Where(e => e.Resource is Observation obs && CodeableConceptToDict(obs.Code)["code"] == code).FirstOrDefault();
