--- conflicted
+++ resolved
@@ -975,7 +975,6 @@
             }
         }
 
-<<<<<<< HEAD
         /// <summary>Child's Place Of Birth Type.</summary>
         /// <value>Child's Place Of Birth Type. A Dictionary representing a codeable concept of the physical location type:
         /// <para>"code" - The code used to describe this concept.</para>
@@ -1168,8 +1167,9 @@
                     };
                     SetPlaceOfBirth(Mother, stateOnly);
                 }
-
-=======
+            }
+        }
+
         /// <summary>Mother's Place Of Birth.</summary>
         /// <value>Mother's Place Of Birth. A Dictionary representing residence address, containing the following key/value pairs:
         /// <para>"addressLine1" - address, line one</para>
@@ -1434,7 +1434,6 @@
                 {
                     SetCodeValue("MotherResidenceWithinCityLimits", value, VR.ValueSets.YesNoUnknown.Codes);
                 }
->>>>>>> 6de968a3
             }
         }
 
