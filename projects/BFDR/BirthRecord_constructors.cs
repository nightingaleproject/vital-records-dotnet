using System;
using System.Collections.Generic;
using System.Linq;
using Hl7.Fhir.ElementModel;
using Hl7.Fhir.Model;
using VR;

// BirthRecord_constructors.cs
//     Contains constructors and associated methods for the BirthRecords class
namespace BFDR
{
    /// <summary>Class <c>BirthRecord</c> models a FHIR Vital Records Birth Reporting (BFDR) Birth
    /// Record. This class was designed to help consume and produce birth records that follow the
    /// HL7 FHIR Vital Records Birth Reporting Implementation Guide, as described at:
    /// http://hl7.org/fhir/us/bfdr and https://github.com/hl7/bfdr.
    /// </summary>
    public partial class BirthRecord : VitalRecord
    {
        /// <summary>Default constructor that creates a new, empty BirthRecord.</summary>
        public BirthRecord() : base()
        {
            // Start with an empty Bundle.
            Bundle = new Bundle();
            Bundle.Id = Guid.NewGuid().ToString();
            Bundle.Type = Bundle.BundleType.Document; // By default, Bundle type is "document".
            Bundle.Meta = new Meta();
            string[] bundle_profile = { ProfileURL.BundleDocumentBirthReport };
            Bundle.Timestamp = DateTime.Now;
            Bundle.Meta.Profile = bundle_profile;

            // Start with an empty child. Need reference in Composition.
            Child = new Patient();
            Child.Id = Guid.NewGuid().ToString();
            Child.Meta = new Meta();
            string[] child_profile = { VR.IGURL.Child };
            Child.Meta.Profile = child_profile;

            // Start with an empty mother. Need reference in Composition.
            Mother = new Patient();
            Mother.Id = Guid.NewGuid().ToString();
            Mother.Meta = new Meta();
            string[] mother_profile = { VR.IGURL.Mother };
            Mother.Meta.Profile = mother_profile;

            // Start with an empty father.
            Father = new RelatedPerson
            {
                Id = Guid.NewGuid().ToString(),
                Meta = new Meta()
            };
            string[] father_profile = { VR.IGURL.RelatedPersonFatherNatural };
            Father.Meta.Profile = father_profile;
            Father.Relationship.Add(new CodeableConcept(CodeSystems.RoleCode_HL7_V3, "NFTH"));

            // Start with an empty EncounterBirth.
            EncounterBirth = new Encounter()
            {
                Id = Guid.NewGuid().ToString(),
                Meta = new Meta()
            };
            EncounterBirth.Meta.Profile = new List<string>()
            {
                ProfileURL.EncounterBirth
            };

<<<<<<< HEAD
            // Start with an empty location.
            CreateLocationBirth();
=======
            // Start with an empty Coverage.
            Coverage = new Coverage()
            {
                Id = Guid.NewGuid().ToString(),
                Meta = new Meta()
            };
            Coverage.Meta.Profile = new List<string>()
            {
                ProfileURL.CoveragePrincipalPayerDelivery
            };
>>>>>>> 490aec9c

            // TODO: Start with an empty certifier. - Need reference in Composition
            //CreateCertifier();

            // TODO: Start with an empty certification. - need reference in Composition
            //CreateBirthCertification();

            // Add Composition to bundle. As the record is filled out, new entries will be added to this element.
            // Sections will be added to the composition as needed by the VitalRecord.AddReferenceToComposition method
            Composition.Id = Guid.NewGuid().ToString();
            Composition.Status = CompositionStatus.Final;
            Composition.Meta = new Meta();
            string[] composition_profile = { ProfileURL.CompositionJurisdictionLiveBirthReport };
            Composition.Meta.Profile = composition_profile;
            Composition.Type = new CodeableConcept(CodeSystems.LOINC, "71230-7", "Birth certificate", null);
            Composition.Subject = new ResourceReference("urn:uuid:" + Child.Id);
            //Composition.Author.Add(new ResourceReference("urn:uuid:" + Certifier.Id));
            Composition.Title = "Birth Certificate";
            Composition.Attester.Add(new Composition.AttesterComponent());
            //Composition.Attester.First().Party = new ResourceReference("urn:uuid:" + Certifier.Id);
            Composition.Attester.First().ModeElement = new Code<Hl7.Fhir.Model.Composition.CompositionAttestationMode>(Hl7.Fhir.Model.Composition.CompositionAttestationMode.Legal);
            Hl7.Fhir.Model.Composition.EventComponent eventComponent = new Hl7.Fhir.Model.Composition.EventComponent();
            eventComponent.Code.Add(new CodeableConcept(CodeSystems.SCT, "103693007", "Diagnostic procedure (procedure)", null));
            //eventComponent.Detail.Add(new ResourceReference("urn:uuid:" + BirthCertification.Id));
            Composition.Event.Add(eventComponent);
            Bundle.AddResourceEntry(Composition, "urn:uuid:" + Composition.Id);


            // Add entries for the child, mother, and father.
            Bundle.AddResourceEntry(Child, "urn:uuid:" + Child.Id);
            Bundle.AddResourceEntry(Mother, "urn:uuid:" + Mother.Id);
            Bundle.AddResourceEntry(Father, "urn:uuid:" + Father.Id);

            // AddReferenceToComposition(Certifier.Id, "BirthCertification");
            // Bundle.AddResourceEntry(Certifier, "urn:uuid:" + Certifier.Id);
            // AddReferenceToComposition(BirthCertification.Id, "BirthCertification");
            // Bundle.AddResourceEntry(BirthCertification, "urn:uuid:" + BirthCertification.Id);

            // AddReferenceToComposition(Pronouncer.Id, "OBE");
            // Bundle.AddResourceEntry(Pronouncer, "urn:uuid:" + Pronouncer.Id);
            //Bundle.AddResourceEntry(Mortician, "urn:uuid:" + Mortician.Id);
            //Bundle.AddResourceEntry(FuneralHomeDirector, "urn:uuid:" + FuneralHomeDirector.Id);

            // Create a Navigator for this new birth record.
            Navigator = Bundle.ToTypedElement();

            UpdateBirthRecordIdentifier();
        }

        /// <summary>Constructor that takes a string that represents a FHIR Birth Record in either XML or JSON format.</summary>
        /// <param name="record">represents a FHIR Birth Record in either XML or JSON format.</param>
        /// <param name="permissive">if the parser should be permissive when parsing the given string</param>
        /// <exception cref="ArgumentException">Record is neither valid XML nor JSON.</exception>
        public BirthRecord(string record, bool permissive = false) : base(record, permissive){}

        /// <summary>Constructor that takes a FHIR Bundle that represents a FHIR Birth Record.</summary>
        /// <param name="bundle">represents a FHIR Bundle.</param>
        /// <exception cref="ArgumentException">Record is invalid.</exception>
        public BirthRecord(Bundle bundle)
        {
            Bundle = bundle;
            Navigator = Bundle.ToTypedElement();
            RestoreReferences();
        }

        /// <summary>Helper method to return the subset of this record that makes up a DemographicCodedContent bundle.</summary>
        /// <returns>a new FHIR Bundle</returns>
        public Bundle GetDemographicCodedContentBundle()
        {
            Bundle dccBundle = new Bundle();
            dccBundle.Id = Guid.NewGuid().ToString();
            dccBundle.Type = Bundle.BundleType.Collection;
            dccBundle.Meta = new Meta();
            // TODO: URLs.cs has the profile URL with the extensions instead of the profiles, fix this once URLs.cs is fixed
            string[] profile = { ProfileURL.BundleDocumentDemographicCodedContent };
            dccBundle.Meta.Profile = profile;
            dccBundle.Timestamp = DateTime.Now;
            // Make sure to include the base identifiers, including certificate number and auxiliary state IDs
            dccBundle.Identifier = Bundle.Identifier;
            // TODO: Here we'd determine what resources to add to this particular bundle, see VRDR for example
            // NOTE: If we want to put observations in the coded content bundle that don't have references we'll
            // need to move them over by grabbing them by the observation code
            return dccBundle;
        }

        /// <summary>Restores class references from a newly parsed record.</summary>
        protected override void RestoreReferences()
        {
            // Depending on the type of bundle, some of this information may not be present, so check it in a null-safe way
            string profile = Bundle.Meta?.Profile?.FirstOrDefault();
            // TODO: The BFDR composition type can be one of 4 types, described here:
            // https://build.fhir.org/ig/HL7/fhir-bfdr/StructureDefinition-Bundle-document-bfdr.html
            bool fullRecord = false;    // VRDR.ProfileURL.DeathCertificateDocument.Equals(profile);
            // Grab Composition
            var compositionEntry = Bundle.Entry.FirstOrDefault(entry => entry.Resource is Composition);
            if (compositionEntry != null)
            {
                Composition = (Composition)compositionEntry.Resource;
            }
            else if (fullRecord)
            {
                throw new System.ArgumentException("Failed to find a Composition. The first entry in the FHIR Bundle should be a Composition.");
            }
            // Grab Child and Mother.
            if (fullRecord && (Composition.Subject == null || String.IsNullOrWhiteSpace(Composition.Subject.Reference)))
            {
                throw new System.ArgumentException("The Composition is missing a subject (a reference to the Child resource).");
            }
            List<Patient> patients = Bundle.Entry.FindAll(entry => entry.Resource is Patient).ConvertAll(entry => (Patient) entry.Resource);
            Child = patients.Find(patient => patient.Meta.Profile.Any(patientProfile => patientProfile == VR.IGURL.Child));
            Mother = patients.Find(patient => patient.Meta.Profile.Any(patientProfile => patientProfile == VR.IGURL.Mother));
            // Grab Father
            Father = Bundle.Entry.FindAll(entry => entry.Resource is RelatedPerson).ConvertAll(entry => (RelatedPerson) entry.Resource).Find(resource => resource.Meta.Profile.Any(relatedPersonProfile => relatedPersonProfile == VR.IGURL.RelatedPersonFatherNatural));
<<<<<<< HEAD
            EncounterBirth = Bundle.Entry.FindAll(entry => entry.Resource is Encounter).ConvertAll(entry => (Encounter) entry.Resource).Find(resource => resource.Meta.Profile.Any(encounterProfile => encounterProfile == ProfileURL.EncounterBirth));
            LocationBirth = Bundle.Entry.FindAll(entry => entry.Resource is Location).ConvertAll(entry => (Location) entry.Resource).Find(resource => resource.Meta.Profile.Any(locProfile => locProfile == ExtensionURL.LocationBFDR));
=======
            EncounterBirth = Bundle.Entry.FindAll(entry => entry.Resource is Encounter).ConvertAll(entry => (Encounter) entry.Resource).Find(resource => resource.Meta.Profile.Any(relatedPersonProfile => relatedPersonProfile == ProfileURL.EncounterBirth));
            Coverage = Bundle.Entry.FindAll(entry => entry.Resource is Coverage).ConvertAll(entry => (Coverage) entry.Resource).Find(resource => resource.Meta.Profile.Any(coverageProfile => coverageProfile == ProfileURL.CoveragePrincipalPayerDelivery));
>>>>>>> 490aec9c

            if (fullRecord && Child == null)
            {
                throw new System.ArgumentException("Failed to find a Child (Patient).");
            }
            if (fullRecord)
            {
                // TODO - this may need to have some behavior based on VRDR.RestoreReferences().
            }

            // Scan through all Observations to make sure they all have codes!
            foreach (var ob in Bundle.Entry.Where(entry => entry.Resource is Observation))
            {
                Observation obs = (Observation)ob.Resource;
                if (obs.Code == null || obs.Code.Coding == null || obs.Code.Coding.FirstOrDefault() == null || obs.Code.Coding.First().Code == null)
                {
                    throw new System.ArgumentException("Found an Observation resource that did not contain a code. All Observations must include a code to specify what the Observation is referring to.");
                }
                switch (obs.Code.Coding.First().Code)
                {
                    case "inputraceandethnicityMother":
                        InputRaceAndEthnicityObsMother = (Observation)obs;
                        break;
                    case "inputraceandethnicityFather":
                        InputRaceAndEthnicityObsFather = (Observation)obs;
                        break;
                    default:
                        // skip
                        break;
                }
            }

        }
    }
}<|MERGE_RESOLUTION|>--- conflicted
+++ resolved
@@ -63,10 +63,9 @@
                 ProfileURL.EncounterBirth
             };
 
-<<<<<<< HEAD
             // Start with an empty location.
             CreateLocationBirth();
-=======
+
             // Start with an empty Coverage.
             Coverage = new Coverage()
             {
@@ -77,7 +76,6 @@
             {
                 ProfileURL.CoveragePrincipalPayerDelivery
             };
->>>>>>> 490aec9c
 
             // TODO: Start with an empty certifier. - Need reference in Composition
             //CreateCertifier();
@@ -191,14 +189,11 @@
             Mother = patients.Find(patient => patient.Meta.Profile.Any(patientProfile => patientProfile == VR.IGURL.Mother));
             // Grab Father
             Father = Bundle.Entry.FindAll(entry => entry.Resource is RelatedPerson).ConvertAll(entry => (RelatedPerson) entry.Resource).Find(resource => resource.Meta.Profile.Any(relatedPersonProfile => relatedPersonProfile == VR.IGURL.RelatedPersonFatherNatural));
-<<<<<<< HEAD
-            EncounterBirth = Bundle.Entry.FindAll(entry => entry.Resource is Encounter).ConvertAll(entry => (Encounter) entry.Resource).Find(resource => resource.Meta.Profile.Any(encounterProfile => encounterProfile == ProfileURL.EncounterBirth));
+            // EncounterBirth = Bundle.Entry.FindAll(entry => entry.Resource is Encounter).ConvertAll(entry => (Encounter) entry.Resource).Find(resource => resource.Meta.Profile.Any(encounterProfile => encounterProfile == ProfileURL.EncounterBirth));
             LocationBirth = Bundle.Entry.FindAll(entry => entry.Resource is Location).ConvertAll(entry => (Location) entry.Resource).Find(resource => resource.Meta.Profile.Any(locProfile => locProfile == ExtensionURL.LocationBFDR));
-=======
             EncounterBirth = Bundle.Entry.FindAll(entry => entry.Resource is Encounter).ConvertAll(entry => (Encounter) entry.Resource).Find(resource => resource.Meta.Profile.Any(relatedPersonProfile => relatedPersonProfile == ProfileURL.EncounterBirth));
             Coverage = Bundle.Entry.FindAll(entry => entry.Resource is Coverage).ConvertAll(entry => (Coverage) entry.Resource).Find(resource => resource.Meta.Profile.Any(coverageProfile => coverageProfile == ProfileURL.CoveragePrincipalPayerDelivery));
->>>>>>> 490aec9c
-
+            
             if (fullRecord && Child == null)
             {
                 throw new System.ArgumentException("Failed to find a Child (Patient).");
