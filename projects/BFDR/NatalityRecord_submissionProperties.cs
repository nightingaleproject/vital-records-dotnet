using System;
using System.Linq;
using System.Collections.Generic;
using System.Runtime.CompilerServices;
using Hl7.Fhir.Model;
using VR;
using Hl7.Fhir.Support;
using static Hl7.Fhir.Model.Encounter;
using Hl7.Fhir.Utility;

// NatalityRecord_submissionProperties.cs
// These fields are used primarily for submitting birth records to NCHS.

namespace BFDR
{
    /// <summary>Class <c>NatalityRecord</c> is an abstract base class models FHIR Vital Records
    /// Birth Reporting (BFDR) Birth and Fetal Death Records. This class was designed to help consume
    /// and produce natality records that follow the HL7 FHIR Vital Records Birth Reporting Implementation
    /// Guide, as described at: http://hl7.org/fhir/us/bfdr and https://github.com/hl7/bfdr.
    /// TODO BFDR STU2 has broken up its birth record bundles, the birth bundle has birthCertificateNumber + required birth compositions,
    /// the fetal death bundle has fetalDeathReportNumber + required fetal death compositions,
    /// the demographic bundle has a fileNumber + requiredCompositionCodedRaceAndEthnicity,
    /// and the cause of death bundle has a fetalDeathReportNumber + required CompositionCodedCauseOfFetalDeath
    /// TODO BFDR STU2 supports usual work and role extension
    /// </summary>
    public partial class NatalityRecord
    {
        /////////////////////////////////////////////////////////////////////////////////
        //
        // Record Properties: Birth Certification
        //
        /////////////////////////////////////////////////////////////////////////////////

        /// <summary>Birth Certificate Number.</summary>
        /// <value>a record identification string.</value>
        /// <example>
        /// <para>// Setter:</para>
        /// <para>ExampleBirthRecord.Identifier = "42";</para>
        /// <para>// Getter:</para>
        /// <para>Console.WriteLine($"Birth Certificate Number: {ExampleBirthRecord.Identifier}");</para>
        /// </example>
        [Property("Certificate Number", Property.Types.String, "Birth Certification", "Birth Certificate Number.", true, VR.IGURL.CertificateNumber, true, 3)]
        [FHIRPath("Bundle", "identifier")]
        public string CertificateNumber
        {
            get
            {
                if (Bundle?.Identifier?.Extension != null)
                {
                    Extension ext = Bundle.Identifier.Extension.Find(ex => ex.Url == VR.ProfileURL.CertificateNumber);
                    if (ext?.Value != null)
                    {
                        return Convert.ToString(ext.Value);
                    }
                }
                return null;
            }
            set
            {
                Bundle.Identifier.Extension.RemoveAll(ex => ex.Url == VR.ProfileURL.CertificateNumber);
                if (!String.IsNullOrWhiteSpace(value))
                {
                    Extension ext = new Extension(VR.ProfileURL.CertificateNumber, new FhirString(value));
                    Bundle.Identifier.Extension.Add(ext);
                    UpdateRecordIdentifier();
                }
            }
        }

        /// <summary>Birth Record Bundle Identifier, NCHS identifier.</summary>
        /// <value>a record bundle identification string, e.g., 2022MA000100, derived from year of birth, jurisdiction of birth, and certificate number</value>
        /// <example>
        /// <para>// Getter:</para>
        /// <para>Console.WriteLine($"NCHS identifier: {ExampleBirthRecord.BirthRecordIdentifier}");</para>
        /// </example>
        [Property("Birth Record Identifier", Property.Types.String, "Birth Certification", "Birth Record identifier.", true, VR.IGURL.CertificateNumber, false, 4)]
        [FHIRPath("Bundle", "identifier")]
        public string RecordIdentifier
        {
            get
            {
                if (Bundle != null && Bundle.Identifier != null)
                {
                    return Bundle.Identifier.Value;
                }
                return null;
            }
            // The setter is protected because the value is derived so should never be set directly
            protected set
            {
                if (String.IsNullOrWhiteSpace(value))
                {
                    return;
                }
                if (Bundle.Identifier == null)
                {
                    Bundle.Identifier = new Identifier();
                }
                Bundle.Identifier.Value = value;
                Bundle.Identifier.System = "http://nchs.cdc.gov/bfdr_id";
            }
        }

        // TODO: Temporary placeholder with placeholder URL values and FHIR path to support testing of message creation
        /// <summary>State Local Identifier1.</summary>
        /// <para>"value" the string representation of the local identifier</para>
        /// <example>
        /// <para>// Setter:</para>
        /// <para>ExampleBirthRecord.StateLocalIdentifier1 = "MA";</para>
        /// <para>// Getter:</para>
        /// <para>Console.WriteLine($"State local identifier: {ExampleBirthRecord.StateLocalIdentifier1}");</para>
        /// </example>
        [Property("State Local Identifier1", Property.Types.String, "Birth Certification", "State Local Identifier.", true, VR.IGURL.AuxiliaryStateIdentifier1VitalRecords, true, 5)]
        [FHIRPath("Bundle", "identifier")]
        public string StateLocalIdentifier1
        {
            get
            {
                if (Bundle?.Identifier?.Extension != null)
                {
                    Extension ext = Bundle.Identifier.Extension.Find(ex => ex.Url == VR.ProfileURL.AuxiliaryStateIdentifier1VitalRecords);
                    if (ext?.Value != null)
                    {
                        return Convert.ToString(ext.Value);
                    }
                }
                return null;
            }
            set
            {
                Bundle.Identifier.Extension.RemoveAll(ex => ex.Url == VR.ProfileURL.AuxiliaryStateIdentifier1VitalRecords);
                if (!String.IsNullOrWhiteSpace(value))
                {
                    Extension ext = new Extension(VR.ProfileURL.AuxiliaryStateIdentifier1VitalRecords, new FhirString(value));
                    Bundle.Identifier.Extension.Add(ext);
                }
            }
        }

        /// <summary>Child's Year of Birth.</summary>
        /// <value>the child's year of birth, or -1 if explicitly unknown, or null if never specified</value>
        /// <example>
        /// <para>// Setter:</para>
        /// <para>ExampleBirthRecord.BirthYear = 1928;</para>
        /// <para>// Getter:</para>
        /// <para>Console.WriteLine($"Child Year of Birth: {ExampleBirthRecord.BirthYear}");</para>
        /// </example>
        [Property("BirthYear", Property.Types.Int32, "Child Demographics", "Child's Year of Birth.", false, VR.IGURL.Child, true, 14)]
        [FHIRPath("Bundle.entry.resource.where($this is Patient).birthDate", "")]
        public int? BirthYear
        {
            get
            {
                return GetDateElementNoTime(Child?.BirthDateElement, VR.ExtensionURL.PartialDateTimeYearVR);
            }
            set
            {
                if (Child.BirthDateElement == null)
                {
                    AddBirthDateToPatient(Child, false);
                }
                string time = this.BirthTime;
                Date newDate = SetYear(value, Child.BirthDateElement);
                if (newDate != null)
                {
                    Child.BirthDateElement = newDate;
                }
                this.BirthTime = time;
            }
        }

        private void SetNewlyCompletedDate(DateTime completeDate)
        {
            // If the time is known, populate BOTH the birthDate field and PatientBirthTime extension. If the time is unknown, populate JUST the birthDate field.
            if (BirthTime != null && BirthTime != "temp-unknown")
            {
                Time time = new Time(BirthTime);
                Child.BirthDateElement = new Date(completeDate.Year, completeDate.Month, completeDate.Day);
                // Is the TimeSpan.Zero safe for time offset? Got this line from VR.ConvertFhirTimeToFhirDateTime().
                FhirDateTime dateTime = new FhirDateTime(completeDate.Year, completeDate.Month, completeDate.Day, FhirTimeHour(time), FhirTimeMin(time), FhirTimeSec(time), TimeSpan.Zero);
                Child.BirthDateElement.SetExtension(VR.ExtensionURL.PatientBirthTime, dateTime);
            }
            else
            {
                FhirDateTime dateTime = new FhirDateTime(completeDate.Year, completeDate.Month, completeDate.Day);
                Child.BirthDate = dateTime.ToString();
                // Make sure the PatientBirthTime is not present because we have no time data.
                Child.BirthDateElement.RemoveExtension(VR.ExtensionURL.PatientBirthTime);
            }
            // Remove the now extraneous PartialDateTime.
            Child.BirthDateElement.RemoveExtension(VRExtensionURLs.PartialDateTime);
            return;
        }

        /// <summary>Overriden method that dictates which Extension URL to use for PartialDateTime Year</summary>x
        protected override string PartialDateYearUrl => VR.ExtensionURL.PartialDateTimeYearVR;

        /// <summary>Overriden method that dictates which Extension URL to use for PartialDateTime Month</summary>
        protected override string PartialDateMonthUrl => VR.ExtensionURL.PartialDateTimeMonthVR;

        /// <summary>Overriden method that dictates which Extension URL to use for PartialDateTime Day</summary>
        protected override string PartialDateDayUrl => VR.ExtensionURL.PartialDateTimeDayVR;

        /// <summary>Overriden method that dictates which Extension URL to use for PartialDateTime Time</summary>
        protected override string PartialDateTimeTimeUrl => VR.ExtensionURL.PartialDateTimeTimeVR;

        /// <summary>Overriden method that dictates which Extension URL to use for PartialDateTime</summary>
        protected override string PartialDateTimeUrl => VRExtensionURLs.PartialDateTime;

        /// <summary>Overrideable method that dictates which Extension URL to use for PartialDate</summary>
        protected override string PartialDateUrl => VRExtensionURLs.PartialDate;

        /// <summary>Child's Month of Birth.</summary>
        /// <value>the child's month of birth, or -1 if explicitly unknown, or null if never specified</value>
        /// <example>
        /// <para>// Setter:</para>
        /// <para>ExampleBirthRecord.BirthMonth = 11;</para>
        /// <para>// Getter:</para>
        /// <para>Console.WriteLine($"Child Month of Birth: {ExampleBirthRecord.BirthMonth}");</para>
        /// </example>
        [Property("BirthMonth", Property.Types.Int32, "Child Demographics", "Child's Month of Birth.", false, VR.IGURL.Child, true, 14)]
        [FHIRPath("Bundle.entry.resource.where($this is Patient).birthDate", "")]
        public int? BirthMonth
        {
            get
            {
                return GetDateElementNoTime(Child?.BirthDateElement, VR.ExtensionURL.PartialDateTimeMonthVR);
            }
            set
            {
                string time = this.BirthTime;
                if (Child.BirthDateElement == null)
                {
                    AddBirthDateToPatient(Child, false);
                }
                Date newDate = SetMonth(value, Child.BirthDateElement);
                if (newDate != null)
                {
                    Child.BirthDateElement = newDate;
                }
                this.BirthTime = time;
            }
        }

        /// <summary>Child's Day of Birth.</summary>
        /// <value>the child's day of birth, or -1 if explicitly unknown, or null if never specified</value>
        /// <example>
        /// <para>// Setter:</para>
        /// <para>ExampleBirthRecord.BirthDay = 11;</para>
        /// <para>// Getter:</para>
        /// <para>Console.WriteLine($"Child Day of Birth: {ExampleBirthRecord.BirthDay}");</para>
        /// </example>
        [Property("BirthDay", Property.Types.Int32, "Child Demographics", "Child's Day of Birth.", false, VR.IGURL.Child, true, 14)]
        [FHIRPath("Bundle.entry.resource.where($this is Patient).extension.birthDate", "")]
        public int? BirthDay
        {
            get
            {
                return GetDateElementNoTime(Child?.BirthDateElement, VR.ExtensionURL.PartialDateTimeDayVR);
            }
            set
            {
                string time = this.BirthTime;
                if (Child.BirthDateElement == null)
                {
                    AddBirthDateToPatient(Child, false);
                }
                Date newDate = SetDay(value, Child.BirthDateElement);
                if (newDate != null)
                {
                    Child.BirthDateElement = newDate;
                }
                this.BirthTime = time;
            }
        }

        /// <summary>Child's Time of Birth.</summary>
        /// <value>the child's time of birth.</value>
        /// <example>
        /// <para>// Setter:</para>
        /// <para>ExampleBirthRecord.BirthTime = 11;</para>
        /// <para>// Getter:</para>
        /// <para>Console.WriteLine($"Child Time of Birth: {ExampleBirthRecord.BirthTime}");</para>
        /// </example>
        [Property("BirthTime", Property.Types.String, "Child Demographics", "Child's Time of Birth.", true, VR.IGURL.Child, true, 14)]
        // How should FHIRPath work when the time could be in 1 of 2 different places (value in PatientBirthTime | PartialDateTime extension)
        [FHIRPath("Bundle.entry.resource.where($this is Patient).birthDate.extension.where(url='" + VR.ExtensionURL.PatientBirthTime + "')", "")]
        public string BirthTime
        {
            get
            {
                if (Child == null || Child.BirthDateElement == null)
                {
                    return null;
                }
                // First check for a time in the patient.birthDate PatientBirthTime extension.
                if (Child.BirthDateElement.Extension.Any(ext => ext.Url == VR.ExtensionURL.PatientBirthTime))
                {
                    FhirDateTime dateTime = (FhirDateTime)Child.BirthDateElement.Extension.Find(ext => ext.Url == VR.ExtensionURL.PatientBirthTime).Value;
                    return GetTimeFragment(dateTime);
                }
                // If it's not there, check for a PartialDateTime.
                return this.GetPartialTime(this.Child.BirthDateElement.GetExtension(PartialDateTimeUrl));
            }
            set
            {
                if (Child == null)
                {
                    return;
                }
                if (Child.BirthDateElement == null)
                {
                    AddBirthDateToPatient(Child, true);
                }
                // If the date is complete, then the birth time should be included in the patientBirthTime extension.
                if (value != "-1" && DateIsComplete(this.DateOfBirth))
                {
                    FhirDateTime dateTime = new FhirDateTime(this.DateOfBirth + "T" + value);
                    Child.BirthDateElement.SetExtension(VR.ExtensionURL.PatientBirthTime, dateTime);
                    return;
                }
                // If the date is incomplete, then the birth time should be included in the partialDateTime Time extension.
                Child.BirthDateElement.RemoveExtension(VR.ExtensionURL.PatientBirthTime);
                if (!Child.BirthDateElement.Extension.Any(ext => ext.Url == VRExtensionURLs.PartialDateTime))
                {
                    Child.BirthDateElement.SetExtension(VRExtensionURLs.PartialDateTime, new Extension());
                }
                if (!Child.BirthDateElement.Extension.Find(ext => ext.Url == VRExtensionURLs.PartialDateTime).Extension.Any(ext => ext.Url == PartialDateTimeTimeUrl))
                {
                    Child.BirthDateElement.GetExtension(VRExtensionURLs.PartialDateTime).SetExtension(PartialDateTimeTimeUrl, new Extension());
                }
                // Child.BirthDateElement.GetExtension(VRExtensionURLs.PartialDateTimeVR).SetExtension(PartialDateTimeTimeUrl, new Time(value));
                SetPartialTime(Child.BirthDateElement.GetExtension(VRExtensionURLs.PartialDateTime), value);
            }
        }

        /// <summary>
        ///  Determines whether a date is a complete date (yyyy-MM-dd).
        /// </summary>
        /// <param name="date">The date to check.</param>
        /// <returns>Whether the given date string is a complete date</returns>
        protected bool DateIsComplete(string date)
        {
            ParseDateElements(date, out int? year, out int? month, out int? day);
            return year != null && month != null && day != null;
        }

        /// <summary>Child's Date of Birth.</summary>
        /// <value>the child's date of birth</value>
        /// <example>
        /// <para>// Setter:</para>
        /// <para>ExampleBirthRecord.DateOfBirth = "1940-02-19";</para>
        /// <para>// Getter:</para>
        /// <para>Console.WriteLine($"Child Date of Birth: {ExampleBirthRecord.DateOfBirth}");</para>
        /// </example>
        [Property("Date Of Birth", Property.Types.String, "Child Demographics", "Child's Date of Birth.", true, VR.IGURL.Child, true, 14)]
        [FHIRPath("Bundle.entry.resource.where($this is Patient).birthDate", "")]
        public string DateOfBirth
        {
            get
            {
                if (this.Child == null || this.Child.BirthDateElement == null)
                {
                    return null;
                }
                return this.Child.BirthDate;
            }
            set
            {
                string time = this.BirthTime;
                this.Child.BirthDateElement = ConvertToDate(value);
                this.BirthTime = time;
            }
        }

        // TODO: waiting to figure out how to differentiate between Encounters in the record
        // /// <summary>Certified Year</summary>
        // /// <value>year of certification</value>
        // /// <example>
        // /// <para>// Getter:</para>
        // /// <para>Console.WriteLine($"Certified Year: {ExampleBirthRecord.CertifiedYear}");</para>
        // /// </example>
        // [Property("Certified Year", Property.Types.Int32, "Birth Certification", "Certified Year", true, IGURL.EncounterBirth, true, 4)]
        // [FHIRPath("Bundle.entry.resource.where($this is Encounter)", "")] // TODO we need to differentiate encounters http://build.fhir.org/ig/HL7/fhir-bfdr/StructureDefinition-Encounter-birth.html
        // public int? CertifiedYear
        // {
        //     get
        //     {
        //         if (BirthEncounter != null && BirthEncounter.Effective != null)
        //         {
        //             return GetDateFragmentOrPartialDate(BirthEncounter.Effective, VR.ExtensionURL.DateYear);
        //         }
        //         return null;
        //     }
        //     set
        //     {
        //         if (value == null && BirthEncounter == null)
        //         {
        //             return;
        //         }
        //         if (BirthEncounter == null)
        //         {
        //             CreateBirthEncounter();
        //         }
        //         SetPartialDate(BirthEncounter.Effective.Extension.Find(ext => ext.Url == VR.ExtensionURL.PartialDateTime), VR.ExtensionURL.DateYear, value);
        //     }
        // }

        /// <summary>Child's BirthSex at Birth.</summary>
        /// <value>The child's BirthSex at time of birth</value>
        /// <example>
        /// <para>// Setter:</para>
        /// <para>ExampleBirthRecord.BirthSex = "female;</para>
        /// <para>// Getter:</para>
        /// <para>Console.WriteLine($"Sex at Time of Birth: {ExampleBirthRecord.BirthSex}");</para>
        /// </example>
        [Property("Sex At Birth", Property.Types.Dictionary, "Child Demographics", "Child's Sex at Birth.", true, VR.IGURL.Child, true, 12)]
        [PropertyParam("code", "The code used to describe this concept.")]
        [PropertyParam("system", "The relevant code system.")]
        [PropertyParam("display", "The human readable version of this code.")]
        [FHIRPath("Bundle.entry.resource.where($this is Patient).extension.where(url='" + OtherExtensionURL.BirthSex + "')", "")]
        public Dictionary<string, string> BirthSex
        {
            get
            {
                if (Child != null)
                {
                    Extension sex = Child.GetExtension(VR.OtherExtensionURL.BirthSex);
                    if (sex != null && sex.Value != null && sex.Value as CodeableConcept != null)
                    {
                        return CodeableConceptToDict((CodeableConcept)sex.Value);
                    }
                }
                return EmptyCodeableDict();
            }
            set
            {
                Child.Extension.RemoveAll(ext => ext.Url == VR.OtherExtensionURL.BirthSex);
                if (IsDictEmptyOrDefault(value) && Child.Extension == null)
                {
                    return;
                }
                Child.SetExtension(VR.OtherExtensionURL.BirthSex, DictToCodeableConcept(value));
            }
        }

        /// <summary>Child's Sex at Birth Helper.</summary>
        /// <value>The child's sex at time of birth</value>
        /// <example>
        /// <para>// Setter:</para>
        /// <para>ExampleBirthRecord.BirthSexHelper = "female;</para>
        /// <para>// Getter:</para>
        /// <para>Console.WriteLine($"Sex at Time of Birth: {ExampleBirthRecord.BirthSexHelper}");</para>
        /// </example>
        [Property("Sex At Birth Helper", Property.Types.String, "Child Demographics", "Child's Sex at Birth.", false, VR.IGURL.Child, true, 12)]
        [FHIRPath("Bundle.entry.resource.where($this is Patient).extension.where(url='" + OtherExtensionURL.BirthSex + "')", "")]
        public string BirthSexHelper
        {
            get
            {
                if (BirthSex.ContainsKey("code") && !String.IsNullOrWhiteSpace(BirthSex["code"]))
                {
                    return BirthSex["code"];
                }
                return null;
            }
            set
            {
                if (!String.IsNullOrWhiteSpace(value))
                {
                    SetCodeValue("BirthSex", value, VR.ValueSets.SexAssignedAtBirth.Codes);
                }
            }
        }

        /// <summary>Child's Legal Name - Given. Middle name should be the last entry.</summary>
        /// <value>the child's name (first, etc., middle)</value>
        /// <example>
        /// <para>// Setter:</para>
        /// <para>string[] names = { "Example", "Something", "Middle" };</para>
        /// <para>ExampleBirthRecord.ChildGivenNames = names;</para>
        /// <para>// Getter:</para>
        /// <para>Console.WriteLine($"Child Given Name(s): {string.Join(", ", ExampleBirthRecord.ChildGivenNames)}");</para>
        /// </example>
        [Property("Child Given Names", Property.Types.StringArr, "Child Demographics", "Child’s First Name.", true, VR.IGURL.Child, true, 0)]
        [FHIRPath("Bundle.entry.resource.where($this is Patient)", "name")]
        public string[] ChildGivenNames
        {
            get
            {
                return Child?.Name?.Find(name => name.Use == HumanName.NameUse.Official)?.Given?.ToArray() ?? new string[0];
            }
            set
            {
                updateGivenHumanName(value, Child.Name);
            }
        }

        /// <summary>Mother's Legal Name - Given. Middle name should be the last entry.</summary>
        /// <value>the mother's name (first, etc., middle)</value>
        /// <example>
        /// <para>// Setter:</para>
        /// <para>string[] names = { "Example", "Something", "Middle" };</para>
        /// <para>ExampleBirthRecord.MotherGivenNames = names;</para>
        /// <para>// Getter:</para>
        /// <para>Console.WriteLine($"Mother Given Name(s): {string.Join(", ", ExampleBirthRecord.MotherGivenNames)}");</para>
        /// </example>
        [Property("Mother Given Names", Property.Types.StringArr, "Mother Demographics", "Mother First Name.", true, VR.IGURL.Mother, true, 254)]
        [FHIRPath("Bundle.entry.resource.where($this is Patient)", "name")]
        public string[] MotherGivenNames
        {
            get
            {
                return Mother?.Name?.Find(name => name.Use == HumanName.NameUse.Official)?.Given?.ToArray() ?? new string[0];
            }
            set
            {
                updateGivenHumanName(value, Mother.Name);
            }
        }

        /// <summary>Natural Father's Legal Name - Given. Middle name should be the last entry.</summary>
        /// <value>the natural father's name (first, etc., middle)</value>
        /// <example>
        /// <para>// Setter:</para>
        /// <para>string[] names = { "Example", "Something", "Middle" };</para>
        /// <para>ExampleBirthRecord.FatherGivenNames = names;</para>
        /// <para>// Getter:</para>
        /// <para>Console.WriteLine($"Father Given Name(s): {string.Join(", ", ExampleBirthRecord.FatherGivenNames)}");</para>
        /// </example>
        [Property("Father Given Names", Property.Types.StringArr, "Father Demographics", "Father First Name.", true, VR.IGURL.RelatedPersonFatherNatural, true, 274)]
        [FHIRPath("Bundle.entry.resource.where($this is RelatedPerson)", "name")]
        public string[] FatherGivenNames
        {
            get
            {
                return Father?.Name?.Find(name => name.Use == HumanName.NameUse.Official)?.Given?.ToArray() ?? new string[0];
            }
            set
            {
                updateGivenHumanName(value, Father.Name);
            }
        }

        /// <summary>Mother's Maiden Name - Given. Middle name should be the last entry.</summary>
        /// <value>the mother's maiden name (first, etc., middle)</value>
        /// <example>
        /// <para>// Setter:</para>
        /// <para>string[] names = { "Example", "Something", "Middle" };</para>
        /// <para>ExampleBirthRecord.MotherMaidenGivenNames = names;</para>
        /// <para>// Getter:</para>
        /// <para>Console.WriteLine($"Mother Given Name(s): {string.Join(", ", ExampleBirthRecord.MotherMaidenGivenNames)}");</para>
        /// </example>
        [Property("Mother Maiden Given Names", Property.Types.StringArr, "Mother Demographics", "Mother Maiden First Name.", true, VR.IGURL.Mother, true, 255)]
        [FHIRPath("Bundle.entry.resource.where($this is Patient)", "name")]
        public string[] MotherMaidenGivenNames
        {
            get
            {
                return Mother?.Name?.Find(name => name.Use == HumanName.NameUse.Maiden)?.Given?.ToArray() ?? new string[0];
            }
            set
            {
                updateGivenHumanName(value, Mother.Name, HumanName.NameUse.Maiden);
            }
        }

        /// <summary>Child's Legal Name - Last.</summary>
        /// <value>the child's last name</value>
        /// <example>
        /// <para>// Setter:</para>
        /// <para>string lastName = "Quinn";</para>
        /// <para>ExampleBirthRecord.ChildFamilyName = lastName;</para>
        /// <para>// Getter:</para>
        /// <para>Console.WriteLine($"Child Family Name(s): {string.Join(", ", ExampleBirthRecord.ChildFamilyName)}");</para>
        /// </example>
        [Property("Child Family Name", Property.Types.String, "Child Demographics", "Child's Last Name.", true, VR.IGURL.Child, true, 0)]
        [FHIRPath("Bundle.entry.resource.where($this is Patient)", "name")]
        public string ChildFamilyName
        {
            get
            {
                return Child?.Name?.Find(name => name.Use == HumanName.NameUse.Official)?.Family;
            }
            set
            {
                HumanName name = Child.Name.SingleOrDefault(n => n.Use == HumanName.NameUse.Official);
                if (name != null && !String.IsNullOrEmpty(value))
                {
                    name.Family = value;
                }
                else if (!String.IsNullOrEmpty(value))
                {
                    name = new HumanName
                    {
                        Use = HumanName.NameUse.Official,
                        Family = value
                    };
                    Child.Name.Add(name);
                }
            }
        }

        /// <summary>Mother's Legal Name - Last.</summary>
        /// <value>the mother's last name</value>
        /// <example>
        /// <para>// Setter:</para>
        /// <para>string lastName = "Quinn";</para>
        /// <para>ExampleBirthRecord.MotherFamilyName = lastName;</para>
        /// <para>// Getter:</para>
        /// <para>Console.WriteLine($"Mother Family Name(s): {string.Join(", ", ExampleBirthRecord.MotherFamilyName)}");</para>
        /// </example>
        [Property("Mother Family Name", Property.Types.String, "Mother Demographics", "Mother's Last Name.", true, VR.IGURL.Mother, true, 256)]
        [FHIRPath("Bundle.entry.resource.where($this is Patient)", "name")]
        public string MotherFamilyName
        {
            get
            {
                return Mother?.Name?.Find(name => name.Use == HumanName.NameUse.Official)?.Family;
            }
            set
            {
                HumanName name = Mother.Name.SingleOrDefault(n => n.Use == HumanName.NameUse.Official);
                if (name != null && !String.IsNullOrEmpty(value))
                {
                    name.Family = value;
                }
                else if (!String.IsNullOrEmpty(value))
                {
                    name = new HumanName
                    {
                        Use = HumanName.NameUse.Official,
                        Family = value
                    };
                    Mother.Name.Add(name);
                }
            }
        }

        /// <summary>Natural Father's Legal Name - Last.</summary>
        /// <value>the natural father's last name</value>
        /// <example>
        /// <para>// Setter:</para>
        /// <para>string lastName = "Quinn";</para>
        /// <para>ExampleBirthRecord.FatherFamilyName = lastName;</para>
        /// <para>// Getter:</para>
        /// <para>Console.WriteLine($"Father Family Name(s): {string.Join(", ", ExampleBirthRecord.FatherFamilyName)}");</para>
        /// </example>
        [Property("Father Family Name", Property.Types.String, "Father Demographics", "Father's Last Name.", true, VR.IGURL.RelatedPersonFatherNatural, true, 276)]
        [FHIRPath("Bundle.entry.resource.where($this is Patient)", "name")]
        public string FatherFamilyName
        {
            get
            {
                return Father?.Name?.Find(name => name.Use == HumanName.NameUse.Official)?.Family;
            }
            set
            {
                HumanName name = Father.Name.SingleOrDefault(n => n.Use == HumanName.NameUse.Official);
                if (name != null && !String.IsNullOrEmpty(value))
                {
                    name.Family = value;
                }
                else if (!String.IsNullOrEmpty(value))
                {
                    name = new HumanName
                    {
                        Use = HumanName.NameUse.Official,
                        Family = value
                    };
                    Father.Name.Add(name);
                }
            }
        }

        /// <summary>Mother's Maiden Name - Last.</summary>
        /// <value>the mother's maiden last name</value>
        /// <example>
        /// <para>// Setter:</para>
        /// <para>string lastName = "Quinn";</para>
        /// <para>ExampleBirthRecord.MotherMaidenFamilyName = lastName;</para>
        /// <para>// Getter:</para>
        /// <para>Console.WriteLine($"Mother Maiden Family Name(s): {string.Join(", ", ExampleBirthRecord.MotherMaidenFamilyName)}");</para>
        /// </example>
        [Property("Mother Maiden Family Name", Property.Types.String, "Mother Demographics", "Mother's Maiden Last Name.", true, VR.IGURL.Mother, true, 260)]
        [FHIRPath("Bundle.entry.resource.where($this is Patient)", "name")]
        public string MotherMaidenFamilyName
        {
            get
            {
                return Mother?.Name?.Find(name => name.Use == HumanName.NameUse.Maiden)?.Family;
            }
            set
            {
                HumanName name = Mother.Name.SingleOrDefault(n => n.Use == HumanName.NameUse.Maiden);
                if (name != null && !String.IsNullOrEmpty(value))
                {
                    name.Family = value;
                }
                else if (!String.IsNullOrEmpty(value))
                {
                    name = new HumanName
                    {
                        Use = HumanName.NameUse.Maiden,
                        Family = value
                    };
                    Mother.Name.Add(name);
                }
            }
        }

        /// <summary>Child's Suffix.</summary>
        /// <value>the child's suffix</value>
        /// <example>
        /// <para>// Setter:</para>
        /// <para>ExampleBirthRecord.ChildSuffix = "Jr.";</para>
        /// <para>// Getter:</para>
        /// <para>Console.WriteLine($"Child Suffix: {ExampleBirthRecord.ChildSuffix}");</para>
        /// </example>
        [Property("ChildSuffix", Property.Types.String, "Child Demographics", "Child's Suffix.", true, VR.IGURL.Child, true, 6)]
        [FHIRPath("Bundle.entry.resource.where($this is Patient)", "name")]
        public string ChildSuffix
        {
            get
            {
                return Child?.Name?.Find(name => name.Use == HumanName.NameUse.Official)?.Suffix.FirstOrDefault();
            }
            set
            {
                if (String.IsNullOrEmpty(value))
                {
                    return;
                }
                HumanName name = Child.Name.SingleOrDefault(n => n.Use == HumanName.NameUse.Official);
                if (name != null)
                {
                    string[] suffix = { value };
                    name.Suffix = suffix;
                }
                else
                {
                    name = new HumanName();
                    name.Use = HumanName.NameUse.Official;
                    string[] suffix = { value };
                    name.Suffix = suffix;
                    Child.Name.Add(name);
                }
            }
        }

        /// <summary>Mother's Suffix.</summary>
        /// <value>the mother's suffix</value>
        /// <example>
        /// <para>// Setter:</para>
        /// <para>ExampleBirthRecord.MotherSuffix = "Jr.";</para>
        /// <para>// Getter:</para>
        /// <para>Console.WriteLine($"Mother Suffix: {ExampleBirthRecord.MotherSuffix}");</para>
        /// </example>
        [Property("MotherSuffix", Property.Types.String, "Mother Demographics", "Mother's Suffix.", true, VR.IGURL.Mother, true, 257)]
        [FHIRPath("Bundle.entry.resource.where($this is Patient)", "name")]
        public string MotherSuffix
        {
            get
            {
                return Mother?.Name?.Find(name => name.Use == HumanName.NameUse.Official)?.Suffix.FirstOrDefault();
            }
            set
            {
                if (String.IsNullOrEmpty(value))
                {
                    return;
                }
                HumanName name = Mother.Name.SingleOrDefault(n => n.Use == HumanName.NameUse.Official);
                if (name != null)
                {
                    string[] suffix = { value };
                    name.Suffix = suffix;
                }
                else
                {
                    name = new HumanName();
                    name.Use = HumanName.NameUse.Official;
                    string[] suffix = { value };
                    name.Suffix = suffix;
                    Mother.Name.Add(name);
                }
            }
        }

        /// <summary>Natural Father's Suffix.</summary>
        /// <value>the natural father's suffix</value>
        /// <example>
        /// <para>// Setter:</para>
        /// <para>ExampleBirthRecord.FatherSuffix = "Jr.";</para>
        /// <para>// Getter:</para>
        /// <para>Console.WriteLine($"Father Suffix: {ExampleBirthRecord.FatherSuffix}");</para>
        /// </example>
        [Property("FatherSuffix", Property.Types.String, "Father Demographics", "Father's Suffix.", true, VR.IGURL.RelatedPersonFatherNatural, true, 277)]
        [FHIRPath("Bundle.entry.resource.where($this is Patient)", "name")]
        public string FatherSuffix
        {
            get
            {
                return Father?.Name?.Find(name => name.Use == HumanName.NameUse.Official)?.Suffix.FirstOrDefault();
            }
            set
            {
                if (String.IsNullOrEmpty(value))
                {
                    return;
                }
                HumanName name = Father.Name.SingleOrDefault(n => n.Use == HumanName.NameUse.Official);
                if (name != null)
                {
                    string[] suffix = { value };
                    name.Suffix = suffix;
                }
                else
                {
                    name = new HumanName();
                    name.Use = HumanName.NameUse.Official;
                    string[] suffix = { value };
                    name.Suffix = suffix;
                    Father.Name.Add(name);
                }
            }
        }

        /// <summary>Mother's Maiden Suffix.</summary>
        /// <value>the mother's maiden suffix</value>
        /// <example>
        /// <para>// Setter:</para>
        /// <para>ExampleBirthRecord.MotherMaidenSuffix = "Jr.";</para>
        /// <para>// Getter:</para>
        /// <para>Console.WriteLine($"Mother Maiden Suffix: {ExampleBirthRecord.MotherMaidenSuffix}");</para>
        /// </example>
        [Property("MotherMaidenSuffix", Property.Types.String, "Mother Demographics", "Mother's Maiden Suffix.", true, VR.IGURL.Mother, true, 261)]
        [FHIRPath("Bundle.entry.resource.where($this is Patient)", "name")]
        public string MotherMaidenSuffix
        {
            get
            {
                return Mother?.Name?.Find(name => name.Use == HumanName.NameUse.Maiden)?.Suffix.FirstOrDefault();
            }
            set
            {
                if (String.IsNullOrEmpty(value))
                {
                    return;
                }
                HumanName name = Mother.Name.SingleOrDefault(n => n.Use == HumanName.NameUse.Maiden);
                if (name != null)
                {
                    string[] suffix = { value };
                    name.Suffix = suffix;
                }
                else
                {
                    name = new HumanName();
                    name.Use = HumanName.NameUse.Maiden;
                    string[] suffix = { value };
                    name.Suffix = suffix;
                    Mother.Name.Add(name);
                }
            }
        }

        /// <summary>Birth Location Jurisdiction.</summary>
        /// <value>the vital record jurisdiction identifier.</value>
        /// <example>
        /// <para>// Setter:</para>
        /// <para>ExampleBirthRecord.BirthLocationJurisdiction = "MA";</para>
        /// <para>// Getter:</para>
        /// <para>Console.WriteLine($"Birth Location Jurisdiction: {ExampleBirthRecord.BirthLocationJurisdiction}");</para>
        /// </example>
        [Property("Birth Location Jurisdiction", Property.Types.String, "Birth Location", "Vital Records Jurisdiction of Birth Location (two character jurisdiction code, e.g. CA).", true, VR.IGURL.Child, false, 16)]
        // TODO - Currently not sure where the birth location would be in the record via FHIRPath, it seems different in BFDR vs VRDR. Some of the property fields above also need updating. Is this not in PatientChildVitalRecords at all and I just can't find it? There seems to be no reference to a jurisdiction location in the IG table of contents.
        [FHIRPath("Bundle.entry.resource.where($this is Location).where(type.coding.code='birth')", "")]
        public string BirthLocationJurisdiction
        {
            get
            {
                // Should addressJurisdction be used in BFDR? In VRDR, DeathLocationJurisdiction has the addressJurisdiction field, but BFDR uses the US Core Place of Birth, which does not include a jurisdiction.
                // If addressJurisdiction is present use it, otherwise return the addressState
                if (PlaceOfBirth.ContainsKey("addressJurisdiction") && !String.IsNullOrWhiteSpace(PlaceOfBirth["addressJurisdiction"]))
                {
                    return PlaceOfBirth["addressJurisdiction"];
                }
                if (PlaceOfBirth.ContainsKey("addressState") && !String.IsNullOrWhiteSpace(PlaceOfBirth["addressState"]))
                {
                    return PlaceOfBirth["addressState"];
                }
                return null;
            }
            set
            {
                // If the jurisdiction is YC (New York City) set the addressJurisdiction to YC and the addressState to NY, otherwise set both to the same;
                // setting the addressJurisdiction is technically optional but the way we use DeathLocationAddress (PlaceOfBirth for BFDR) to constantly read the existing values
                // when adding new values means that having both set correctly is important for consistency
                if (!String.IsNullOrWhiteSpace(value))
                {
                    Dictionary<string, string> currentAddress = PlaceOfBirth;
                    // TODO - determine how YC/Jurisdictional checks should be handled and update. For now, this just sets the state of the PlaceOfBirth.
                    // if (value == "YC")
                    // {
                    //     currentAddress["addressJurisdiction"] = value;
                    //     currentAddress["addressState"] = "NY";
                    // }
                    // else
                    // {
                    currentAddress["addressJurisdiction"] = value;
                    currentAddress["addressState"] = value;
                    // }
                    PlaceOfBirth = currentAddress;
                    // TODO - UpdateDeathRecordIdentifier();
                }
            }
        }

        /// <summary>Child's Place Of Birth.</summary>
        /// <value>Child's Place Of Birth. A Dictionary representing residence address, containing the following key/value pairs:
        /// <para>"addressLine1" - address, line one</para>
        /// <para>"addressLine2" - address, line two</para>
        /// <para>"addressCity" - address, city</para>
        /// <para>"addressCounty" - address, county</para>
        /// <para>"addressState" - address, state</para>
        /// <para>"addressZip" - address, zip</para>
        /// <para>"addressCountry" - address, country</para>
        /// </value>
        /// <example>
        /// <para>// Setter:</para>
        /// <para>Dictionary&lt;string, string&gt; address = new Dictionary&lt;string, string&gt;();</para>
        /// <para>address.Add("addressLine1", "123 Test Street");</para>
        /// <para>address.Add("addressLine2", "Unit 3");</para>
        /// <para>address.Add("addressCity", "Boston");</para>
        /// <para>address.Add("addressCounty", "Suffolk");</para>
        /// <para>address.Add("addressState", "MA");</para>
        /// <para>address.Add("addressZip", "12345");</para>
        /// <para>address.Add("addressCountry", "US");</para>
        /// <para>ExampleBirthRecord.PlaceOfBirth = address;</para>
        /// <para>// Getter:</para>
        /// <para>Console.WriteLine($"State where child was born: {ExampleBirthRecord.PlaceOfBirth["placeOfBirthState"]}");</para>
        /// </example>
        [Property("Place Of Birth", Property.Types.Dictionary, "Child Demographics", "Child's Place Of Birth.", true, VR.IGURL.Child, true, 15)]
        [PropertyParam("addressLine1", "address, line one")]
        [PropertyParam("addressLine2", "address, line two")]
        [PropertyParam("addressCity", "address, city")]
        [PropertyParam("addressCounty", "address, county")]
        [PropertyParam("addressCountyC", "address, county code")]
        [PropertyParam("addressState", "address, state")]
        [PropertyParam("addressZip", "address, zip")]
        [PropertyParam("addressCountry", "address, country")]
        [FHIRPath("Bundle.entry.resource.where($this is Patient).extension.where(url='" + OtherExtensionURL.PatientBirthPlace + "')", "")]
        public Dictionary<string, string> PlaceOfBirth
        {
            get
            {
                return GetPlaceOfBirth(Child);
            }
            set
            {
                SetPlaceOfBirth(Child, value);
            }
        }

        /// <summary>Child's Place Of Birth Type.</summary>
        /// <value>Place Where Birth Occurred, type of place or institution. A Dictionary representing a codeable concept of the physical location type:
        /// <para>"code" - The code used to describe this concept.</para>
        /// <para>"system" - The relevant code system.</para>
        /// <para>"display" - The human readable version of this code.</para>
        /// </value>
        /// <example>
        /// <para>// Setter:</para>
        /// <para>Dictionary&lt;string, string&gt; locationType = new Dictionary&lt;string, string&gt;();</para>
        /// <para>locationType.Add("code", "22232009");</para>
        /// <para>locationType.Add("system", "http://snomed.info/sct");</para>
        /// <para>locationType.Add("display", "Hospital");</para>
        /// <para>ExampleBirthRecord.BirthPhysicalLocation = locationType;</para>
        /// <para>// Getter:</para>
        /// <para>Console.WriteLine($"The place type the child was born: {ExampleBirthRecord.BirthPhysicalLocation["code"]}");</para>
        /// </example>
        [Property("BirthPhysicalLocation", Property.Types.Dictionary, "Birth Physical Location", "Birth Physical Location.", true, IGURL.EncounterBirth, true, 16)]
        [PropertyParam("code", "The code used to describe this concept.")]
        [PropertyParam("system", "The relevant code system.")]
        [PropertyParam("display", "The human readable version of this code.")]
        [FHIRPath("Bundle.entry.resource.where($this is Encounter)", "")]
        public Dictionary<string, string> BirthPhysicalLocation
        {
            get
            {
                if (EncounterBirth == null)
                {
                    return EmptyCodeableDict();
                }
                return CodeableConceptToDict(EncounterBirth.Location.Select(loc => loc.PhysicalType).FirstOrDefault());
            }
            set
            {
                if (EncounterBirth == null)
                {
                    EncounterBirth = new Encounter()
                    {
                        Id = Guid.NewGuid().ToString(),
                        Meta = new Meta()
                    };
                    EncounterBirth.Meta.Profile = new List<string>()
                    {
                        ProfileURL.EncounterBirth
                    };
                }
                EncounterBirth.Location = new List<Hl7.Fhir.Model.Encounter.LocationComponent>();
                LocationComponent location = new LocationComponent
                {
                    PhysicalType = DictToCodeableConcept(value)
                };
                EncounterBirth.Location.Add(location);
            }
        }

        /// <summary>Child's Place Of Birth Type Helper</summary>
        /// <value>Child's Place Of Birth Type Helper</value>
        /// <example>
        /// <para>// Setter:</para>
        /// <para>ExampleBirthRecord.BirthPhysicalLocationHelper = "Hospital";</para>
        /// <para>// Getter:</para>
        /// <para>Console.WriteLine($"Child's Place Of Birth Type: {ExampleBirthRecord.BirthPhysicalLocationHelper}");</para>
        /// </example>
        [Property("BirthPhysicalLocationHelper", Property.Types.String, "Birth Physical Location", "Birth Physical Location Helper.", false, IGURL.EncounterBirth, true, 4)]
        [FHIRPath("Bundle.entry.resource.where($this is Encounter).where(meta.profile == " + IGURL.EncounterBirth + ")", "")]
        public string BirthPhysicalLocationHelper
        {
            get
            {
                if (BirthPhysicalLocation.ContainsKey("code"))
                {
                    string code = BirthPhysicalLocation["code"];
                    if (code == "OTH")
                    {
                        if (BirthPhysicalLocation.ContainsKey("text") && !String.IsNullOrWhiteSpace(BirthPhysicalLocation["text"]))
                        {
                            return BirthPhysicalLocation["text"];
                        }
                        return "Other";
                    }
                    else if (!String.IsNullOrWhiteSpace(code))
                    {
                        return code;
                    }
                }
                return null;
            }
            set
            {
                if (String.IsNullOrWhiteSpace(value))
                {
                    // do nothing
                    return;
                }
                if (!BFDR.Mappings.BirthDeliveryOccurred.FHIRToIJE.ContainsKey(value))
                {
                    // other
                    BirthPhysicalLocation = CodeableConceptToDict(new CodeableConcept(CodeSystems.NullFlavor_HL7_V3, "OTH", "Other", value));
                }
                else
                {
                    // normal path
                    SetCodeValue("BirthPhysicalLocation", value, BFDR.ValueSets.BirthDeliveryOccurred.Codes);
                }
            }
        }

        /// <summary>Mother's Place Of Birth.</summary>
        /// <value>Mother's Place Of Birth. A Dictionary representing residence address, containing the following key/value pairs:
        /// <para>"addressLine1" - address, line one</para>
        /// <para>"addressLine2" - address, line two</para>
        /// <para>"addressCity" - address, city</para>
        /// <para>"addressCounty" - address, county</para>
        /// <para>"addressState" - address, state</para>
        /// <para>"addressZip" - address, zip</para>
        /// <para>"addressCountry" - address, country</para>
        /// </value>
        /// <example>
        /// <para>// Setter:</para>
        /// <para>Dictionary&lt;string, string&gt; address = new Dictionary&lt;string, string&gt;();</para>
        /// <para>address.Add("addressLine1", "123 Test Street");</para>
        /// <para>address.Add("addressLine2", "Unit 3");</para>
        /// <para>address.Add("addressCity", "Boston");</para>
        /// <para>address.Add("addressCounty", "Suffolk");</para>
        /// <para>address.Add("addressState", "MA");</para>
        /// <para>address.Add("addressZip", "12345");</para>
        /// <para>address.Add("addressCountry", "US");</para>
        /// <para>ExampleBirthRecord.MotherPlaceOfBirth = address;</para>
        /// <para>// Getter:</para>
        /// <para>Console.WriteLine($"State where mother was born: {ExampleBirthRecord.MotherPlaceOfBirth["placeOfBirthState"]}");</para>
        /// </example>
        [Property("Mother's Place Of Birth", Property.Types.Dictionary, "Mother Demographics", "Mother's Place Of Birth.", true, VR.IGURL.Mother, true, 305)]
        [PropertyParam("addressLine1", "address, line one")]
        [PropertyParam("addressLine2", "address, line two")]
        [PropertyParam("addressCity", "address, city")]
        [PropertyParam("addressCounty", "address, county")]
        [PropertyParam("addressState", "address, state")]
        [PropertyParam("addressZip", "address, zip")]
        [PropertyParam("addressCountry", "address, country")]
        [FHIRPath("Bundle.entry.resource.where($this is Patient).extension.where(url='" + OtherExtensionURL.PatientBirthPlace + "')", "")]
        public Dictionary<string, string> MotherPlaceOfBirth
        {
            get => GetPlaceOfBirth(Mother);
            set => SetPlaceOfBirth(Mother, value);
        }

        /// <summary>Father's Place Of Birth.</summary>
        /// <value>Father's Place Of Birth. A Dictionary representing residence address, containing the following key/value pairs:
        /// <para>"addressLine1" - address, line one</para>
        /// <para>"addressLine2" - address, line two</para>
        /// <para>"addressCity" - address, city</para>
        /// <para>"addressCounty" - address, county</para>
        /// <para>"addressState" - address, state</para>
        /// <para>"addressZip" - address, zip</para>
        /// <para>"addressCountry" - address, country</para>
        /// </value>
        /// <example>
        /// <para>// Setter:</para>
        /// <para>Dictionary&lt;string, string&gt; address = new Dictionary&lt;string, string&gt;();</para>
        /// <para>address.Add("addressLine1", "123 Test Street");</para>
        /// <para>address.Add("addressLine2", "Unit 3");</para>
        /// <para>address.Add("addressCity", "Boston");</para>
        /// <para>address.Add("addressCounty", "Suffolk");</para>
        /// <para>address.Add("addressState", "MA");</para>
        /// <para>address.Add("addressZip", "12345");</para>
        /// <para>address.Add("addressCountry", "US");</para>
        /// <para>ExampleBirthRecord.FatherPlaceOfBirth = address;</para>
        /// <para>// Getter:</para>
        /// <para>Console.WriteLine($"State where father was born: {ExampleBirthRecord.FatherPlaceOfBirth["placeOfBirthState"]}");</para>
        /// </example>
        [Property("Father's Place Of Birth", Property.Types.Dictionary, "Father Demographics", "Father's Place Of Birth.", true, VR.IGURL.RelatedPersonFather, true, 291)]
        [PropertyParam("addressLine1", "address, line one")]
        [PropertyParam("addressLine2", "address, line two")]
        [PropertyParam("addressCity", "address, city")]
        [PropertyParam("addressCounty", "address, county")]
        [PropertyParam("addressState", "address, state")]
        [PropertyParam("addressZip", "address, zip")]
        [PropertyParam("addressCountry", "address, country")]
        [FHIRPath("Bundle.entry.resource.where($this is RelatedPerson).extension.where(url='" + OtherExtensionURL.RelatedPersonBirthPlace + "')", "")]
        public Dictionary<string, string> FatherPlaceOfBirth
        {
            get => GetPlaceOfBirth(Father);
            set => SetPlaceOfBirth(Father, value);
        }

        /// <summary>Mother's Residence.</summary>
        /// <value>Mother's Residence. A Dictionary representing residence address, containing the following key/value pairs:
        /// <para>"addressLine1" - address, line one</para>
        /// <para>"addressLine2" - address, line two</para>
        /// <para>"addressCity" - address, city</para>
        /// <para>"addressCounty" - address, county</para>
        /// <para>"addressState" - address, state</para>
        /// <para>"addressZip" - address, zip</para>
        /// <para>"addressCountry" - address, country</para>
        /// </value>
        /// <example>
        /// <para>// Setter:</para>
        /// <para>Dictionary&lt;string, string&gt; address = new Dictionary&lt;string, string&gt;();</para>
        /// <para>address.Add("addressLine1", "123 Test Street");</para>
        /// <para>address.Add("addressLine2", "Unit 3");</para>
        /// <para>address.Add("addressCity", "Boston");</para>
        /// <para>address.Add("addressCounty", "Suffolk");</para>
        /// <para>address.Add("addressState", "MA");</para>
        /// <para>address.Add("addressZip", "12345");</para>
        /// <para>address.Add("addressCountry", "US");</para>
        /// <para>ExampleBirthRecord.MotherResidence = address;</para>
        /// <para>// Getter:</para>
        /// <para>Console.WriteLine($"State where mother resides: {ExampleBirthRecord.MotherResidence["addressState"]}");</para>
        /// </example>
        [Property("Mother's Residence", Property.Types.Dictionary, "Mother Demographics", "Mother's Residence.", true, VR.IGURL.Mother, true, 20)]
        [PropertyParam("addressLine1", "address, line one")]
        [PropertyParam("addressLine2", "address, line two")]
        [PropertyParam("addressCity", "address, city")]
        [PropertyParam("addressCounty", "address, county")]
        [PropertyParam("addressState", "address, state")]
        [PropertyParam("addressZip", "address, zip")]
        [PropertyParam("addressCountry", "address, country")]
        [FHIRPath("Bundle.entry.resource.where($this is Patient)", "address")]
        public Dictionary<string, string> MotherResidence
        {
            get => AddressToDict(Mother?.Address.Find(addr => addr.Use == Address.AddressUse.Home));
            set
            {
                Address billing = Mother.Address.Find(addr => addr.Use == Address.AddressUse.Billing);
                Mother.Address.Clear();
                Address residence = DictToAddress(value);
                residence.Use = Address.AddressUse.Home;
                Mother.Address.Add(residence);
                if (billing != null)
                {
                    Mother.Address.Add(billing);
                }
            }
        }

        /// <summary>Mother's Billing.</summary>
        /// <value>Mother's Billing. A Dictionary representing billing address, containing the following key/value pairs:
        /// <para>"addressLine1" - address, line one</para>
        /// <para>"addressLine2" - address, line two</para>
        /// <para>"addressCity" - address, city</para>
        /// <para>"addressCounty" - address, county</para>
        /// <para>"addressState" - address, state</para>
        /// <para>"addressZip" - address, zip</para>
        /// <para>"addressCountry" - address, country</para>
        /// </value>
        /// <example>
        /// <para>// Setter:</para>
        /// <para>Dictionary&lt;string, string&gt; address = new Dictionary&lt;string, string&gt;();</para>
        /// <para>address.Add("addressLine1", "123 Test Street");</para>
        /// <para>address.Add("addressLine2", "Unit 3");</para>
        /// <para>address.Add("addressCity", "Boston");</para>
        /// <para>address.Add("addressCounty", "Suffolk");</para>
        /// <para>address.Add("addressState", "MA");</para>
        /// <para>address.Add("addressZip", "12345");</para>
        /// <para>address.Add("addressCountry", "US");</para>
        /// <para>ExampleBirthRecord.MotherBilling = address;</para>
        /// <para>// Getter:</para>
        /// <para>Console.WriteLine($"State where mother is billed: {ExampleBirthRecord.MotherBilling["addressState"]}");</para>
        /// </example>
        [Property("Mother's Billing Address", Property.Types.Dictionary, "Mother Demographics", "Mother's Billing Address.", true, VR.IGURL.Mother, true, 20)]
        [PropertyParam("addressLine1", "address, line one")]
        [PropertyParam("addressLine2", "address, line two")]
        [PropertyParam("addressCity", "address, city")]
        [PropertyParam("addressCounty", "address, county")]
        [PropertyParam("addressState", "address, state")]
        [PropertyParam("addressZip", "address, zip")]
        [PropertyParam("addressCountry", "address, country")]
        [FHIRPath("Bundle.entry.resource.where($this is Patient)", "address")]
        public Dictionary<string, string> MotherBilling
        {
            get => AddressToDict(Mother?.Address.Find(addr => addr.Use == Address.AddressUse.Billing));
            set
            {
                Address residence = Mother.Address.Find(addr => addr.Use == Address.AddressUse.Home);
                Mother.Address.Clear();
                Address billing = DictToAddress(value);
                billing.Use = Address.AddressUse.Billing;
                Mother.Address.Add(billing);
                if (residence != null)
                {
                    Mother.Address.Add(residence);
                }
            }
        }

        /// <summary>Mother's residence is/is not within city limits.</summary>
        /// <value>Mother's residence is/is not within city limits. A Dictionary representing a code, containing the following key/value pairs:
        /// <para>"code" - the code</para>
        /// <para>"system" - the code system this code belongs to</para>
        /// <para>"display" - a human readable meaning of the code</para></value>
        /// <example>
        /// <para>// Setter:</para>
        /// <para>Dictionary&lt;string, string&gt; within = new Dictionary&lt;string, string&gt;();</para>
        /// <para>within.Add("code", "Y");</para>
        /// <para>within.Add("system", VR.CodeSystems.YesNo_0136HL7_V2);</para>
        /// <para>within.Add("display", "Yes");</para>
        /// <para>ExampleBirthRecord.MotherResidenceWithinCityLimits = within;</para>
        /// <para>// Getter:</para>
        /// <para>Console.WriteLine($"Mother's Residence within city limits: {ExampleBirthRecord.MotherResidenceWithinCityLimits['display']}");</para>
        /// </example>
        [Property("Mother Residence Within City Limits", Property.Types.Dictionary, "Mother Demographics", "Mother's residence is/is not within city limits.", true, VR.IGURL.Mother, true, 24)]
        [PropertyParam("code", "The code used to describe this concept.")]
        [PropertyParam("system", "The relevant code system.")]
        [PropertyParam("display", "The human readable version of this code.")]
        [FHIRPath("Bundle.entry.resource.where($this is Patient)", "address")]
        public Dictionary<string, string> MotherResidenceWithinCityLimits
        {
            get
            {
                Address residence = Mother?.Address.Find(addr => addr.Use == Address.AddressUse.Home);
                if (residence != null)
                {
                    Extension cityLimits = residence.Extension.Where(ext => ext.Url == VRExtensionURLs.WithinCityLimitsIndicator).FirstOrDefault();
                    if (cityLimits != null && cityLimits.Value != null && cityLimits.Value as Coding != null)
                    {
                        return CodingToDict((Coding)cityLimits.Value);
                    }
                }
                return EmptyCodeDict();
            }
            set
            {
                if (Mother != null)
                {
                    Address residence = Mother.Address.Find(addr => addr.Use == Address.AddressUse.Home);
                    if (residence == null)
                    {
                        residence = new Address
                        {
                            Use = Address.AddressUse.Home
                        };
                        Mother.Address.Add(residence);
                    }
                    residence.Extension.RemoveAll(ext => ext.Url == VRExtensionURLs.WithinCityLimitsIndicator);
                    Extension withinCityLimits = new Extension
                    {
                        Url = VRExtensionURLs.WithinCityLimitsIndicator,
                        Value = DictToCoding(value)
                    };
                    residence.Extension.Add(withinCityLimits);
                }
            }
        }

        /// <summary>Mother's Residence Within City Limits Helper</summary>
        /// <value>Mother Residence Within City Limits.</value>
        /// <example>
        /// <para>// Setter:</para>
        /// <para>ExampleBirthRecord.MotherResidenceWithinCityLimitsHelper = VRDR.ValueSets.YesNoUnknown.Y;</para>
        /// <para>// Getter:</para>
        /// <para>Console.WriteLine($"Mother's Residence within city limits: {ExampleBirthRecord.MotherResidenceWithinCityLimitsHelper}");</para>
        /// </example>
        [Property("MotherResidenceWithinCityLimits Helper", Property.Types.String, "Mother Demographics", "Mother's ResidenceWithinCityLimits.", false, VR.IGURL.Mother, false, 24)]
        [PropertyParam("code", "The code used to describe this concept.")]
        [FHIRPath("Bundle.entry.resource.where($this is Patient)", "address")]
        public string MotherResidenceWithinCityLimitsHelper
        {
            get
            {
                if (MotherResidenceWithinCityLimits.ContainsKey("code") && !String.IsNullOrWhiteSpace(MotherResidenceWithinCityLimits["code"]))
                {
                    return MotherResidenceWithinCityLimits["code"];
                }
                return null;
            }
            set
            {
                if (!String.IsNullOrWhiteSpace(value))
                {
                    SetCodeValue("MotherResidenceWithinCityLimits", value, VR.ValueSets.YesNoUnknown.Codes);
                }
            }
        }

        /// <summary>Infant's Medical Record Number.</summary>
        /// <value>Infant's Medical Record Number.</value>
        /// <example>
        /// <para>// Setter:</para>
        /// <para>ExampleBirthRecord.InfantMedicalRecordNumber = "aaabbbcccdddeee";</para>
        /// <para>// Getter:</para>
        /// <para>Console.WriteLine($"Child's InfantMedicalRecordNumber: {ExampleBirthRecord.InfantMedicalRecordNumber}");</para>
        /// </example>
        [Property("Infant's Medical Record Number", Property.Types.String, "Child Demographics", "Infant's Medical Record Number", true, VR.IGURL.Child, true, 34)]
        [FHIRPath("Bundle.entry.resource.where($this is Patient).identifier.where(url=CodeSystems.HL7_identifier_type and type.coding.code='MR').value", "")]
        public string InfantMedicalRecordNumber
        {
            get
            {
                return Child?.Identifier?.Find(id => id.Type.Coding.Any(idCoding => idCoding.System == CodeSystems.HL7_identifier_type && idCoding.Code == "MR"))?.Value;
            }
            set
            {
                if (Child.Identifier.Any(id => id.Type.Coding.Any(idCoding => idCoding.System == CodeSystems.HL7_identifier_type && idCoding.Code == "MR")))
                {
                    Child.Identifier.Find(id => id.Type.Coding.Any(idCoding => idCoding.System == CodeSystems.HL7_identifier_type && idCoding.Code == "MR")).Value = value;
                }
                else
                {
                    Coding coding = new Coding
                    {
                        System = CodeSystems.HL7_identifier_type,
                        Code = "MR",
                        Display = "Medical Record Number"
                    };
                    CodeableConcept medicalRecordNumber = new CodeableConcept();
                    medicalRecordNumber.Coding.Add(coding);
                    Identifier identifier = new Identifier
                    {
                        Type = medicalRecordNumber,
                        Value = value
                    };
                    Child.Identifier.Add(identifier);
                }
            }
        }

        /// <summary>Mother's Medical Record Number.</summary>
        /// <value>Mother's Medical Record Number.</value>
        /// <example>
        /// <para>// Setter:</para>
        /// <para>ExampleBirthRecord.MotherMedicalRecordNumber = "aaabbbcccdddeee";</para>
        /// <para>// Getter:</para>
        /// <para>Console.WriteLine($"Mother's MedicalRecordNumber: {ExampleBirthRecord.MotherMedicalRecordNumber}");</para>
        /// </example>
        [Property("Mother's Medical Record Number", Property.Types.String, "Mother Demographics", "Mother's Medical Record Number", true, VR.IGURL.Mother, true, 333)]
        [FHIRPath("Bundle.entry.resource.where($this is Patient).identifier.where(url=CodeSystems.HL7_identifier_type and type.coding.code='MR').value", "")]
        public string MotherMedicalRecordNumber
        {
            get
            {
                return Mother?.Identifier?.Find(id => id.Type.Coding.Any(idCoding => idCoding.System == CodeSystems.HL7_identifier_type && idCoding.Code == "MR"))?.Value;
            }
            set
            {
                if (Mother.Identifier.Any(id => id.Type.Coding.Any(idCoding => idCoding.System == CodeSystems.HL7_identifier_type && idCoding.Code == "MR")))
                {
                    Mother.Identifier.Find(id => id.Type.Coding.Any(idCoding => idCoding.System == CodeSystems.HL7_identifier_type && idCoding.Code == "MR")).Value = value;
                }
                else
                {
                    Coding coding = new Coding
                    {
                        System = CodeSystems.HL7_identifier_type,
                        Code = "MR",
                        Display = "Medical Record Number"
                    };
                    CodeableConcept medicalRecordNumber = new CodeableConcept();
                    medicalRecordNumber.Coding.Add(coding);
                    Identifier identifier = new Identifier
                    {
                        Type = medicalRecordNumber,
                        Value = value
                    };
                    Mother.Identifier.Add(identifier);
                }
            }
        }

        private static string GetSSN(List<Identifier> ids)
        {
            return ids?.Find(id => id.Type.Coding.Any(idCoding => idCoding.System == CodeSystems.HL7_identifier_type && idCoding.Code == "SS"))?.Value;
        }

        private static void SetSSN(List<Identifier> ids, string ssn)
        {
            if (ids.Any(id => id.Type.Coding.Any(idCoding => idCoding.System == CodeSystems.HL7_identifier_type && idCoding.Code == "SS")))
            {
                if (String.IsNullOrWhiteSpace(ssn))
                {
                    ids.RemoveAll(id => id.Type.Coding.Any(idCoding => idCoding.System == CodeSystems.HL7_identifier_type && idCoding.Code == "SS"));
                }
                else 
                {
                ids.Find(id => id.Type.Coding.Any(idCoding => idCoding.System == CodeSystems.HL7_identifier_type && idCoding.Code == "SS")).Value = ssn;
                } 
            }
            else if (String.IsNullOrWhiteSpace(ssn))
            {
                return;
            }
            else
            {
                Coding coding = new Coding
                {
                    System = CodeSystems.HL7_identifier_type,
                    Code = "SS",
                    Display = "Social Security Number"
                };
                CodeableConcept socialSecurityNumber = new CodeableConcept();
                socialSecurityNumber.Coding.Add(coding);
                Identifier identifier = new Identifier
                {
                    Type = socialSecurityNumber,
                    Value = ssn
                };
                ids.Add(identifier);
            }
        }

        /// <summary>Mother's Social Security Number.</summary>
        /// <value>Mother's Social Security Number.</value>
        /// <example>
        /// <para>// Setter:</para>
        /// <para>ExampleBirthRecord.MotherSocialSecurityNumber = "123456789";</para>
        /// <para>// Getter:</para>
        /// <para>Console.WriteLine($"Mother's SocialSecurityNumber: {ExampleBirthRecord.MotherSocialSecurityNumber}");</para>
        /// </example>
        [Property("Mother's Social Security Number", Property.Types.String, "Mother Demographics", "Mother's Social Security Number", true, VR.IGURL.Mother, true, 278)]
        [FHIRPath("Bundle.entry.resource.where($this is Patient).identifier.where(url=CodeSystems.HL7_identifier_type and type.coding.code='SS').value", "")]
        public string MotherSocialSecurityNumber
        {
            get => GetSSN(Mother?.Identifier);
            set => SetSSN(Mother.Identifier, value);
        }

        /// <summary>Father's Social Security Number.</summary>
        /// <value>Father's Social Security Number.</value>
        /// <example>
        /// <para>// Setter:</para>
        /// <para>ExampleBirthRecord.FatherSocialSecurityNumber = "123456789";</para>
        /// <para>// Getter:</para>
        /// <para>Console.WriteLine($"Father's SocialSecurityNumber: {ExampleBirthRecord.FatherSocialSecurityNumber}");</para>
        /// </example>
        [Property("Father's Social Security Number", Property.Types.String, "Father Demographics", "Father's Social Security Number", true, VR.IGURL.RelatedPersonFatherNatural, true, 279)]
        [FHIRPath("Bundle.entry.resource.where($this is Patient).identifier.where(url=CodeSystems.HL7_identifier_type and type.coding.code='SS').value", "")]
        public string FatherSocialSecurityNumber
        {
            get => GetSSN(Father?.Identifier);
            set => SetSSN(Father.Identifier, value);
        }

        /// <summary>Multiple birth set order</summary>
        /// <value>The order that the child was born if a multiple birth or null if it was a single birth</value>
        /// <example>
        /// <para>ExampleBirthRecord.SetOrder = null; // single birth</para>
        /// <para>ExampleBirthRecord.SetOrder = -1; // unknow whether single or multiple birth</para>
        /// <para>ExampleBirthRecord.SetOrder = 1; // multiple birth, born first</para>
        /// </example>
        [Property("SetOrder", Property.Types.Int32, "Child Demographics", "Child Demographics, Set Order", true, VR.IGURL.Child, true, 208)]
        [FHIRPath("Bundle.entry.resource.where($this is Patient)", "multipleBirth")]
        public int? SetOrder
        {
            get
            {
                if (Child != null && Child.MultipleBirth != null)
                {
                    if (Child.MultipleBirth as FhirBoolean != null)
                    {
                        return null;
                    }
                    else if (Child.MultipleBirth as Hl7.Fhir.Model.Integer != null && (Child.MultipleBirth as Hl7.Fhir.Model.Integer).Value != null)
                    {
                        return (Child.MultipleBirth as Hl7.Fhir.Model.Integer).Value;
                    }
                    else if (Child.MultipleBirth.Extension.Find(ext => ext.Url == ExtensionURL.DataAbsentReason) != null)
                    {
                        return -1;
                    }
                }
                return null;
            }
            set
            {
                Dictionary<string, string> pluralityEditFlag = PluralityEditFlag;
                int? plurality = Plurality;
                if (value == null)
                {
                    Child.MultipleBirth = new FhirBoolean(false);
                }
                else if (value == -1)
                {
                    Child.MultipleBirth = new Hl7.Fhir.Model.Integer();
                    Extension missingValueReason = new Extension(ExtensionURL.DataAbsentReason, new Code("unknown"));
                    Child.MultipleBirth.Extension.Add(missingValueReason);
                }
                else
                {
                    Child.MultipleBirth = new Hl7.Fhir.Model.Integer(value);
                }
                Plurality = plurality;
                PluralityEditFlag = pluralityEditFlag;
            }
        }

        /// <summary>Multiple birth set order edit flag</summary>
        /// <value>the multiple birth set order edit flag</value>
        /// <example>
        /// <para>// Setter:</para>
        /// <para>Dictionary&lt;string, string&gt; route = new Dictionary&lt;string, string&gt;();</para>
        /// <para>route.Add("code", "queriedCorrect");</para>
        /// <para>route.Add("system", "http://hl7.org/fhir/us/vr-common-library/CodeSystem/CodeSystem-vr-edit-flags");</para>
        /// <para>route.Add("display", "Queried, and Correct");</para>
        /// <para>ExampleBirthRecord.PluralityEditFlag = route;</para>
        /// <para>// Getter:</para>
        /// <para>Console.WriteLine($"Multiple birth set order edit flag: {ExampleBirthRecord.PluralityEditFlag}");</para>
        /// </example>
        [Property("PluralityEditFlag", Property.Types.Dictionary, "Child Demographics", "Child Demographics, Plurality Edit Flag", true, VR.IGURL.Child, true, 211)]
        [PropertyParam("code", "The code used to describe this concept.")]
        [PropertyParam("system", "The relevant code system.")]
        [PropertyParam("display", "The human readable version of this code.")]
        [FHIRPath("Bundle.entry.resource.where($this is Patient).multipleBirth.extension.where(url = 'http://hl7.org/fhir/us/vr-common-library/StructureDefinition/BypassEditFlag')", "")]
        public Dictionary<string, string> PluralityEditFlag
        {
            get
            {
                if (Child != null && Child.MultipleBirth != null)
                {
                    Extension pluralityEditFlag = Child.MultipleBirth.Extension.Find(ext => ext.Url == VRExtensionURLs.BypassEditFlag);
                    if (pluralityEditFlag != null && pluralityEditFlag.Value != null && pluralityEditFlag.Value as CodeableConcept != null)
                    {
                        return CodeableConceptToDict((CodeableConcept)pluralityEditFlag.Value);
                    }
                }
                return EmptyCodeableDict();
            }
            set
            {
                if (Child.MultipleBirth == null)
                {
                    Child.MultipleBirth = new FhirBoolean(false);
                }
                Child.MultipleBirth.Extension.RemoveAll(ext => ext.Url == VRExtensionURLs.BypassEditFlag);
                Child.MultipleBirth.Extension.Add(new Extension(VRExtensionURLs.BypassEditFlag, DictToCodeableConcept(value)));
            }
        }

        /// <summary>Multiple birth set order edit flag helper</summary>
        /// <value>the multiple birth set order edit flag</value>
        /// <example>
        /// <para>// Setter:</para>
        /// <para>ExampleBirthRecord.PluralityEditFlagHelper = "queriedCorrect";</para>
        /// <para>// Getter:</para>
        /// <para>Console.WriteLine($"Multiple birth set order edit flag: {ExampleBirthRecord.PluralityEditFlagHelper}");</para>
        /// </example>
        [Property("PluralityEditFlagHelper", Property.Types.String, "Child Demographics", "Child Demographics, Plurality Edit Flag", false, VR.IGURL.Child, true, 211)]
        [FHIRPath("Bundle.entry.resource.where($this is Patient).multipleBirth.extension.where(url = 'http://hl7.org/fhir/us/vr-common-library/StructureDefinition/BypassEditFlag')", "")]
        public string PluralityEditFlagHelper
        {
            get
            {
                if (PluralityEditFlag.ContainsKey("code"))
                {
                    string code = PluralityEditFlag["code"];
                    if (!String.IsNullOrWhiteSpace(code))
                    {
                        return code;
                    }
                }
                return null;
            }
            set
            {
                if (!String.IsNullOrEmpty(value))
                {
                    SetCodeValue("PluralityEditFlag", value, VR.ValueSets.PluralityEditFlags.Codes);
                }
            }
        }


        /// <summary>Multiple birth plurality</summary>
        /// <value>Where a patient is a part of a multiple birth, this is the total number of births that occurred in this pregnancy.</value>
        /// <example>
        /// <para>ExampleBirthRecord.Plurality = null; // single birth</para>
        /// <para>ExampleBirthRecord.Plurality = -1; // unknown number of births birth</para>
        /// <para>ExampleBirthRecord.Plurality = 2; // two births for this pregnancy</para>
        /// </example>
        [Property("Plurality", Property.Types.Int32, "Child Demographics", "Child Demographics, Plurality", true, VR.IGURL.Child, true, 207)]
        [FHIRPath("Bundle.entry.resource.where($this is Patient).multipleBirth.extension.where(url = 'http://hl7.org/fhir/StructureDefinition/patient-multipleBirthTotal')", "")]
        public int? Plurality
        {
            get
            {
                if (Child != null && Child.MultipleBirth != null)
                {
                    Extension plurality = Child.MultipleBirth.Extension.Find(ext => ext.Url == ExtensionURL.Plurality);
                    if (plurality != null)
                    {
                        if (plurality.Value as PositiveInt != null && (plurality.Value as PositiveInt).Value != null)
                        {
                            return (plurality.Value as PositiveInt).Value;
                        }
                        else if (plurality.Extension.Find(ext => ext.Url == ExtensionURL.DataAbsentReason) != null)
                        {
                            return -1;
                        }
                    }
                }
                return null;
            }
            set
            {
                if (Child.MultipleBirth == null)
                {
                    Child.MultipleBirth = new FhirBoolean(false);
                }
                Child.MultipleBirth.Extension.RemoveAll(ext => ext.Url == ExtensionURL.Plurality);
                if (value == null)
                {
                    return;
                }
                else if (value == -1)
                {
                    Extension plurality = new Extension(ExtensionURL.Plurality, new PositiveInt());
                    Extension missingValueReason = new Extension(ExtensionURL.DataAbsentReason, new Code("unknown"));
                    plurality.Extension.Add(missingValueReason);
                    Child.MultipleBirth.Extension.Add(plurality);
                }
                else
                {
                    Extension plurality = new Extension(ExtensionURL.Plurality, new PositiveInt(value));
                    Child.MultipleBirth.Extension.Add(plurality);
                }
            }
        }

        //
        // Congenital Anomalies of the Newborn Section
        //

        /// <summary>No Congenital Anomalies of the Newborn.</summary>
        [Property("No Congenital Anomalies of the Newborn", Property.Types.Bool, "Congenital Anomalies of the Newborn",
                  "No Congenital Anomalies of the Newborn", true, IGURL.ObservationNoneOfSpecifiedCongenitalAnomoliesOfTheNewborn, false, 219)]
        [FHIRPath(fhirType: FHIRPath.FhirType.Observation, categoryCode: "73780-9", code: VitalRecord.NONE_OF_THE_ABOVE, section: NEWBORN_INFORMATION_SECTION)]
        [FHIRSubject(FHIRSubject.Subject.Newborn)]
        public bool NoCongenitalAnomaliesOfTheNewborn
        {
            get => EntryExists();
            set => UpdateEntry(value);
        }

        /// <summary>Congenital Anomalies of the Newborn, Anencephaly.</summary>
        [Property("Anencephaly", Property.Types.Bool, "Congenital Anomalies of the Newborn",
                  "Congenital Anomalies of the Newborn, Anencephaly", true, IGURL.ConditionCongenitalAnomalyOfNewborn, true, 219)]
        [FHIRPath(fhirType: FHIRPath.FhirType.Condition, categoryCode: "73780-9", code: "89369001", section: NEWBORN_INFORMATION_SECTION)]
        [FHIRSubject(FHIRSubject.Subject.Newborn)]
        public bool Anencephaly
        {
            get => EntryExists();
            set => UpdateEntry(value);
        }

        /// <summary>Congenital Anomalies of the Newborn, Cleft Lip with or without Cleft Palate.</summary>
        [Property("Cleft Lip with or without Cleft Palate", Property.Types.Bool, "Congenital Anomalies of the Newborn",
                  "Congenital Anomalies of the Newborn, Cleft Lip with or without Cleft Palate", true, IGURL.ConditionCongenitalAnomalyOfNewborn, true, 226)]
        [FHIRPath(fhirType: FHIRPath.FhirType.Condition, categoryCode: "73780-9", code: "80281008", section: NEWBORN_INFORMATION_SECTION)]
        [FHIRSubject(FHIRSubject.Subject.Newborn)]
        public bool CleftLipWithOrWithoutCleftPalate
        {
            get => EntryExists();
            set => UpdateEntry(value);
        }

        /// <summary>Congenital Anomalies of the Newborn, Cleft Palate Alone.</summary>
        [Property("Cleft Palate Alone", Property.Types.Bool, "Congenital Anomalies of the Newborn",
                  "Congenital Anomalies of the Newborn, Cleft Palate Alone", true, IGURL.ConditionCongenitalAnomalyOfNewborn, true, 227)]
        [FHIRPath(fhirType: FHIRPath.FhirType.Condition, categoryCode: "73780-9", code: "87979003", section: NEWBORN_INFORMATION_SECTION)]
        [FHIRSubject(FHIRSubject.Subject.Newborn)]
        public bool CleftPalateAlone
        {
            get => EntryExists();
            set => UpdateEntry(value);
        }

        /// <summary>Congenital Anomalies of the Newborn, Congenital Diaphragmatic Hernia.</summary>
        [Property("Congenital Diaphragmatic Hernia", Property.Types.Bool, "Congenital Anomalies of the Newborn",
                  "Congenital Anomalies of the Newborn, Congenital Diaphragmatic Hernia", true, IGURL.ConditionCongenitalAnomalyOfNewborn, true, 222)]
        [FHIRPath(fhirType: FHIRPath.FhirType.Condition, categoryCode: "73780-9", code: "17190001", section: NEWBORN_INFORMATION_SECTION)]
        [FHIRSubject(FHIRSubject.Subject.Newborn)]
        public bool CongenitalDiaphragmaticHernia
        {
            get => EntryExists();
            set => UpdateEntry(value);
        }

        /// <summary>Congenital Anomalies of the Newborn, Cyanotic Congenital Heart Disease.</summary>
        [Property("Cyanotic Congenital Heart Disease", Property.Types.Bool, "Congenital Anomalies of the Newborn",
                  "Congenital Anomalies of the Newborn, Cyanotic Congenital Heart Disease", true, IGURL.ConditionCongenitalAnomalyOfNewborn, true, 221)]
        [FHIRPath(fhirType: FHIRPath.FhirType.Condition, categoryCode: "73780-9", code: "12770006", section: NEWBORN_INFORMATION_SECTION)]
        [FHIRSubject(FHIRSubject.Subject.Newborn)]
        public bool CyanoticCongenitalHeartDisease
        {
            get => EntryExists();
            set => UpdateEntry(value);
        }

        /// <summary>Congenital Anomalies of the Newborn, Down Syndrome.</summary>
        [Property("Down Syndrome", Property.Types.Bool, "Congenital Anomalies of the Newborn",
                  "Congenital Anomalies of the Newborn, Down Syndrome", true, IGURL.ConditionCongenitalAnomalyOfNewborn, true, 228)]
        [FHIRPath(fhirType: FHIRPath.FhirType.Condition, categoryCode: "73780-9", code: "70156005", section: NEWBORN_INFORMATION_SECTION)]
        [FHIRSubject(FHIRSubject.Subject.Newborn)]
        public bool DownSyndrome
        {
            get => EntryExists();
            set => UpdateEntry(value);
        }

        /// <summary>Congenital Anomalies of the Newborn, Gastroschisis.</summary>
        [Property("Gastroschisis", Property.Types.Bool, "Congenital Anomalies of the Newborn",
                  "Congenital Anomalies of the Newborn, Gastroschisis", true, IGURL.ConditionCongenitalAnomalyOfNewborn, true, 224)]
        [FHIRPath(fhirType: FHIRPath.FhirType.Condition, categoryCode: "73780-9", code: "72951007", section: NEWBORN_INFORMATION_SECTION)]
        [FHIRSubject(FHIRSubject.Subject.Newborn)]
        public bool Gastroschisis
        {
            get => EntryExists();
            set => UpdateEntry(value);
        }

        /// <summary>Congenital Anomalies of the Newborn, Hypospadias.</summary>
        [Property("Hypospadias", Property.Types.Bool, "Congenital Anomalies of the Newborn",
                  "Congenital Anomalies of the Newborn, Hypospadias", true, IGURL.ConditionCongenitalAnomalyOfNewborn, true, 230)]
        [FHIRPath(fhirType: FHIRPath.FhirType.Condition, categoryCode: "73780-9", code: "416010008", section: NEWBORN_INFORMATION_SECTION)]
        [FHIRSubject(FHIRSubject.Subject.Newborn)]
        public bool Hypospadias
        {
            get => EntryExists();
            set => UpdateEntry(value);
        }

        /// <summary>Congenital Anomalies of the Newborn, Limb Reduction Defect.</summary>
        [Property("Limb Reduction Defect", Property.Types.Bool, "Congenital Anomalies of the Newborn",
                  "Congenital Anomalies of the Newborn, Limb Reduction Defect", true, IGURL.ConditionCongenitalAnomalyOfNewborn, true, 225)]
        [FHIRPath(fhirType: FHIRPath.FhirType.Condition, categoryCode: "73780-9", code: "67341007", section: NEWBORN_INFORMATION_SECTION)]
        [FHIRSubject(FHIRSubject.Subject.Newborn)]
        public bool LimbReductionDefect
        {
            get => EntryExists();
            set => UpdateEntry(value);
        }

        /// <summary>Congenital Anomalies of the Newborn, Meningomyelocele.</summary>
        [Property("Meningomyelocele", Property.Types.Bool, "Congenital Anomalies of the Newborn",
                  "Congenital Anomalies of the Newborn, Meningomyelocele", true, IGURL.ConditionCongenitalAnomalyOfNewborn, true, 220)]
        [FHIRPath(fhirType: FHIRPath.FhirType.Condition, categoryCode: "73780-9", code: "67531005", section: NEWBORN_INFORMATION_SECTION)]
        [FHIRSubject(FHIRSubject.Subject.Newborn)]
        public bool Meningomyelocele
        {
            get => EntryExists();
            set => UpdateEntry(value);
        }

        /// <summary>Congenital Anomalies of the Newborn, Omphalocele.</summary>
        [Property("Omphalocele", Property.Types.Bool, "Congenital Anomalies of the Newborn",
                  "Congenital Anomalies of the Newborn, Omphalocele", true, IGURL.ConditionCongenitalAnomalyOfNewborn, true, 223)]
        [FHIRPath(fhirType: FHIRPath.FhirType.Condition, categoryCode: "73780-9", code: "18735004", section: NEWBORN_INFORMATION_SECTION)]
        [FHIRSubject(FHIRSubject.Subject.Newborn)]
        public bool Omphalocele
        {
            get => EntryExists();
            set => UpdateEntry(value);
        }

        /// <summary>Congenital Anomalies of the Newborn, Suspected Chromosomal Disorder.</summary>
        [Property("Suspected Chromosomal Disorder", Property.Types.Bool, "Congenital Anomalies of the Newborn",
                  "Congenital Anomalies of the Newborn, Suspected Chromosomal Disorder", true, IGURL.ConditionCongenitalAnomalyOfNewborn, true, 229)]
        [FHIRPath(fhirType: FHIRPath.FhirType.Condition, categoryCode: "73780-9", code: "409709004", section: NEWBORN_INFORMATION_SECTION)]
        [FHIRSubject(FHIRSubject.Subject.Newborn)]
        public bool SuspectedChromosomalDisorder
        {
            get => EntryExists();
            set => UpdateEntry(value);
        }

        //
        // Characteristics of Labor and Delivery Section
        //

        /// <summary>No Characteristics of Labor and Delivery.</summary>
        [Property("No Characteristics of Labor and Delivery", Property.Types.Bool, "Characteristics of Labor and Delivery",
                  "No Characteristics of Labor and Delivery", true, IGURL.ObservationNoneOfSpecifiedCharacteristicsOfLaborAndDelivery, false, 185)]
        [FHIRPath(fhirType: FHIRPath.FhirType.Observation, categoryCode: "73813-8", code: VitalRecord.NONE_OF_THE_ABOVE, section: MEDICAL_INFORMATION_SECTION)]
        public bool NoCharacteristicsOfLaborAndDelivery
        {
            get => EntryExists();
            set => UpdateEntry(value);
        }

        /// <summary>Characteristics of Labor and Delivery, Epidural or Spinal Anesthesia.</summary>
        [Property("Epidural or Spinal Anesthesia", Property.Types.Bool, "Characteristics of Labor and Delivery",
                  "Characteristics of Labor and Delivery, Epidural or Spinal Anesthesia", true, IGURL.ProcedureEpiduralOrSpinalAnesthesia, true, 189)]
        [FHIRPath(fhirType: FHIRPath.FhirType.Procedure, categoryCode: "73813-8", code: "18946005", section: MEDICAL_INFORMATION_SECTION)]
        public bool EpiduralOrSpinalAnesthesia
        {
            get => EntryExists();
            set => UpdateEntry(value);
        }

        /// <summary>Characteristics of Labor and Delivery, Antibiotics Administered During Labor.</summary>
        [Property("Antibiotics Administered During Labor", Property.Types.Bool, "Characteristics of Labor and Delivery",
                  "Characteristics of Labor and Delivery, Antibiotics Administered During Labor", true, IGURL.ObservationAntibioticsAdministeredDuringLabor, true, 185)]
        [FHIRPath(fhirType: FHIRPath.FhirType.Observation, categoryCode: "73813-8", code: "434691000124101", section: MEDICAL_INFORMATION_SECTION)]
        public bool AntibioticsAdministeredDuringLabor
        {
            get => EntryExists();
            set => UpdateEntry(value);
        }

        /// <summary>Characteristics of Labor and Delivery, Augmentation of Labor.</summary>
        [Property("Augmentation Of Labor", Property.Types.Bool, "Characteristics of Labor and Delivery",
                  "Characteristics of Labor and Delivery, Augmentation Of Labor", true, IGURL.ProcedureAugmentationOfLabor, true, 182)]
        [FHIRPath(fhirType: FHIRPath.FhirType.Procedure, categoryCode: "73813-8", code: "237001001", section: MEDICAL_INFORMATION_SECTION)]
        public bool AugmentationOfLabor
        {
            get => EntryExists();
            set => UpdateEntry(value);
        }

        /// <summary>Characteristics of Labor and Delivery, Chorioamnionitis.</summary>
        [Property("Chorioamnionitis", Property.Types.Bool, "Characteristics of Labor and Delivery",
                  "Characteristics of Labor and Delivery, Chorioamnionitis", true, IGURL.ConditionChorioamnionitis, true, 186)]
        [FHIRPath(fhirType: FHIRPath.FhirType.Condition, categoryCode: "73813-8", code: "11612004", section: MEDICAL_INFORMATION_SECTION)]
        public bool Chorioamnionitis
        {
            get => EntryExists();
            set => UpdateEntry(value);
        }

        /// <summary>Characteristics of Labor and Delivery, Induction of Labor.</summary>
        [Property("Induction Of Labor", Property.Types.Bool, "Characteristics of Labor and Delivery",
                  "Characteristics of Labor and Delivery, Induction Of Labor", true, IGURL.ProcedureInductionOfLabor, true, 181)]
        [FHIRPath(fhirType: FHIRPath.FhirType.Procedure, categoryCode: "73813-8", code: "236958009", section: MEDICAL_INFORMATION_SECTION)]
        public bool InductionOfLabor
        {
            get => EntryExists();
            set => UpdateEntry(value);
        }

        /// <summary>Characteristics of Labor and Delivery, Administration of Steroids for Fetal Lung Maturation.</summary>
        [Property("Administration of Steroids for Fetal Lung Maturation", Property.Types.Bool, "Characteristics of Labor and Delivery",
                  "Characteristics of Labor and Delivery, Administration of Steroids for Fetal Lung Maturation", true, IGURL.ObservationSteroidsFetalLungMaturation, true, 184)]
        [FHIRPath(fhirType: FHIRPath.FhirType.Observation, categoryCode: "73813-8", code: "434611000124106", section: MEDICAL_INFORMATION_SECTION)]
        public bool AdministrationOfSteroidsForFetalLungMaturation
        {
            get => EntryExists();
            set => UpdateEntry(value);
        }

        //
        // Abnormal Conditions of the Newborn section
        //

        /// <summary>No Specified Abnormal Conditions of Newborn.</summary>
        [Property("No Specified Abnormal Conditions of Newborn", Property.Types.Bool, "Specified Abnormal Conditions of Newborn",
                  "No Specified Abnormal Conditions of Newborn", true, IGURL.ObservationNoneOfSpecifiedAbnormalConditionsOfNewborn, false, 212)]
        [FHIRPath(fhirType: FHIRPath.FhirType.Observation, categoryCode: "73812-0", code: VitalRecord.NONE_OF_THE_ABOVE, section: NEWBORN_INFORMATION_SECTION)]
        [FHIRSubject(FHIRSubject.Subject.Newborn)]
        public bool NoSpecifiedAbnormalConditionsOfNewborn
        {
            get => EntryExists();
            set => UpdateEntry(value);
        }

        /// <summary>Specified Abnormal Conditions of Newborn, NICU Admission.</summary>
        [Property("NICU Admission", Property.Types.Bool, "Specified Abnormal Conditions of Newborn",
                  "No Specified Abnormal Conditions of Newborn, NICU Admission", true, IGURL.ObservationNICUAdmission, true, 214)]
        [FHIRPath(fhirType: FHIRPath.FhirType.Observation, categoryCode: "73812-0", code: "830077005", section: NEWBORN_INFORMATION_SECTION)]
        [FHIRSubject(FHIRSubject.Subject.Newborn)]
        public bool NICUAdmission
        {
            get => EntryExists();
            set => UpdateEntry(value);
        }

        /// <summary>Specified Abnormal Conditions of Newborn, Antibiotic for Suspected Neonatal Sepsis.</summary>
        [Property("Antibiotic for Suspected Neonatal Sepsis", Property.Types.Bool, "Specified Abnormal Conditions of Newborn",
                  "No Specified Abnormal Conditions of Newborn, Antibiotic for Suspected Neonatal Sepsis", true, IGURL.ProcedureAntibioticSuspectedNeonatalSepsis, true, 216)]
        [FHIRPath(fhirType: FHIRPath.FhirType.Procedure, categoryCode: "73812-0", code: "434621000124103", section: NEWBORN_INFORMATION_SECTION)]
        [FHIRSubject(FHIRSubject.Subject.Newborn)]
        public bool AntibioticForSuspectedNeonatalSepsis
        {
            get => EntryExists();
            set => UpdateEntry(value);
        }

        /// <summary>Specified Abnormal Conditions of Newborn, Assisted Ventilation Following Delivery.</summary>
        [Property("Assisted Ventilation Following Delivery", Property.Types.Bool, "Specified Abnormal Conditions of Newborn",
                  "No Specified Abnormal Conditions of Newborn, Assisted Ventilation Following Delivery", true, IGURL.ProcedureAssistedVentilationFollowingDelivery, true, 212)]
        [FHIRPath(fhirType: FHIRPath.FhirType.Procedure, categoryCode: "73812-0", code: "assistedventfollowingdelivery",
                  codeSystem: CodeSystemURL.AbnormalConditionsNewborn, section: NEWBORN_INFORMATION_SECTION)]
        [FHIRSubject(FHIRSubject.Subject.Newborn)]
        public bool AssistedVentilationFollowingDelivery
        {
            get => EntryExists();
            set => UpdateEntry(value);
        }

        /// <summary>Specified Abnormal Conditions of Newborn, Assisted Ventilation More Than Six Hours.</summary>
        [Property("Assisted Ventilation More Than Six Hours", Property.Types.Bool, "Specified Abnormal Conditions of Newborn",
                  "No Specified Abnormal Conditions of Newborn, Assisted Ventilation More Than Six Hours", true, IGURL.ProcedureAssistedVentilationMoreThanSixHours, true, 213)]
        [FHIRPath(fhirType: FHIRPath.FhirType.Procedure, categoryCode: "73812-0", code: "assistedventmorethan6hrs",
                  codeSystem: CodeSystemURL.AbnormalConditionsNewborn, section: NEWBORN_INFORMATION_SECTION)]
        [FHIRSubject(FHIRSubject.Subject.Newborn)]
        public bool AssistedVentilationMoreThanSixHours
        {
            get => EntryExists();
            set => UpdateEntry(value);
        }

        /// <summary>Specified Abnormal Conditions of Newborn, Seizure.</summary>
        [Property("Seizure", Property.Types.Bool, "Specified Abnormal Conditions of Newborn",
                  "No Specified Abnormal Conditions of Newborn, Seizure", true, IGURL.ConditionSeizure, true, 217)]
        [FHIRPath(fhirType: FHIRPath.FhirType.Condition, categoryCode: "73812-0", code: "91175000", section: NEWBORN_INFORMATION_SECTION)]
        [FHIRSubject(FHIRSubject.Subject.Newborn)]
        public bool Seizure
        {
            get => EntryExists();
            set => UpdateEntry(value);
        }

        /// <summary>Specified Abnormal Conditions of Newborn, Surfactant Replacement Therapy.</summary>
        [Property("Surfactant Replacement Therapy", Property.Types.Bool, "Specified Abnormal Conditions of Newborn",
                  "No Specified Abnormal Conditions of Newborn, Surfactant Replacement Therapy", true, IGURL.ProcedureSurfactantReplacementTherapy, true, 215)]
        [FHIRPath(fhirType: FHIRPath.FhirType.Procedure, categoryCode: "73812-0", code: "434701000124101", section: NEWBORN_INFORMATION_SECTION)]
        [FHIRSubject(FHIRSubject.Subject.Newborn)]
        public bool SurfactantReplacementTherapy
        {
            get => EntryExists();
            set => UpdateEntry(value);
        }

        //
        // Infections Present Section
        //

        /// <summary>No Infections Present During Pregnancy.</summary>
        [Property("No Infections Present During Pregnancy", Property.Types.Bool, "Infections Present During Pregnancy",
                  "No Infections Present During Pregnancy", true, IGURL.ObservationNoneOfSpecifiedInfectionsPresentDuringPregnancy, false, 168)]
        [FHIRPath(fhirType: FHIRPath.FhirType.Observation, categoryCode: "72519-2", code: VitalRecord.NONE_OF_THE_ABOVE, section: MEDICAL_INFORMATION_SECTION)]
        public bool NoInfectionsPresentDuringPregnancy
        {
            get => EntryExists();
            set => UpdateEntry(value);
        }

        /// <summary>Infections Present During Pregnancy, Chlamydia.</summary>
        [Property("Chlamydia", Property.Types.Bool, "Infections Present During Pregnancy",
                  "Infections Present During Pregnancy, Chlamydia", true, IGURL.ConditionInfectionPresentDuringPregnancy, true, 171)]
        [FHIRPath(fhirType: FHIRPath.FhirType.Condition, categoryCode: "72519-2", code: "105629000", section: MEDICAL_INFORMATION_SECTION)]
        public bool Chlamydia
        {
            get => EntryExists();
            set => UpdateEntry(value);
        }

        /// <summary>Infections Present During Pregnancy, Gonorrhea.</summary>
        [Property("Gonorrhea", Property.Types.Bool, "Infections Present During Pregnancy",
                  "Infections Present During Pregnancy, Gonorrhea", true, IGURL.ConditionInfectionPresentDuringPregnancy, true, 168)]
        [FHIRPath(fhirType: FHIRPath.FhirType.Condition, categoryCode: "72519-2", code: "15628003", section: MEDICAL_INFORMATION_SECTION)]
        public bool Gonorrhea
        {
            get => EntryExists();
            set => UpdateEntry(value);
        }

        /// <summary>Infections Present During Pregnancy, Hepatitis B.</summary>
        [Property("Hepatitis B", Property.Types.Bool, "Infections Present During Pregnancy",
                  "Infections Present During Pregnancy, Hepatitis B", true, IGURL.ConditionInfectionPresentDuringPregnancy, true, 172)]
        [FHIRPath(fhirType: FHIRPath.FhirType.Condition, categoryCode: "72519-2", code: "66071002", section: MEDICAL_INFORMATION_SECTION)]
        public bool HepatitisB
        {
            get => EntryExists();
            set => UpdateEntry(value);
        }

        /// <summary>Infections Present During Pregnancy, Hepatitis C.</summary>
        [Property("Hepatitis C", Property.Types.Bool, "Infections Present During Pregnancy",
                  "Infections Present During Pregnancy, Hepatitis C", true, IGURL.ConditionInfectionPresentDuringPregnancy, true, 173)]
        [FHIRPath(fhirType: FHIRPath.FhirType.Condition, categoryCode: "72519-2", code: "50711007", section: MEDICAL_INFORMATION_SECTION)]
        public bool HepatitisC
        {
            get => EntryExists();
            set => UpdateEntry(value);
        }

        /// <summary>Infections Present During Pregnancy, Syphilis.</summary>
        [Property("Syphilis", Property.Types.Bool, "Infections Present During Pregnancy",
                  "Infections Present During Pregnancy, Syphilis", true, IGURL.ConditionInfectionPresentDuringPregnancy, true, 169)]
        [FHIRPath(fhirType: FHIRPath.FhirType.Condition, categoryCode: "72519-2", code: "76272004", section: MEDICAL_INFORMATION_SECTION)]
        public bool Syphilis
        {
            get => EntryExists();
            set => UpdateEntry(value);
        }

        /// <summary>Infections Present During Pregnancy, Genital Herpes Simplex.</summary>
        [Property("Genital Herpes Simplex", Property.Types.Bool, "Infections Present During Pregnancy",
                  "Infections Present During Pregnancy, Genital Herpes Simplex", true, IGURL.ConditionInfectionPresentDuringPregnancy, false, 173)]
        [FHIRPath(fhirType: FHIRPath.FhirType.Condition, categoryCode: "72519-2", code: "33839006", section: MEDICAL_INFORMATION_SECTION)]
        public bool GenitalHerpesSimplex
        {
            get => EntryExists();
            set => UpdateEntry(value);
        }

        //
        // Maternal Morbidity Section
        //

        /// <summary>No Maternal Morbidities.</summary>
        [Property("No Maternal Morbidities", Property.Types.Bool, "Maternal Morbidities",
                  "Maternal Morbidities, None", true, IGURL.ObservationNoneOfSpecifiedMaternalMorbidities, false, 195)]
        [FHIRPath(fhirType: FHIRPath.FhirType.Observation, categoryCode: "73781-7", code: VitalRecord.NONE_OF_THE_ABOVE, section: MEDICAL_INFORMATION_SECTION)]
        public bool NoMaternalMorbidities
        {
            get => EntryExists();
            set => UpdateEntry(value);
        }

        /// <summary>ICU Admission.</summary>
        [Property("ICU Admission", Property.Types.Bool, "Maternal Morbidities",
                  "Maternal Morbidities, ICU Admission", true, IGURL.ObservationICUAdmission, true, 199)]
        [FHIRPath(fhirType: FHIRPath.FhirType.Observation, categoryCode: "73781-7", code: "309904001", section: MEDICAL_INFORMATION_SECTION)]
        public bool ICUAdmission
        {
            get => EntryExists();
            set => UpdateEntry(value);
        }

        /// <summary>Maternal Transfusion.</summary>
        [Property("Maternal Transfusion", Property.Types.Bool, "Maternal Morbidities",
                  "Maternal Morbidities, Maternal Transfusion", true, IGURL.ProcedureBloodTransfusion, true, 195)]
        [FHIRPath(fhirType: FHIRPath.FhirType.Procedure, categoryCode: "73781-7", code: "116859006", section: MEDICAL_INFORMATION_SECTION)]
        public bool MaternalTransfusion
        {
            get => EntryExists();
            set => UpdateEntry(value);
        }

        /// <summary>Perineal Laceration.</summary>
        [Property("Perineal Laceration", Property.Types.Bool, "Maternal Morbidities",
                  "Maternal Morbidities, Perineal Laceration", true, IGURL.ConditionPerinealLaceration, true, 196)]
        [FHIRPath(fhirType: FHIRPath.FhirType.Condition, categoryCode: "73781-7", code: "398019008", section: MEDICAL_INFORMATION_SECTION)]
        public bool PerinealLaceration
        {
            get => EntryExists();
            set => UpdateEntry(value);
        }

        /// <summary>Ruptured Uterus.</summary>
        [Property("Ruptured Uterus", Property.Types.Bool, "Maternal Morbidities",
                  "Maternal Morbidities, Ruptured Uterus", true, IGURL.ConditionRupturedUterus, true, 197)]
        [FHIRPath(fhirType: FHIRPath.FhirType.Condition, categoryCode: "73781-7", code: "34430009", section: MEDICAL_INFORMATION_SECTION)]
        public bool RupturedUterus
        {
            get => EntryExists();
            set => UpdateEntry(value);
        }

        /// <summary>Unplanned Hysterectomy.</summary>
        [Property("Unplanned Hysterectomy", Property.Types.Bool, "Maternal Morbidities",
                  "Maternal Morbidities, Unplanned Hysterectomy", true, IGURL.ProcedureUnplannedHysterectomy, true, 198)]
        [FHIRPath(fhirType: FHIRPath.FhirType.Procedure, categoryCode: "73781-7", code: "236987005", section: MEDICAL_INFORMATION_SECTION)]
        public bool UnplannedHysterectomy
        {
            get => EntryExists();
            set => UpdateEntry(value);
        }

        //
        // Risk Factors Section
        //

        /// <summary>No Pregnancy Risk Factors.</summary>
        [Property("No Pregnancy Risk Factors", Property.Types.Bool, "Pregnancy Risk Factors",
                  "Pregnancy Risk Factors, None", true, IGURL.ObservationNoneOfSpecifiedPregnancyRiskFactors, false, 250)]
        [FHIRPath(fhirType: FHIRPath.FhirType.Observation, categoryCode: "73775-9", code: VitalRecord.NONE_OF_THE_ABOVE, section: MEDICAL_INFORMATION_SECTION)]
        public bool NoPregnancyRiskFactors
        {
            get => EntryExists();
            set => UpdateEntry(value);
        }

        /// <summary>Eclampsia Hypertension.</summary>
        [Property("Eclampsia Hypertension", Property.Types.Bool, "Pregnancy Risk Factors",
                  "Pregnancy Risk Factors, Eclampsia Hypertension", true, IGURL.ConditionEclampsiaHypertension, true, 244)]
        [FHIRPath(fhirType: FHIRPath.FhirType.Condition, categoryCode: "73775-9", code: "15938005", section: MEDICAL_INFORMATION_SECTION)]
        public bool EclampsiaHypertension
        {
            get => EntryExists();
            set => UpdateEntry(value);
        }

        /// <summary>Gestational Diabetes.</summary>
        [Property("Gestational Diabetes", Property.Types.Bool, "Pregnancy Risk Factors",
                  "Pregnancy Risk Factors, Gestational Diabetes", true, IGURL.ConditionGestationalDiabetes, true, 241)]
        [FHIRPath(fhirType: FHIRPath.FhirType.Condition, categoryCode: "73775-9", code: "11687002", section: MEDICAL_INFORMATION_SECTION)]
        public bool GestationalDiabetes
        {
            get => EntryExists();
            set => UpdateEntry(value);
        }

        /// <summary>Gestational Hypertension.</summary>
        [Property("Gestational Hypertension", Property.Types.Bool, "Pregnancy Risk Factors",
                  "Pregnancy Risk Factors, Gestational Hypertension", true, IGURL.ConditionGestationalHypertension, true, 242)]
        [FHIRPath(fhirType: FHIRPath.FhirType.Condition, categoryCode: "73775-9", code: "48194001", section: MEDICAL_INFORMATION_SECTION)]
        public bool GestationalHypertension
        {
            get => EntryExists();
            set => UpdateEntry(value);
        }

        /// <summary>Prepregnancy Diabetes.</summary>
        [Property("Prepregnancy Diabetes", Property.Types.Bool, "Pregnancy Risk Factors",
                  "Pregnancy Risk Factors, Prepregnancy Diabetes", true, IGURL.ConditionPrepregnancyDiabetes, true, 240)]
        [FHIRPath(fhirType: FHIRPath.FhirType.Condition, categoryCode: "73775-9", code: "73211009", section: MEDICAL_INFORMATION_SECTION)]
        public bool PrepregnancyDiabetes
        {
            get => EntryExists();
            set => UpdateEntry(value);
        }

        /// <summary>Prepregnancy Hypertension.</summary>
        [Property("Prepregnancy Hypertension", Property.Types.Bool, "Pregnancy Risk Factors",
                  "Pregnancy Risk Factors, Prepregnancy Hypertension", true, IGURL.ConditionPrepregnancyHypertension, true, 243)]
        [FHIRPath(fhirType: FHIRPath.FhirType.Condition, categoryCode: "73775-9", code: "38341003", section: MEDICAL_INFORMATION_SECTION)]
        public bool PrepregnancyHypertension
        {
            get => EntryExists();
            set => UpdateEntry(value);
        }

        /// <summary>Previous Cesarean.</summary>
        [Property("Previous Cesarean", Property.Types.Bool, "Pregnancy Risk Factors",
                  "Pregnancy Risk Factors, Previous Cesarean", true, IGURL.ObservationPreviousCesarean, true, 249)]
        [FHIRPath(fhirType: FHIRPath.FhirType.Observation, categoryCode: "73775-9", code: "200144004", section: MEDICAL_INFORMATION_SECTION)]
        public bool PreviousCesarean
        {
            get => EntryExists();
            set => UpdateEntry(value);
        }

        /// <summary>Previous Preterm Birth.</summary>
        [Property("Previous Preterm Birth", Property.Types.Bool, "Pregnancy Risk Factors",
                  "Pregnancy Risk Factors, Previous Preterm Birth", true, IGURL.ObservationPreviousPretermBirth, true, 245)]
        [FHIRPath(fhirType: FHIRPath.FhirType.Observation, categoryCode: "73775-9", code: "161765003", section: MEDICAL_INFORMATION_SECTION)]
        public bool PreviousPretermBirth
        {
            get => EntryExists();
            set => UpdateEntry(value);
        }

        /// <summary>Artificial Insemination.</summary>
        [Property("Artificial Insemination", Property.Types.Bool, "Pregnancy Risk Factors",
                  "Pregnancy Risk Factors, Artificial Insemination", true, IGURL.ProcedureArtificialInsemination, true, 247)]
        [FHIRPath(fhirType: FHIRPath.FhirType.Procedure, categoryCode: "73775-9", code: "58533008", section: MEDICAL_INFORMATION_SECTION)]
        public bool ArtificialInsemination
        {
            get => EntryExists();
            set => UpdateEntry(value);
        }

        /// <summary>Assisted Fertilization.</summary>
        [Property("Assisted Fertilization", Property.Types.Bool, "Pregnancy Risk Factors",
                  "Pregnancy Risk Factors, Assisted Fertilization", true, IGURL.ProcedureAssistedFertilization, true, 248)]
        [FHIRPath(fhirType: FHIRPath.FhirType.Procedure, categoryCode: "73775-9", code: "63487001", section: MEDICAL_INFORMATION_SECTION)]
        public bool AssistedFertilization
        {
            get => EntryExists();
            set => UpdateEntry(value);
        }

        /// <summary>Infertility Treatment.</summary>
        [Property("Infertility Treatment", Property.Types.Bool, "Pregnancy Risk Factors",
                  "Pregnancy Risk Factors, Infertility Treatment", true, IGURL.ProcedureInfertilityTreatment, true, 246)]
        [FHIRPath(fhirType: FHIRPath.FhirType.Procedure, categoryCode: "73775-9", code: "445151000124101", section: MEDICAL_INFORMATION_SECTION)]
        public bool InfertilityTreatment
        {
            get => EntryExists();
            set => UpdateEntry(value);
        }

        //
        // Final Route and Method of Delivery Section
        //

        /// <summary>Unknown Final Route and Method of Delivery.</summary>
        [Property("Unknown Final Route and Method of Delivery", Property.Types.Bool, "Final Route and Method of Delivery",
                  "Final Route and Method of Delivery, Unknown", true, IGURL.ObservationUnknownFinalRouteMethodDelivery, false, 193)]
        [FHIRPath(fhirType: FHIRPath.FhirType.Observation, categoryCode: "73762-7", code: VitalRecord.UNKNOWN, section: MEDICAL_INFORMATION_SECTION)]
        public bool UnknownFinalRouteAndMethodOfDelivery
        {
            get => EntryExists();
            set => UpdateEntry(value);
        }

        /// <summary>Final Route and Method of Delivery.</summary>
        /// <value>delivery route</value>
        /// <example>
        /// <para>// Setter:</para>
        /// <para>Dictionary&lt;string, string&gt; route = new Dictionary&lt;string, string&gt;();</para>
        /// <para>route.Add("code", "302383004");</para>
        /// <para>route.Add("system", "http://snomed.info/sct");</para>
        /// <para>route.Add("display", "Forceps delivery (procedure)");</para>
        /// <para>ExampleBirthRecord.FinalRouteAndMethodOfDelivery = route;</para>
        /// <para>// Getter:</para>
        /// <para>Console.WriteLine($"Final Route and Method of Delivery: {ExampleBirthRecord.FinalRouteAndMethodOfDelivery}");</para>
        /// </example>
        [Property("Final Route and Method of Delivery", Property.Types.Dictionary, "Final Route and Method of Delivery",
                  "Final Route and Method of Delivery", true, IGURL.ProcedureFinalRouteMethodDelivery, true, 193)]
        [PropertyParam("code", "The code used to describe this concept.")]
        [PropertyParam("system", "The relevant code system.")]
        [PropertyParam("display", "The human readable version of this code.")]
        [FHIRPath(fhirType: FHIRPath.FhirType.Procedure, categoryCode: "73762-7", section: MEDICAL_INFORMATION_SECTION)]
        public Dictionary<string, string> FinalRouteAndMethodOfDelivery
        {
            get
            {
                FHIRPath fhirPath = GetFHIRPathAttribute();
                bool criteria(Bundle.EntryComponent e) =>
                    e.Resource.TypeName == "Procedure" &&
                    ((Procedure)e.Resource).Category?.Coding[0].Code == fhirPath.CategoryCode;
                List<Bundle.EntryComponent> matches = Bundle.Entry.Where(criteria).ToList();
                if (matches.Count == 0)
                {
                    return EmptyCodeableDict();
                }
                Procedure procedure = (Procedure)matches.First().Resource;
                return CodeableConceptToDict(procedure.Code);
            }
            set
            {
                FHIRPath fhirPath = GetFHIRPathAttribute();
                RemoveAllEntries(fhirPath);
                if (IsDictEmptyOrDefault(value))
                {
                    return;
                }
                Coding coding = DictToCoding(value);
                fhirPath.Code = coding.Code;
                fhirPath.CodeSystem = coding.System;
                fhirPath.Display = coding.Display;
               CreateEntry(fhirPath, SubjectId());
            }
        }

        /// <summary>Final Route and Method of Delivery Helper.</summary>
        /// <value>delivery route</value>
        /// <example>
        /// <para>// Setter:</para>
        /// <para>ExampleBirthRecord.FinalRouteAndMethodOfDeliveryHelper = "302383004";</para>
        /// <para>// Getter:</para>
        /// <para>Console.WriteLine($"Final Route and Method of Delivery: {ExampleBirthRecord.FinalRouteAndMethodOfDeliveryHelper}");</para>
        /// </example>
        [Property("Final Route and Method of Delivery Helper", Property.Types.String, "Final Route and Method of Delivery",
                  "Final Route and Method of Delivery", false, IGURL.ProcedureFinalRouteMethodDelivery, true, 193)]
        [PropertyParam("code", "The code used to describe this concept.")]
        [FHIRPath(fhirType: FHIRPath.FhirType.Procedure, categoryCode: "73762-7", section: MEDICAL_INFORMATION_SECTION)]
        public string FinalRouteAndMethodOfDeliveryHelper
        {
            get
            {
                if (FinalRouteAndMethodOfDelivery.ContainsKey("code"))
                {
                    string code = FinalRouteAndMethodOfDelivery["code"];
                    if (!String.IsNullOrWhiteSpace(code))
                    {
                        return code;
                    }
                }
                return null;
            }
            set
            {
                if (String.IsNullOrEmpty(value))
                {
                    FinalRouteAndMethodOfDelivery = EmptyCodeDict();
                }
                SetCodeValue("FinalRouteAndMethodOfDelivery", value, BFDR.ValueSets.DeliveryRoutes.Codes);
            }
        }

        /// <summary>Method of Delivery - Fetal Presentation.</summary>
        /// <value>presentation</value>
        /// <example>
        /// <para>// Setter:</para>
        /// <para>Dictionary&lt;string, string&gt; route = new Dictionary&lt;string, string&gt;();</para>
        /// <para>route.Add("code", "70028003");</para>
        /// <para>route.Add("system", "http://snomed.info/sct");</para>
        /// <para>route.Add("display", "Vertex presentation");</para>
        /// <para>ExampleBirthRecord.FetalPresentation = route;</para>
        /// <para>// Getter:</para>
        /// <para>Console.WriteLine($"Fetal Presentation: {ExampleBirthRecord.FetalPresentation}");</para>
        /// </example>
        [Property("Fetal Presentation", Property.Types.Dictionary, "Fetal Presentation",
                  "Final Route and Method of Delivery", true, IGURL.ObservationFetalPresentation, true, 193)]
        [PropertyParam("code", "The code used to describe this concept.")]
        [PropertyParam("system", "The relevant code system.")]
        [PropertyParam("display", "The human readable version of this code.")]
        [FHIRPath(fhirType: FHIRPath.FhirType.Observation, categoryCode: "73761-9", section: MEDICAL_INFORMATION_SECTION)]
        public Dictionary<string, string> FetalPresentation
        {
            get
            {
                Observation obs = GetObservation("73761-9");
                if (obs != null && obs.Value != null && (obs.Value as CodeableConcept) != null)
                {
                    return CodeableConceptToDict((CodeableConcept)obs.Value);
                }
                return EmptyCodeableDict();  
            }
            set
            {
                Observation obs = GetOrCreateObservation("73761-9", CodeSystems.LOINC, "Fetal Presentation", BFDR.ProfileURL.ObservationFetalPresentation, MEDICAL_INFORMATION_SECTION);
                obs.Value = DictToCodeableConcept(value);   
            }
        }

        /// <summary>Method of Delivery - Fetal Presentation Helper.</summary>
        /// <value>presentation</value>
        /// <example>
        /// <para>// Setter:</para>
        /// <para>ExampleBirthRecord.FetalPresentationHelper = "70028003";</para>
        /// <para>// Getter:</para>
        /// <para>Console.WriteLine($"Fetal Presentation Helper: {ExampleBirthRecord.FetalPresentationHelper}");</para>
        /// </example>
        [Property("Fetal Presentation Helper", Property.Types.String, "Method of Delivery - Fetal Presentation",
                  "Fetal Presentation", false, IGURL.ObservationFetalPresentation, true, 193)]
        [PropertyParam("code", "The code used to describe this concept.")]
        [FHIRPath(fhirType: FHIRPath.FhirType.Observation, categoryCode: "73761-9", section: MEDICAL_INFORMATION_SECTION)]
        public string FetalPresentationHelper
        {
            get
            {
                if (FetalPresentation.ContainsKey("code") && !String.IsNullOrWhiteSpace(FetalPresentation["code"]))
                {
                    return FetalPresentation["code"];
                }
                return null;
            }
            set
            {
                if (!String.IsNullOrWhiteSpace(value))
                {
                    SetCodeValue("FetalPresentation", value, BFDR.ValueSets.FetalPresentations.Codes);
                }
                
            }
        }

        /// <summary>Labor Trial Attempted</summary>
        /// <value>attempted</value>
        /// <example>
        /// <para>// Setter:</para>
        /// <para>ExampleBirthRecord.LaborTrialAttempted = true;</para>
        /// <para>// Getter:</para>
        /// <para>Console.WriteLine($"Mother transferred: {ExampleBirthRecord.LaborTrialAttempted}");</para>
        /// </example>
        [Property("LaborTrialAttempted", Property.Types.Bool, "LaborTrialAttempted", "LaborTrialAttempted", false, BFDR.IGURL.ObservationLaborTrialAttempted, true, 288)]
        [FHIRPath(fhirType: FHIRPath.FhirType.Observation, categoryCode: "73760-1", section: MEDICAL_INFORMATION_SECTION)]
        public bool? LaborTrialAttempted
        {
            get
            {
                Observation obs = GetObservation("73760-1");
                if (obs != null)
                {
                    bool? infantLiving = ((FhirBoolean)obs.Value).Value;
                    return infantLiving;
                }
                return null;
            }
            set
            {
                if (value == null)
                {
                    return;
                }
                Observation obs = GetOrCreateObservation("73760-1", CodeSystems.LOINC, "Labor Trial Attempted", BFDR.ProfileURL.ObservationLaborTrialAttempted, MEDICAL_INFORMATION_SECTION);
                obs.Value = new FhirBoolean(value);
            }
        }

        /// <summary>NumberOfPreviousCesareans.</summary>
        /// <value>NumberOfPreviousCesareans</value>
        /// <example>
        /// <para>// Setter:</para>
        /// <para>ExampleBirthRecord.NumberOfPreviousCesareans = 1;</para>
        /// <para>// Getter:</para>
        /// <para>Console.WriteLine($"NumberOfPreviousCesareans: {ExampleBirthRecord.NumberOfPreviousCesareans}");</para>
        /// </example>
        [Property("Number Of Previous Cesareans", Property.Types.Int32, "Number Of Previous Cesareans", "Number Of Previous Cesareans.", true, IGURL.ObservationNumberPreviousCesareans, true, 14)]
        [FHIRPath("Bundle.entry.resource.where($this is Observation).where(code.coding.code='68497-7')", "")]
        public int? NumberOfPreviousCesareans
        {
            get
            {
                Observation obs = GetObservation("68497-7");

                if (obs != null && obs.Value != null && obs.Value as Hl7.Fhir.Model.Integer != null)
                {
                    return (obs.Value as Hl7.Fhir.Model.Integer).Value;
                }
                
                return null;
            }
            set
            {
                if (value == null)
                {
                    return;
                }
<<<<<<< HEAD
                Observation obs = GetOrCreateObservation("68497-7", CodeSystems.LOINC, "Number Of Previous Cesareans", BFDR.ProfileURL.ObservationNumberPrenatalVisits, MEDICAL_INFORMATION_SECTION, Mother.Id);
=======
                Observation obs = GetOrCreateObservation("68497-7", CodeSystems.LOINC, "Number of Previous Cesareans", BFDR.ProfileURL.ObservationNumberPreviousCesareans, MEDICAL_INFORMATION_SECTION, Mother.Id);
>>>>>>> 6dd85fad
                obs.Value = new Hl7.Fhir.Model.Integer(value);
            }
        }

        /// <summary>NumberOfPreviousCesareansEditFlag.</summary>
        /// <value>NumberOfPreviousCesareansEditFlag</value>
        /// <example>
        /// <para>// Setter:</para>
        /// <para>ExampleBirthRecord.NumberOfPreviousCesareansEditFlag = 4;</para>
        /// <para>// Getter:</para>
        /// <para>Console.WriteLine($"NumberOfPreviousCesareansEditFlag: {ExampleBirthRecord.NumberOfPreviousCesareansEditFlag}");</para>
        /// </example>
<<<<<<< HEAD
        [Property("Number Of Previous Cesareans Edit Flag", Property.Types.Dictionary, "Number of Previous Cesareans", "Number of Previous Cesareans Edit Flag.", true, IGURL.ObservationNumberPreviousCesareans, true, 14)]
=======
        [Property("Number Of Prenatal Visits Edit Flag", Property.Types.Dictionary, "Number of Previous Cesareans", "Number of Previous Cesareans Edit Flag.", true, IGURL.ObservationNumberPreviousCesareans, true, 14)]
>>>>>>> 6dd85fad
        [PropertyParam("code", "The code used to describe this concept.")]
        [PropertyParam("system", "The relevant code system.")]
        [PropertyParam("display", "The human readable version of this code.")]
        [FHIRPath("Bundle.entry.resource.where($this is Observation).where(code.coding.code='68497-7')", "")]
        public Dictionary<string, string> NumberOfPreviousCesareansEditFlag
        {
            get
            {
                Observation obs = GetObservation("68497-7");
                Extension editFlag = obs?.Value?.Extension.FirstOrDefault(ext => ext.Url == VRExtensionURLs.BypassEditFlag);
                if (editFlag != null && editFlag.Value != null && editFlag.Value.GetType() == typeof(CodeableConcept))
                {
                    return CodeableConceptToDict((CodeableConcept)editFlag.Value);
                }
                return EmptyCodeableDict();
            }
            set
            {
                if (IsDictEmptyOrDefault(value))
                {
                    return;
                }
                Observation obs = GetObservation("68497-7");
                if (obs == null)
                {
                    obs = GetOrCreateObservation("68497-7", CodeSystems.LOINC, "Number of previous cesareans", BFDR.ProfileURL.ObservationNumberPreviousCesareans, MEDICAL_INFORMATION_SECTION, Mother.Id);
                    obs.Value = new UnsignedInt();
                }
                obs.Value?.Extension.RemoveAll(ext => ext.Url == VRExtensionURLs.BypassEditFlag);
                Extension editFlag = new Extension(VRExtensionURLs.BypassEditFlag, DictToCodeableConcept(value));
                obs.Value.Extension.Add(editFlag);
            }
        }

        /// <summary>
        /// NumberOfPreviousCesareansEditFlag Helper
        /// </summary>
        [Property("NumberOfPreviousCesareansEditFlagHelper", Property.Types.String, "Number of Previous Cesareans", "Number Of Previous Cesareans Edit Flag Helper.", false, IGURL.ObservationNumberPreviousCesareans, true, 2)]
        [PropertyParam("code", "The code used to describe this concept.")]
        [FHIRPath("Bundle.entry.resource.where($this is Observation).where(code.coding.code='68493-6')", "")]
        public String NumberOfPreviousCesareansEditFlagHelper
        {
            get
            {
                return NumberOfPreviousCesareansEditFlag.ContainsKey("code") && !String.IsNullOrWhiteSpace(NumberOfPreviousCesareansEditFlag["code"]) ? NumberOfPreviousCesareansEditFlag["code"] : null;
            }
            set
            {
                if(!String.IsNullOrWhiteSpace(value))
                {
                    SetCodeValue("NumberOfPreviousCesareansEditFlag", value, BFDR.ValueSets.NumberPreviousCesareansEditFlags.Codes);
                }
            }
        }

        //
        // Obstetric Procedures Section
        //

        /// <summary>No Obstetric Procedures.</summary>
        [Property("No Obstetric Procedures", Property.Types.Bool, "Obstetric Procedures",
                  "Obstetric Procedures, None", true, IGURL.ObservationNoneOfSpecifiedObstetricProcedures, false, 176)]
        [FHIRPath(fhirType: FHIRPath.FhirType.Observation, categoryCode: "73814-6", code: VitalRecord.NONE_OF_THE_ABOVE, section: MEDICAL_INFORMATION_SECTION)]
        public bool NoObstetricProcedures
        {
            get => EntryExists();
            set => UpdateEntry(value);
        }

        /// <summary>Successful External Cephalic Version.</summary>
        [Property("Successful External Cephalic Version", Property.Types.Bool, "Obstetric Procedures",
                  "Obstetric Procedures, Successful External Cephalic Version", true, IGURL.ProcedureObstetric, true, 176)]
        [FHIRPath(fhirType: FHIRPath.FhirType.Procedure, categoryCode: "73814-6", code: "240278000", section: MEDICAL_INFORMATION_SECTION)]
        public bool SuccessfulExternalCephalicVersion
        {
            get
            {
                FHIRPath fhirPath = GetFHIRPathAttribute();
                bool criteria(Bundle.EntryComponent e) =>
                    e.Resource.TypeName == "Procedure" &&
                    ((Procedure)e.Resource).Category?.Coding[0].Code == fhirPath.CategoryCode &&
                    ((Procedure)e.Resource).Outcome.Coding[0].Code == SUCCESSFUL_OUTCOME;
                List<Bundle.EntryComponent> matches = Bundle.Entry.Where(criteria).ToList();
                return matches.Count > 0;
            }
            set
            {
                if (value)
                {
                    if (SuccessfulExternalCephalicVersion)
                    {
                        return; // entry exists, nothing to do
                    }
                    else
                    {
                        // create an entry
                        Procedure proc = (Procedure)CreateEntry(GetFHIRPathAttribute(), SubjectId());
                        proc.Outcome = new CodeableConcept(CodeSystems.SCT, SUCCESSFUL_OUTCOME);
                    }
                }
                else
                {
                    if (!SuccessfulExternalCephalicVersion)
                    {
                        return; // entry doesn't exist, nothing to do
                    }
                    else
                    {
                        // remove the entry
                        FHIRPath fhirPath = GetFHIRPathAttribute();
                        bool func(Bundle.EntryComponent e) =>
                            e.Resource.TypeName == fhirPath.FHIRType.ToString() &&
                            ((Procedure)e.Resource).Code.Coding[0].Code == fhirPath.Code &&
                            ((Procedure)e.Resource).Outcome.Coding[0].Code == SUCCESSFUL_OUTCOME;
                        foreach (var entry in Bundle.Entry.Where(func))
                        {
                            RemoveReferenceFromComposition(entry.FullUrl, fhirPath.Section);
                        }
                        Bundle.Entry.RemoveAll(new Predicate<Bundle.EntryComponent>(func));
                    }
                }
            }
        }

        /// <summary>Unsuccessful External Cephalic Version.</summary>
        [Property("Unsuccessful External Cephalic Version", Property.Types.Bool, "Obstetric Procedures",
                  "Obstetric Procedures, Unsuccessful External Cephalic Version", true, IGURL.ProcedureObstetric, true, 177)]
        [FHIRPath(fhirType: FHIRPath.FhirType.Procedure, categoryCode: "73814-6", code: "240278000", section: MEDICAL_INFORMATION_SECTION)]
        public bool UnsuccessfulExternalCephalicVersion
        {
            get
            {
                FHIRPath fhirPath = GetFHIRPathAttribute();
                bool criteria(Bundle.EntryComponent e) =>
                    e.Resource.TypeName == "Procedure" &&
                    ((Procedure)e.Resource).Category?.Coding[0].Code == fhirPath.CategoryCode &&
                    ((Procedure)e.Resource).Outcome.Coding[0].Code == UNSUCCESSFUL_OUTCOME;
                List<Bundle.EntryComponent> matches = Bundle.Entry.Where(criteria).ToList();
                return matches.Count > 0;
            }
            set
            {
                if (value)
                {
                    if (UnsuccessfulExternalCephalicVersion)
                    {
                        return; // entry exists, nothing to do
                    }
                    else
                    {
                        // create an entry
                        Procedure proc = (Procedure)CreateEntry(GetFHIRPathAttribute(), SubjectId());
                        proc.Outcome = new CodeableConcept(CodeSystems.SCT, UNSUCCESSFUL_OUTCOME);
                    }
                }
                else
                {
                    if (!UnsuccessfulExternalCephalicVersion)
                    {
                        return; // entry doesn't exist, nothing to do
                    }
                    else
                    {
                        // remove the entry
                        FHIRPath fhirPath = GetFHIRPathAttribute();
                        bool func(Bundle.EntryComponent e) =>
                            e.Resource.TypeName == fhirPath.FHIRType.ToString() &&
                            ((Procedure)e.Resource).Code.Coding[0].Code == fhirPath.Code &&
                            ((Procedure)e.Resource).Outcome.Coding[0].Code == UNSUCCESSFUL_OUTCOME;
                        foreach (var entry in Bundle.Entry.Where(func))
                        {
                            RemoveReferenceFromComposition(entry.FullUrl, fhirPath.Section);
                        }
                        Bundle.Entry.RemoveAll(new Predicate<Bundle.EntryComponent>(func));
                    }
                }
            }
        }

        /// <summary>Mother's Day of Birth.</summary>
        /// <value>the mother's day of birth, or -1 if explicitly unknown, or null if never specified</value>
        /// <example>
        /// <para>// Setter:</para>
        /// <para>ExampleBirthRecord.MotherBirthDay = 11;</para>
        /// <para>// Getter:</para>
        /// <para>Console.WriteLine($"Mother Day of Birth: {ExampleBirthRecord.MotherBirthDay}");</para>
        /// </example>
        [Property("MotherBirthDay", Property.Types.Int32, "Mother Demographics", "Mother's Day of Birth.", true, VR.IGURL.Mother, true, 14)]
        [FHIRPath("Bundle.entry.resource.where($this is Patient).extension.birthDate", "")]// TODO
        public int? MotherBirthDay
        {
            get
            {
                return GetDateElementNoTime(Mother?.BirthDateElement, VR.ExtensionURL.PartialDateTimeDayVR);
            }
            set
            {
                if (Mother.BirthDateElement == null)
                {
                    AddBirthDateToPatient(Mother, false);
                }
                Date newDate = SetDay(value, Mother.BirthDateElement);
                if (newDate != null)
                {
                    Mother.BirthDateElement = newDate;
                }
            }
        }

        /// <summary>Mother's Month of Birth.</summary>
        /// <value>the mother's month of birth, or -1 if explicitly unknown, or null if never specified</value>
        /// <example>
        /// <para>// Setter:</para>
        /// <para>ExampleBirthRecord.MotherBirthMonth = 11;</para>
        /// <para>// Getter:</para>
        /// <para>Console.WriteLine($"Mother Month of Birth: {ExampleBirthRecord.MotherBirthMonth}");</para>
        /// </example>
        [Property("MotherBirthMonth", Property.Types.Int32, "Mother Demographics", "Mother's Month of Birth.", true, VR.IGURL.Mother, true, 14)]
        [FHIRPath("Bundle.entry.resource.where($this is Patient).extension.birthDate", "")]
        public int? MotherBirthMonth
        {
            get
            {
                return GetDateElementNoTime(Mother?.BirthDateElement, VR.ExtensionURL.PartialDateTimeMonthVR);
            }
            set
            {
                if (Mother.BirthDateElement == null)
                {
                    AddBirthDateToPatient(Mother, false);
                }
                Date newDate = SetMonth(value, Mother.BirthDateElement);
                if (newDate != null)
                {
                    Mother.BirthDateElement = newDate;
                }
            }
        }

        /// <summary>Mother's Year of Birth.</summary>
        /// <value>the mother's year of birth, or -1 if explicitly unknown, or null if never specified</value>
        /// <example>
        /// <para>// Setter:</para>
        /// <para>ExampleBirthRecord.MotherBirtYear = 1987;</para>
        /// <para>// Getter:</para>
        /// <para>Console.WriteLine($"Mother Month of Birth: {ExampleBirthRecord.MotherBirthYear}");</para>
        /// </example>
        [Property("MotherBirthYear", Property.Types.Int32, "Mother Demographics", "Mother's Year of Birth.", true, VR.IGURL.Mother, true, 14)]
        [FHIRPath("Bundle.entry.resource.where($this is Patient).extension.birthDate", "")]
        public int? MotherBirthYear
        {
            get
            {
                return GetDateElementNoTime(Mother?.BirthDateElement, VR.ExtensionURL.PartialDateTimeYearVR);
            }
            set
            {
                if (Mother.BirthDateElement == null)
                {
                    AddBirthDateToPatient(Mother, false);
                }
                Date newDate = SetYear(value, Mother.BirthDateElement);
                if (newDate != null)
                {
                    Mother.BirthDateElement = newDate;
                }
            }
        }

        /// <summary>Mother's Date of Birth.</summary>
        /// <value>the mother's date of birth</value>
        /// <example>
        /// <para>// Setter:</para>
        /// <para>ExampleBirthRecord.DateOfBirth = "1980-05-13";</para>
        /// <para>// Getter:</para>
        /// <para>Console.WriteLine($"Mother Date of Birth: {ExampleBirthRecord.MotherDateOfBirth}");</para>
        /// </example>
        [Property("Mother Date Of Birth", Property.Types.String, "Mother Demographics", "Mother's Date of Birth.", true, VR.IGURL.Mother, true, 14)]
        [FHIRPath("Bundle.entry.resource.where($this is Patient).birthDate", "")]
        public string MotherDateOfBirth
        {
            get
            {
                if (this.Mother == null || this.Mother.BirthDateElement == null)
                {
                    return null;
                }
                return this.Mother.BirthDate;
            }
            set
            {
                this.Mother.BirthDateElement = ConvertToDate(value);
            }
        }

        // Parent ages at delivery are represented as extensions on the child Patient resource as shown below
        // {
        //   "extension" : [
        //     {
        //       "url" : "reportedAge",
        //       "valueQuantity" : {
        //         "value" : 34,
        //         "system" : "http://unitsofmeasure.org",
        //         "code" : "a"
        //       }
        //     },
        //     {
        //       "url" : "http://hl7.org/fhir/us/vr-common-library/StructureDefinition/Extension-role-vr",
        //       "valueCodeableConcept" : {
        //         "coding" : [
        //           {
        //             "system" : "http://terminology.hl7.org/CodeSystem/v3-RoleCode",
        //             "code" : "MTH",
        //             "display" : "mother"
        //           }
        //         ]
        //       }
        //     }
        //   ],
        //   "url" : "http://hl7.org/fhir/us/vr-common-library/StructureDefinition/Extension-reported-parent-age-at-delivery-vr"
        // }
        private int? GetParentReportedAgeAtDelivery(string role)
        {
            if (IsDictEmptyOrDefault(GetRoleCode(role)))
            {
                throw new System.ArgumentException($"Role '{role}' is not a member of the VR Role value set");
            }
            int? age = null;

            Extension parentAge = Child?.Extension.Find(ext => IsParentAgeAtBirthExt(ext, role));
            if (parentAge != null)
            {
                Extension ageExt = parentAge.Extension.Find(ext => ext.Url.Equals("reportedAge"));
                if (ageExt != null && (ageExt.Value as Quantity) != null)
                {
                    age = (int)(ageExt.Value as Quantity).Value;
                }
            }
            return age;
        }

        private Dictionary<string, string> GetRoleCode(string role)
        {
            for (int i = 0; i < VR.ValueSets.Role.Codes.Length; i++)
            {
                if (VR.ValueSets.Role.Codes[i, 0].Equals(role))
                {
                    Dictionary<string, string> dict = new Dictionary<string, string>();
                    dict.Add("code", VR.ValueSets.Role.Codes[i, 0]);
                    dict.Add("display", VR.ValueSets.Role.Codes[i, 1]);
                    dict.Add("system", VR.ValueSets.Role.Codes[i, 2]);
                    return dict;
                }
            }
            return EmptyCodeDict();
        }

        private bool IsParentAgeAtBirthExt(Extension ext, string role)
        {
            if (ext.Url.Equals(VRExtensionURLs.ReportedParentAgeAtDelivery))
            {
                if (ext.Extension.Any(
                    subExt => subExt.Url == VR.OtherExtensionURL.ParentRole &&
                    (subExt.Value as CodeableConcept) != null &&
                    (subExt.Value as CodeableConcept).Coding.Any(code => code.Code.Equals(role))))
                {
                    return true;
                }
            }
            return false;
        }

        private void SetParentReportedAgeAtDelivery(string role, int? value)
        {
            Dictionary<string, string> roleCode = GetRoleCode(role);
            if (IsDictEmptyOrDefault(roleCode))
            {
                throw new System.ArgumentException($"Role '{role}' is not a member of the VR Role value set");
            }

            Child.Extension.RemoveAll(ext => IsParentAgeAtBirthExt(ext, role));
            Extension parentAgeAtBirth = new Extension(VRExtensionURLs.ReportedParentAgeAtDelivery, null);
            CodeableConcept parentRole = new CodeableConcept(roleCode["system"], roleCode["code"], roleCode["display"]);
            parentAgeAtBirth.Extension.Add(new Extension(VR.OtherExtensionURL.ParentRole, parentRole));
            if (value != null)
            {
                Quantity ageInYears = new Quantity((decimal)value, "a");
                parentAgeAtBirth.Extension.Add(new Extension("reportedAge", ageInYears));
            }
            Child.Extension.Add(parentAgeAtBirth);
        }

        /// <summary>Mother's Age at Delivery</summary>
        /// <value>the mother's age at Delivery in years</value>
        /// <example>
        /// <para>// Setter:</para>
        /// <para>ExampleBirthRecord.MotherReportedAgeAtDelivery = 29;</para>
        /// <para>// Getter:</para>
        /// <para>Console.WriteLine($"Mother's age at delivery: {ExampleBirthRecord.MotherReportedAgeAtDelivery}");</para>
        /// </example>
        [Property("MotherReportedAgeAtDelivery", Property.Types.Int32, "Mother Demographics", "Mother Demographics, Reported age at Delivery", true, VR.IGURL.Mother, true, 237)]
        [FHIRPath("Bundle.entry.resource.where($this is Patient).extension.where(url = 'http://hl7.org/fhir/us/vr-common-library/StructureDefinition/Extension-reported-parent-age-at-delivery-vr')", "")]
        public int? MotherReportedAgeAtDelivery
        {
            get => GetParentReportedAgeAtDelivery("MTH");
            set => SetParentReportedAgeAtDelivery("MTH", value);
        }

        /// <summary>Mother's Date of Birth Edit Flag</summary>
        /// <value>the mother's date of birth edit flag</value>
        /// <example>
        /// <para>// Setter:</para>
        /// <para>Dictionary&lt;string, string&gt; edit = new Dictionary&lt;string, string&gt;();</para>
        /// <para>edit.Add("code", "queriedCorrect");</para>
        /// <para>edit.Add("system", "http://hl7.org/fhir/us/vr-common-library/CodeSystem/CodeSystem-vr-edit-flags");</para>
        /// <para>edit.Add("display", "Queried, and Correct");</para>
        /// <para>ExampleBirthRecord.MotherDateOfBirthEditFlag = route;</para>
        /// <para>// Getter:</para>
        /// <para>Console.WriteLine($"Mother's date of birth edit flag: {ExampleBirthRecord.MotherDateOfBirthEditFlag}");</para>
        /// </example>
        [Property("MotherDateOfBirthEditFlag", Property.Types.Dictionary, "Mother Demographics", "Mother Demographics, Date of Birth Edit Flag", true, VR.IGURL.Mother, true, 17)]
        [PropertyParam("code", "The code used to describe this concept.")]
        [PropertyParam("system", "The relevant code system.")]
        [PropertyParam("display", "The human readable version of this code.")]
        [FHIRPath("Bundle.entry.resource.where($this is Patient).birthDate.extension.where(url = 'http://hl7.org/fhir/us/vr-common-library/StructureDefinition/BypassEditFlag')", "")]
        public Dictionary<string, string> MotherDateOfBirthEditFlag
        {
            get
            {
                if (Mother != null)
                {
                    Extension editFlag = Mother.BirthDateElement?.Extension.Find(ext => ext.Url == VRExtensionURLs.BypassEditFlag);
                    if (editFlag != null && editFlag.Value != null && editFlag.Value as CodeableConcept != null)
                    {
                        return CodeableConceptToDict((CodeableConcept)editFlag.Value);
                    }
                }
                return EmptyCodeableDict();
            }
            set
            {
                Mother.BirthDateElement?.Extension.RemoveAll(ext => ext.Url == VRExtensionURLs.BypassEditFlag);
                if (Mother.BirthDateElement == null)
                {
                    Mother.BirthDateElement = new Date();
                }
                Mother.BirthDateElement.Extension.Add(new Extension(VRExtensionURLs.BypassEditFlag, DictToCodeableConcept(value)));
            }
        }

        /// <summary>Mother's Date of Birth Edit Flag helper</summary>
        /// <value>the mother's date of birth edit flag helper</value>
        /// <example>
        /// <para>// Setter:</para>
        /// <para>ExampleBirthRecord.MotherDateOfBirthEditFlagHelper = "queriedCorrect";</para>
        /// <para>// Getter:</para>
        /// <para>Console.WriteLine($"Mother's date of birth edit flag: {ExampleBirthRecord.MotherDateOfBirthEditFlagHelper}");</para>
        /// </example>
        [Property("MotherDateOfBirthEditFlagHelper", Property.Types.String, "Mother Demographics", "Mother Demographics, Date of Birth Edit Flag", false, VR.IGURL.Child, true, 17)]
        [FHIRPath("Bundle.entry.resource.where($this is Patient).birthDate.extension.where(url = 'http://hl7.org/fhir/us/vr-common-library/StructureDefinition/BypassEditFlag')", "")]
        public string MotherDateOfBirthEditFlagHelper
        {
            get
            {
                if (MotherDateOfBirthEditFlag.ContainsKey("code"))
                {
                    string code = MotherDateOfBirthEditFlag["code"];
                    if (!String.IsNullOrWhiteSpace(code))
                    {
                        return code;
                    }
                }
                return null;
            }
            set
            {
                if (String.IsNullOrEmpty(value))
                {
                    MotherDateOfBirthEditFlag = EmptyCodeDict();
                    return;
                }
                Dictionary<string, string> dictionary = new Dictionary<string, string>();
                dictionary.Add("code", value);
                dictionary.Add("system", "http://hl7.org/fhir/us/vr-common-library/CodeSystem/CodeSystem-vr-edit-flags");
                MotherDateOfBirthEditFlag = dictionary;
            }
        }

        /// <summary>Father's Day of Birth.</summary>
        /// <value>the father's day of birth, or -1 if explicitly unknown, or null if never specified</value>
        /// <example>
        /// <para>// Setter:</para>
        /// <para>ExampleBirthRecord.FatherBirthDay = 11;</para>
        /// <para>// Getter:</para>
        /// <para>Console.WriteLine($"Father Day of Birth: {ExampleBirthRecord.FatherBirthDay}");</para>
        /// </example>
        [Property("FatherBirthDay", Property.Types.Int32, "Father Demographics", "Father's Day of Birth.", true, VR.IGURL.RelatedPersonFatherNatural, true, 14)]
        [FHIRPath("Bundle.entry.resource.where($this is RelatedPerson).extension.birthDate", "")]// TODO
        public int? FatherBirthDay
        {
            get
            {
                return GetDateElementNoTime(Father?.BirthDateElement, VR.ExtensionURL.PartialDateTimeDayVR);
            }
            set
            {
                if (Father.BirthDateElement == null)
                {
                    Father.BirthDateElement = new Date();
                    Father.BirthDateElement.Extension.Add(NewBlankPartialDateTimeExtension(false));
                }
                Date newDate = SetDay(value, Father.BirthDateElement);
                if (newDate != null)
                {
                    Father.BirthDateElement = newDate;
                }
            }
        }

        /// <summary>Father's Month of Birth.</summary>
        /// <value>the father's month of birth, or -1 if explicitly unknown, or null if never specified</value>
        /// <example>
        /// <para>// Setter:</para>
        /// <para>ExampleBirthRecord.FatherBirthMonth = 9;</para>
        /// <para>// Getter:</para>
        /// <para>Console.WriteLine($"Father Day of Birth: {ExampleBirthRecord.FatherBirthMonth}");</para>
        /// </example>
        [Property("FatherBirthMonth", Property.Types.Int32, "Father Demographics", "Father's Month of Birth.", true, VR.IGURL.RelatedPersonFatherNatural, true, 14)]
        [FHIRPath("Bundle.entry.resource.where($this is RelatedPerson).extension.birthDate", "")]// TODO
        public int? FatherBirthMonth
        {
            get
            {
                return GetDateElementNoTime(Father?.BirthDateElement, VR.ExtensionURL.PartialDateTimeMonthVR);
            }
            set
            {
                if (Father.BirthDateElement == null)
                {
                    Father.BirthDateElement = new Date();
                    Father.BirthDateElement.Extension.Add(NewBlankPartialDateTimeExtension(false));
                }
                Date newDate = SetMonth(value, Father.BirthDateElement);
                if (newDate != null)
                {
                    Father.BirthDateElement = newDate;
                }
            }
        }

        /// <summary>Father's Year of Birth.</summary>
        /// <value>the father's year of birth, or -1 if explicitly unknown, or null if never specified</value>
        /// <example>
        /// <para>// Setter:</para>
        /// <para>ExampleBirthRecord.FatherBirthYear = 1979;</para>
        /// <para>// Getter:</para>
        /// <para>Console.WriteLine($"Father Day of Birth: {ExampleBirthRecord.FatherBirthYear}");</para>
        /// </example>
        [Property("FatherBirthYear", Property.Types.Int32, "Father Demographics", "Father's Year of Birth.", true, VR.IGURL.RelatedPersonFatherNatural, true, 14)]
        [FHIRPath("Bundle.entry.resource.where($this is RelatedPerson).extension.birthDate", "")]// TODO
        public int? FatherBirthYear
        {
            get
            {
                return GetDateElementNoTime(Father?.BirthDateElement, VR.ExtensionURL.PartialDateTimeYearVR);
            }
            set
            {
                if (Father.BirthDateElement == null)
                {
                    Father.BirthDateElement = new Date();
                    Father.BirthDateElement.Extension.Add(NewBlankPartialDateTimeExtension(false));
                }
                Date newDate = SetYear(value, Father.BirthDateElement);
                if (newDate != null)
                {
                    Father.BirthDateElement = newDate;
                }
            }
        }

        /// <summary>Father's Date of Birth.</summary>
        /// <value>the father's date of birth</value>
        /// <example>
        /// <para>// Setter:</para>
        /// <para>ExampleBirthRecord.DateOfBirth = "1940-02-19";</para>
        /// <para>// Getter:</para>
        /// <para>Console.WriteLine($"Father Date of Birth: {ExampleBirthRecord.FatherDateOfBirth}");</para>
        /// </example>
        [Property("FatherDateOfBirth", Property.Types.String, "Father Demographics", "Father's Date of Birth.", true, VR.IGURL.RelatedPersonFatherNatural, true, 14)]
        [FHIRPath("Bundle.entry.resource.where($this is RelatedPerson).birthDate", "")]// TODO
        public string FatherDateOfBirth
        {
            get
            {
                if (this.Father == null || this.Father.BirthDateElement == null)
                {
                    return null;
                }
                return this.Father.BirthDate;
            }
            set
            {
                this.Father.BirthDateElement = ConvertToDate(value);
            }
        }

        /// TODO: ethinicty/race component code still uses vrdr codesystem: http://hl7.org/fhir/us/vrdr/CodeSystem/vrdr-component-cs
        /// should be http://hl7.org/fhir/us/vr-common-library/CodeSystem/codesystem-vr-component
        /// <summary>Father's Age at Delivery</summary>
        /// <value>the father's age at Delivery in years</value>
        /// <example>
        /// <para>// Setter:</para>
        /// <para>ExampleBirthRecord.FatherReportedAgeAtDelivery = 29;</para>
        /// <para>// Getter:</para>
        /// <para>Console.WriteLine($"Father's age at delivery: {ExampleBirthRecord.FatherReportedAgeAtDelivery}");</para>
        /// </example>
        [Property("FatherReportedAgeAtDelivery", Property.Types.Int32, "Father Demographics", "Father Demographics, Reported age at Delivery", true, VR.IGURL.RelatedPersonFatherNatural, true, 238)]
        [FHIRPath("Bundle.entry.resource.where($this is RelatedPerson).extension.where(url = 'http://hl7.org/fhir/us/vr-common-library/StructureDefinition/Extension-reported-parent-age-at-delivery-vr')", "")]
        public int? FatherReportedAgeAtDelivery
        {
            get => GetParentReportedAgeAtDelivery("FTH");
            set => SetParentReportedAgeAtDelivery("FTH", value);
        }

        /// <summary>Father's Date of Birth Edit Flag</summary>
        /// <value>the father's date of birth edit flag</value>
        /// <example>
        /// <para>// Setter:</para>
        /// <para>Dictionary&lt;string, string&gt; edit = new Dictionary&lt;string, string&gt;();</para>
        /// <para>edit.Add("code", "queriedCorrect");</para>
        /// <para>edit.Add("system", "http://hl7.org/fhir/us/vr-common-library/CodeSystem/CodeSystem-vr-edit-flags");</para>
        /// <para>edit.Add("display", "Queried, and Correct");</para>
        /// <para>ExampleBirthRecord.FatherDateOfBirthEditFlag = route;</para>
        /// <para>// Getter:</para>
        /// <para>Console.WriteLine($"Father's date of birth edit flag: {ExampleBirthRecord.FatherDateOfBirthEditFlag}");</para>
        /// </example>
        [Property("FatherDateOfBirthEditFlag", Property.Types.Dictionary, "Father Demographics", "Father Demographics, Date of Birth Edit Flag", true, VR.IGURL.RelatedPersonFatherNatural, true, 28)]
        [PropertyParam("code", "The code used to describe this concept.")]
        [PropertyParam("system", "The relevant code system.")]
        [PropertyParam("display", "The human readable version of this code.")]
        [FHIRPath("Bundle.entry.resource.where($this is RelatedPerson).birthDate.extension.where(url = 'http://hl7.org/fhir/us/vr-common-library/StructureDefinition/BypassEditFlag')", "")]
        public Dictionary<string, string> FatherDateOfBirthEditFlag
        {
            get
            {
                if (Father != null)
                {
                    Extension editFlag = Father.BirthDateElement?.Extension.Find(ext => ext.Url == VRExtensionURLs.BypassEditFlag);
                    if (editFlag != null && editFlag.Value != null && editFlag.Value as CodeableConcept != null)
                    {
                        return CodeableConceptToDict((CodeableConcept)editFlag.Value);
                    }
                }
                return EmptyCodeableDict();
            }
            set
            {
                Father.BirthDateElement?.Extension.RemoveAll(ext => ext.Url == VRExtensionURLs.BypassEditFlag);
                if (Father.BirthDateElement == null)
                {
                    Father.BirthDateElement = new Date();
                }
                Father.BirthDateElement.Extension.Add(new Extension(VRExtensionURLs.BypassEditFlag, DictToCodeableConcept(value)));
            }
        }

        /// <summary>Father's Date of Birth Edit Flag helper</summary>
        /// <value>the father's date of birth edit flag helper</value>
        /// <example>
        /// <para>// Setter:</para>
        /// <para>ExampleBirthRecord.FatherDateOfBirthEditFlagHelper = "queriedCorrect";</para>
        /// <para>// Getter:</para>
        /// <para>Console.WriteLine($"Father's date of birth edit flag: {ExampleBirthRecord.FatherDateOfBirthEditFlagHelper}");</para>
        /// </example>
        [Property("FatherDateOfBirthEditFlagHelper", Property.Types.String, "Father Demographics", "Father Demographics, Date of Birth Edit Flag", false, VR.IGURL.Child, true, 28)]
        [FHIRPath("Bundle.entry.resource.where($this is RelatedPerson).birthDate.extension.where(url = 'http://hl7.org/fhir/us/vr-common-library/StructureDefinition/BypassEditFlag')", "")]
        public string FatherDateOfBirthEditFlagHelper
        {
            get
            {
                if (FatherDateOfBirthEditFlag.ContainsKey("code"))
                {
                    string code = FatherDateOfBirthEditFlag["code"];
                    if (!String.IsNullOrWhiteSpace(code))
                    {
                        return code;
                    }
                }
                return null;
            }
            set
            {
                if (String.IsNullOrEmpty(value))
                {
                    FatherDateOfBirthEditFlag = EmptyCodeDict();
                    return;
                }
                SetCodeValue("FatherDateOfBirthEditFlag", value, VR.ValueSets.DateOfBirthEditFlags.Codes);
            }
        }

        /// <summary>Mother's Ethnicity Hispanic Mexican.</summary>
        /// <value>the mother's ethnicity. A Dictionary representing a code, containing the following key/value pairs:
        /// <para>"code" - the code</para>
        /// <para>"system" - the code system this code belongs to</para>
        /// <para>"display" - a human readable meaning of the code</para>
        /// </value>
        /// <example>
        /// <para>// Setter:</para>
        /// <para>Dictionary&lt;string, string&gt; ethnicity = new Dictionary&lt;string, string&gt;();</para>
        /// <para>ethnicity.Add("code", "Y");</para>
        /// <para>ethnicity.Add("system", CodeSystems.YesNo);</para>
        /// <para>ethnicity.Add("display", "Yes");</para>
        /// <para>ExampleBirthRecord.MotherEthnicity1 = ethnicity;</para>
        /// <para>// Getter:</para>
        /// <para>Console.WriteLine($"Mother Ethnicity: {ExampleBirthRecord.MotherEthnicity1["display"]}");</para>
        /// </example>
        [Property("MotherEthnicity1", Property.Types.Dictionary, "Race and Ethnicity Profiles", "Mother's Ethnicity Hispanic Mexican.", true, VR.IGURL.InputRaceAndEthnicity, false, 34)]
        [PropertyParam("code", "The code used to describe this concept.")]
        [PropertyParam("system", "The relevant code system.")]
        [PropertyParam("display", "The human readable version of this code.")]
        [FHIRPath("Bundle.entry.resource.where($this is Observation).where(code.coding.code='inputraceandethnicityMother')", "")]
        [FHIRSubject(FHIRSubject.Subject.Newborn)]
        public Dictionary<string, string> MotherEthnicity1
        {
            get
            {
                Observation obs = GetOrCreateObservation("inputraceandethnicityMother", CodeSystems.InputRaceAndEthnicityPerson, "Input Race and Ethnicity Person", VR.ProfileURL.InputRaceAndEthnicity, RACE_ETHNICITY_PROFILE_MOTHER);
                Observation.ComponentComponent ethnicity = obs.Component.FirstOrDefault(c => c.Code.Coding[0].Code == NvssEthnicity.Mexican);
                if (ethnicity != null && ethnicity.Value != null && ethnicity.Value as CodeableConcept != null)
                {
                    return CodeableConceptToDict((CodeableConcept)ethnicity.Value);
                }
                return EmptyCodeableDict();
            }
            set
            {
                if (value["code"] == "") {
                    return;
                }
                Observation obs = GetOrCreateObservation("inputraceandethnicityMother", CodeSystems.InputRaceAndEthnicityPerson, "Input Race and Ethnicity Person", VR.ProfileURL.InputRaceAndEthnicity, RACE_ETHNICITY_PROFILE_MOTHER);
                obs.Component.RemoveAll(c => c.Code.Coding[0].Code == NvssEthnicity.Mexican);
                Observation.ComponentComponent component = new Observation.ComponentComponent();
                component.Code = new CodeableConcept(CodeSystems.ComponentCodeVR, NvssEthnicity.Mexican, NvssEthnicity.MexicanDisplay, null);
                component.Value = DictToCodeableConcept(value);
                obs.Component.Add(component);
                obs.Subject = new ResourceReference("urn:uuid:" + Child.Id);
            }
        }

        /// <summary>Mother's Ethnicity 1 Helper</summary>
        /// <value>Mother's Ethnicity 1.</value>
        /// <example>
        /// <para>// Setter:</para>
        /// <para>ExampleBirthRecord.EthnicityLevel = VR.ValueSets.YesNoUnknown.Yes;</para>
        /// <para>// Getter:</para>
        /// <para>Console.WriteLine($"Mother's Ethnicity: {ExampleBirthRecord.MotherEthnicity1Helper}");</para>
        /// </example>
        [Property("Mother Ethnicity 1 Helper", Property.Types.String, "Race and Ethnicity Profiles", "Mother's Ethnicity 1.", false, VR.IGURL.InputRaceAndEthnicity, false, 34)]
        [PropertyParam("code", "The code used to describe this concept.")]
        [FHIRPath("Bundle.entry.resource.where($this is Observation).where(code.coding.code='inputraceandethnicityMother')", "")]
        public string MotherEthnicity1Helper
        {
            get
            {
                if (MotherEthnicity1.ContainsKey("code") && !String.IsNullOrWhiteSpace(MotherEthnicity1["code"]))
                {
                    return MotherEthnicity1["code"];
                }
                return null;
            }
            set
            {
                if (!String.IsNullOrWhiteSpace(value))
                {
                    SetCodeValue("MotherEthnicity1", value, VR.ValueSets.HispanicNoUnknown.Codes);
                }
            }
        }

        /// <summary>Mother's Ethnicity Hispanic Puerto Rican.</summary>
        /// <value>the mother's ethnicity. A Dictionary representing a code, containing the following key/value pairs:
        /// <para>"code" - the code</para>
        /// <para>"system" - the code system this code belongs to</para>
        /// <para>"display" - a human readable meaning of the code</para>
        /// </value>
        /// <example>
        /// <para>// Setter:</para>
        /// <para>Dictionary&lt;string, string&gt; ethnicity = new Dictionary&lt;string, string&gt;();</para>
        /// <para>ethnicity.Add("code", "Y");</para>
        /// <para>ethnicity.Add("system", CodeSystems.YesNo);</para>
        /// <para>ethnicity.Add("display", "Yes");</para>
        /// <para>ExampleBirthRecord.MotherEthnicity2 = ethnicity;</para>
        /// <para>// Getter:</para>
        /// <para>Console.WriteLine($"Mother Ethnicity: {ExampleBirthRecord.MotherEthnicity2["display"]}");</para>
        /// </example>
        [Property("MotherEthnicity2", Property.Types.Dictionary, "Race and Ethnicity Profiles", "Mother's Ethnicity Hispanic Puerto Rican.", true, VR.IGURL.InputRaceAndEthnicity, false, 34)]
        [PropertyParam("code", "The code used to describe this concept.")]
        [PropertyParam("system", "The relevant code system.")]
        [PropertyParam("display", "The human readable version of this code.")]
        [FHIRPath("Bundle.entry.resource.where($this is Observation).where(code.coding.code='inputraceandethnicityMother')", "")]
        [FHIRSubject(FHIRSubject.Subject.Newborn)]
        public Dictionary<string, string> MotherEthnicity2
        {
            get
            {
                Observation obs = GetOrCreateObservation("inputraceandethnicityMother", CodeSystems.InputRaceAndEthnicityPerson, "Input Race and Ethnicity Person", VR.ProfileURL.InputRaceAndEthnicity, RACE_ETHNICITY_PROFILE_MOTHER);
                Observation.ComponentComponent ethnicity = obs.Component.FirstOrDefault(c => c.Code.Coding[0].Code == NvssEthnicity.PuertoRican);
                if (ethnicity != null && ethnicity.Value != null && ethnicity.Value as CodeableConcept != null)
                {
                    return CodeableConceptToDict((CodeableConcept)ethnicity.Value);
                }
                return EmptyCodeableDict();
            }
            set
            {
                if (value["code"] == "") {
                    return;
                }
                Observation obs = GetOrCreateObservation("inputraceandethnicityMother", CodeSystems.InputRaceAndEthnicityPerson, "Input Race and Ethnicity Person", VR.ProfileURL.InputRaceAndEthnicity, RACE_ETHNICITY_PROFILE_MOTHER);
                obs.Component.RemoveAll(c => c.Code.Coding[0].Code == NvssEthnicity.PuertoRican);
                Observation.ComponentComponent component = new Observation.ComponentComponent();
                component.Code = new CodeableConcept(CodeSystems.ComponentCodeVR, NvssEthnicity.PuertoRican, NvssEthnicity.PuertoRicanDisplay, null);
                component.Value = DictToCodeableConcept(value);
                obs.Component.Add(component);
                obs.Subject = new ResourceReference("urn:uuid:" + Child.Id);
            }
        }

        /// <summary>Mother's Ethnicity 2 Helper</summary>
        /// <value>Mother's Ethnicity 2.</value>
        /// <example>
        /// <para>// Setter:</para>
        /// <para>ExampleBirthRecord.EthnicityLevel = VR.ValueSets.YesNoUnknown.Yes;</para>
        /// <para>// Getter:</para>
        /// <para>Console.WriteLine($"Mother's Ethnicity: {ExampleBirthRecord.MotherEthnicity2Helper}");</para>
        /// </example>
        [Property("Mother Ethnicity 2 Helper", Property.Types.String, "Race and Ethnicity Profiles", "Mother's Ethnicity 2.", false, VR.IGURL.InputRaceAndEthnicity, false, 34)]
        [PropertyParam("code", "The code used to describe this concept.")]
        [FHIRPath("Bundle.entry.resource.where($this is Observation).where(code.coding.code='inputraceandethnicityMother')", "")]
        public string MotherEthnicity2Helper
        {
            get
            {
                if (MotherEthnicity2.ContainsKey("code") && !String.IsNullOrWhiteSpace(MotherEthnicity2["code"]))
                {
                    return MotherEthnicity2["code"];
                }
                return null;
            }
            set
            {
                if (!String.IsNullOrWhiteSpace(value))
                {
                    SetCodeValue("MotherEthnicity2", value, VR.ValueSets.HispanicNoUnknown.Codes);
                }
            }
        }

        /// <summary>Mother's Ethnicity Hispanic Cuban.</summary>
        /// <value>the mother's ethnicity. A Dictionary representing a code, containing the following key/value pairs:
        /// <para>"code" - the code</para>
        /// <para>"system" - the code system this code belongs to</para>
        /// <para>"display" - a human readable meaning of the code</para>
        /// </value>
        /// <example>
        /// <para>// Setter:</para>
        /// <para>Dictionary&lt;string, string&gt; ethnicity = new Dictionary&lt;string, string&gt;();</para>
        /// <para>ethnicity.Add("code", "Y");</para>
        /// <para>ethnicity.Add("system", CodeSystems.YesNo);</para>
        /// <para>ethnicity.Add("display", "Yes");</para>
        /// <para>ExampleBirthRecord.MotherEthnicity3 = ethnicity;</para>
        /// <para>// Getter:</para>
        /// <para>Console.WriteLine($"Mother Ethnicity: {ExampleBirthRecord.MotherEthnicity3["display"]}");</para>
        /// </example>
        [Property("MotherEthnicity3", Property.Types.Dictionary, "Race and Ethnicity Profiles", "Mother's Ethnicity Hispanic Cuban.", true, VR.IGURL.InputRaceAndEthnicity, false, 34)]
        [PropertyParam("code", "The code used to describe this concept.")]
        [PropertyParam("system", "The relevant code system.")]
        [PropertyParam("display", "The human readable version of this code.")]
        [FHIRPath("Bundle.entry.resource.where($this is Observation).where(code.coding.code='inputraceandethnicityMother')", "")]
        [FHIRSubject(FHIRSubject.Subject.Newborn)]
        public Dictionary<string, string> MotherEthnicity3
        {
            get
            {
                Observation obs = GetOrCreateObservation("inputraceandethnicityMother", CodeSystems.InputRaceAndEthnicityPerson, "Input Race and Ethnicity Person", VR.ProfileURL.InputRaceAndEthnicity, RACE_ETHNICITY_PROFILE_MOTHER);
                Observation.ComponentComponent ethnicity = obs.Component.FirstOrDefault(c => c.Code.Coding[0].Code == NvssEthnicity.Cuban);
                if (ethnicity != null && ethnicity.Value != null && ethnicity.Value as CodeableConcept != null)
                {
                    return CodeableConceptToDict((CodeableConcept)ethnicity.Value);
                }
                return EmptyCodeableDict();
            }
            set
            {
                if (value["code"] == "") {
                    return;
                }
                Observation obs = GetOrCreateObservation("inputraceandethnicityMother", CodeSystems.InputRaceAndEthnicityPerson, "Input Race and Ethnicity Person", VR.ProfileURL.InputRaceAndEthnicity, RACE_ETHNICITY_PROFILE_MOTHER);
                obs.Component.RemoveAll(c => c.Code.Coding[0].Code == NvssEthnicity.Cuban);
                Observation.ComponentComponent component = new Observation.ComponentComponent();
                component.Code = new CodeableConcept(CodeSystems.ComponentCodeVR, NvssEthnicity.Cuban, NvssEthnicity.CubanDisplay, null);
                component.Value = DictToCodeableConcept(value);
                obs.Component.Add(component);
                obs.Subject = new ResourceReference("urn:uuid:" + Child.Id);
            }
        }

        /// <summary>Mother's Ethnicity 3 Helper</summary>
        /// <value>Mother's Ethnicity 3.</value>
        /// <example>
        /// <para>// Setter:</para>
        /// <para>ExampleBirthRecord.EthnicityLevel = VR.ValueSets.YesNoUnknown.Yes;</para>
        /// <para>// Getter:</para>
        /// <para>Console.WriteLine($"Mother's Ethnicity: {ExampleBirthRecord.MotherEthnicity3Helper}");</para>
        /// </example>
        [Property("Mother Ethnicity 3 Helper", Property.Types.String, "Race and Ethnicity Profiles", "Mother's Ethnicity 3.", false, VR.IGURL.InputRaceAndEthnicity, false, 34)]
        [PropertyParam("code", "The code used to describe this concept.")]
        [FHIRPath("Bundle.entry.resource.where($this is Observation).where(code.coding.code='inputraceandethnicityMother')", "")]
        public string MotherEthnicity3Helper
        {
            get
            {
                if (MotherEthnicity3.ContainsKey("code") && !String.IsNullOrWhiteSpace(MotherEthnicity3["code"]))
                {
                    return MotherEthnicity3["code"];
                }
                return null;
            }
            set
            {
                if (!String.IsNullOrWhiteSpace(value))
                {
                    SetCodeValue("MotherEthnicity3", value, VR.ValueSets.HispanicNoUnknown.Codes);
                }
            }
        }


        /// <summary>Mother's Ethnicity Hispanic Other.</summary>
        /// <value>the mother's ethnicity. A Dictionary representing a code, containing the following key/value pairs:
        /// <para>"code" - the code</para>
        /// <para>"system" - the code system this code belongs to</para>
        /// <para>"display" - a human readable meaning of the code</para>
        /// </value>
        /// <example>
        /// <para>// Setter:</para>
        /// <para>Dictionary&lt;string, string&gt; ethnicity = new Dictionary&lt;string, string&gt;();</para>
        /// <para>ethnicity.Add("code", "Y");</para>
        /// <para>ethnicity.Add("system", CodeSystems.YesNo);</para>
        /// <para>ethnicity.Add("display", "Yes");</para>
        /// <para>ExampleBirthRecord.MotherEthnicity3 = ethnicity;</para>
        /// <para>// Getter:</para>
        /// <para>Console.WriteLine($"Mother Ethnicity: {ExampleBirthRecord.MotherEthnicity4["display"]}");</para>
        /// </example>
        [Property("MotherEthnicity4", Property.Types.Dictionary, "Race and Ethnicity Profiles", "Mother's Ethnicity Hispanic Other.", true, VR.IGURL.InputRaceAndEthnicity, false, 34)]
        [PropertyParam("code", "The code used to describe this concept.")]
        [PropertyParam("system", "The relevant code system.")]
        [PropertyParam("display", "The human readable version of this code.")]
        [FHIRPath("Bundle.entry.resource.where($this is Observation).where(code.coding.code='inputraceandethnicityMother')", "")]
        [FHIRSubject(FHIRSubject.Subject.Newborn)]
        public Dictionary<string, string> MotherEthnicity4
        {
            get
            {
                Observation obs = GetOrCreateObservation("inputraceandethnicityMother", CodeSystems.InputRaceAndEthnicityPerson, "Input Race and Ethnicity Person", VR.ProfileURL.InputRaceAndEthnicity, RACE_ETHNICITY_PROFILE_MOTHER);
                Observation.ComponentComponent ethnicity = obs.Component.FirstOrDefault(c => c.Code.Coding[0].Code == NvssEthnicity.Other);
                if (ethnicity != null && ethnicity.Value != null && ethnicity.Value as CodeableConcept != null)
                {
                    return CodeableConceptToDict((CodeableConcept)ethnicity.Value);
                }
                return EmptyCodeableDict();
            }
            set
            {
                if (value["code"] == "") {
                    return;
                }
                Observation obs = GetOrCreateObservation("inputraceandethnicityMother", CodeSystems.InputRaceAndEthnicityPerson, "Input Race and Ethnicity Person", VR.ProfileURL.InputRaceAndEthnicity, RACE_ETHNICITY_PROFILE_MOTHER);
                obs.Component.RemoveAll(c => c.Code.Coding[0].Code == NvssEthnicity.Other);
                Observation.ComponentComponent component = new Observation.ComponentComponent();
                component.Code = new CodeableConcept(CodeSystems.ComponentCodeVR, NvssEthnicity.Other, NvssEthnicity.OtherDisplay, null);
                component.Value = DictToCodeableConcept(value);
                obs.Component.Add(component);
            }
        }

        /// <summary>Mother's Ethnicity 4 Helper</summary>
        /// <value>Mother's Ethnicity 4.</value>
        /// <example>
        /// <para>// Setter:</para>
        /// <para>ExampleBirthRecord.EthnicityLevel = VR.ValueSets.YesNoUnknown.Yes;</para>
        /// <para>// Getter:</para>
        /// <para>Console.WriteLine($"Mother's Ethnicity: {ExampleBirthRecord.MotherEthnicity4Helper}");</para>
        /// </example>
        [Property("Mother Ethnicity 4 Helper", Property.Types.String, "Race and Ethnicity Profiles", "Mother's Ethnicity 4.", false, VR.IGURL.InputRaceAndEthnicity, false, 34)]
        [PropertyParam("code", "The code used to describe this concept.")]
        [FHIRPath("Bundle.entry.resource.where($this is Observation).where(code.coding.code='inputraceandethnicityMother')", "")]
        public string MotherEthnicity4Helper
        {
            get
            {
                if (MotherEthnicity4.ContainsKey("code") && !String.IsNullOrWhiteSpace(MotherEthnicity4["code"]))
                {
                    return MotherEthnicity4["code"];
                }
                return null;
            }
            set
            {
                if (!String.IsNullOrWhiteSpace(value))
                {
                    SetCodeValue("MotherEthnicity4", value, VR.ValueSets.HispanicNoUnknown.Codes);
                }
            }
        }

        /// <summary>Mother's Ethnicity Hispanic Literal.</summary>
        /// <value>the mother's ethnicity. A Dictionary representing a code, containing the following key/value pairs:
        /// <para>"code" - the code</para>
        /// <para>"system" - the code system this code belongs to</para>
        /// <para>"display" - a human readable meaning of the code</para>
        /// </value>
        /// <example>
        /// <para>// Setter:</para>
        /// <para>ExampleBirthRecord.MotherEthnicityLiteral = ethnicity;</para>
        /// <para>// Getter:</para>
        /// <para>Console.WriteLine($"Ethnicity: {ExampleBirthRecord.MotherEthnicityLiteral["display"]}");</para>
        /// </example>
        [Property("MotherEthnicityLiteral", Property.Types.String, "Race and Ethnicity Profiles", "Mother's Ethnicity Literal.", true, VR.IGURL.InputRaceAndEthnicity, false, 34)]
        [PropertyParam("ethnicity", "The literal string to describe ethnicity.")]
        [FHIRPath("Bundle.entry.resource.where($this is Observation).where(code.coding.code='inputraceandethnicityMother')", "")]
        [FHIRSubject(FHIRSubject.Subject.Newborn)]
        public string MotherEthnicityLiteral
        {
            get
            {
                Observation obs = GetOrCreateObservation("inputraceandethnicityMother", CodeSystems.InputRaceAndEthnicityPerson, "Input Race and Ethnicity Person", VR.ProfileURL.InputRaceAndEthnicity, RACE_ETHNICITY_PROFILE_MOTHER);
                Observation.ComponentComponent ethnicity = obs.Component.FirstOrDefault(c => c.Code.Coding[0].Code == NvssEthnicity.Literal);
                if (ethnicity != null && ethnicity.Value != null && ethnicity.Value as FhirString != null)
                {
                    return ethnicity.Value.ToString();
                }
                return null;
            }
            set
            {
                if (String.IsNullOrWhiteSpace(value))
                {
                    return;
                }
                Observation obs = GetOrCreateObservation("inputraceandethnicityMother", CodeSystems.InputRaceAndEthnicityPerson, "Input Race and Ethnicity Person", VR.ProfileURL.InputRaceAndEthnicity, RACE_ETHNICITY_PROFILE_MOTHER);
                obs.Component.RemoveAll(c => c.Code.Coding[0].Code == NvssEthnicity.Literal);
                Observation.ComponentComponent component = new Observation.ComponentComponent();
                component.Code = new CodeableConcept(CodeSystems.ComponentCodeVR, NvssEthnicity.Literal, NvssEthnicity.LiteralDisplay, null);
                component.Value = new FhirString(value);
                obs.Component.Add(component);
            }
        }

        /// <summary>Mother's Race values.</summary>
        /// <value>the mother's race. A tuple, where the first value of the tuple is the display value, and the second is
        /// the IJE code Y or N.</value>
        /// <example>
        /// <para>// Setter:</para>
        /// <para>ExampleBirthRecord.MotherRace = {NvssRace.BlackOrAfricanAmerican, "Y"};</para>
        /// <para>// Getter:</para>
        /// <para>string boaa = ExampleBirthRecord.RaceBlackOfAfricanAmerican;</para>
        /// </example>
        [Property("MotherRace", Property.Types.TupleArr, "Race and Ethnicity Profiles", "Mother's Race", true, VR.IGURL.InputRaceAndEthnicity, true, 38)]
        [FHIRPath("Bundle.entry.resource.where($this is Observation).where(code.coding.code='inputraceandethnicityMother')", "")]
        [FHIRSubject(FHIRSubject.Subject.Newborn)]
        public Tuple<string, string>[] MotherRace
        {
            get
            {
                // filter the boolean race values
                var booleanRaceCodes = NvssRace.GetBooleanRaceCodes();
                List<string> raceCodes = booleanRaceCodes.Concat(NvssRace.GetLiteralRaceCodes()).ToList();

                var races = new List<Tuple<string, string>>() { };

                Observation obs = GetOrCreateObservation("inputraceandethnicityMother", CodeSystems.InputRaceAndEthnicityPerson, "Input Race and Ethnicity Person", VR.ProfileURL.InputRaceAndEthnicity, RACE_ETHNICITY_PROFILE_MOTHER);

                if (!obs.Component.Any())
                {
                    return races.ToArray();
                }
                foreach (string raceCode in raceCodes)
                {
                    Observation.ComponentComponent component = obs.Component.Where(c => c.Code.Coding[0].Code == raceCode).FirstOrDefault();
                    if (component != null)
                    {
                        // convert boolean race codes to strings
                        if (booleanRaceCodes.Contains(raceCode))
                        {
                            if (component.Value == null)
                            {
                                // If there is no value given, set the race to blank.
                                var race = Tuple.Create(raceCode, "");
                                races.Add(race);
                                continue;
                            }

                            bool? raceBool = ((FhirBoolean)component.Value).Value;

                            if (raceBool.Value)
                            {
                                var race = Tuple.Create(raceCode, "Y");
                                races.Add(race);
                            }
                            else
                            {
                                var race = Tuple.Create(raceCode, "N");
                                races.Add(race);
                            }
                        }
                        else
                        {
                            // Ignore unless there's a value present
                            if (component.Value != null)
                            {
                                var race = Tuple.Create(raceCode, component.Value.ToString());
                                races.Add(race);
                            }
                        }

                    }
                }

                return races.ToArray();
            }
            set
            {
                if (value.FirstOrDefault() == null) {
                    return;
                }
                Observation obs = GetOrCreateObservation("inputraceandethnicityMother", CodeSystems.InputRaceAndEthnicityPerson, "Input Race and Ethnicity Person", VR.ProfileURL.InputRaceAndEthnicity, RACE_ETHNICITY_PROFILE_MOTHER);
                var booleanRaceCodes = NvssRace.GetBooleanRaceCodes();
                var literalRaceCodes = NvssRace.GetLiteralRaceCodes();
                foreach (Tuple<string, string> element in value)
                {
                    obs.Component.RemoveAll(c => c.Code.Coding[0].Code == element.Item1);
                    Observation.ComponentComponent component = new Observation.ComponentComponent();
                    String displayValue = NvssRace.GetDisplayValueForCode(element.Item1);
                    component.Code = new CodeableConcept(CodeSystems.ComponentCodeVR, element.Item1, displayValue, null);
                    if (booleanRaceCodes.Contains(element.Item1))
                    {
                        if (element.Item2 == "Y")
                        {
                            component.Value = new FhirBoolean(true);
                        }
                        else
                        {
                            component.Value = new FhirBoolean(false);
                        }
                    }
                    else if (literalRaceCodes.Contains(element.Item1))
                    {
                        component.Value = new FhirString(element.Item2);
                    }
                    else
                    {
                        throw new ArgumentException("Invalid race literal code found: " + element.Item1 + " with value: " + element.Item2);
                    }
                    obs.Component.Add(component);
                }

            }
        }

        /// <summary>Father's Ethnicity Hispanic Mexican.</summary>
        /// <value>the father's ethnicity. A Dictionary representing a code, containing the following key/value pairs:
        /// <para>"code" - the code</para>
        /// <para>"system" - the code system this code belongs to</para>
        /// <para>"display" - a human readable meaning of the code</para>
        /// </value>
        /// <example>
        /// <para>// Setter:</para>
        /// <para>Dictionary&lt;string, string&gt; ethnicity = new Dictionary&lt;string, string&gt;();</para>
        /// <para>ethnicity.Add("code", "Y");</para>
        /// <para>ethnicity.Add("system", CodeSystems.YesNo);</para>
        /// <para>ethnicity.Add("display", "Yes");</para>
        /// <para>ExampleBirthRecord.FatherEthnicity1 = ethnicity;</para>
        /// <para>// Getter:</para>
        /// <para>Console.WriteLine($"Father Ethnicity: {ExampleBirthRecord.FatherEthnicity1["display"]}");</para>
        /// </example>
        [Property("FatherEthnicity1", Property.Types.Dictionary, "Race and Ethnicity Profiles", "Father's Ethnicity Hispanic Mexican.", true, VR.IGURL.InputRaceAndEthnicity, false, 34)]
        [PropertyParam("code", "The code used to describe this concept.")]
        [PropertyParam("system", "The relevant code system.")]
        [PropertyParam("display", "The human readable version of this code.")]
        [FHIRPath("Bundle.entry.resource.where($this is Observation).where(code.coding.code='inputraceandethnicityFather')", "")]
        [FHIRSubject(FHIRSubject.Subject.Newborn)]
        public Dictionary<string, string> FatherEthnicity1
        {
            get
            {
                Observation obs = GetOrCreateObservation("inputraceandethnicityFather", CodeSystems.InputRaceAndEthnicityPerson, "Input Race and Ethnicity Person", VR.ProfileURL.InputRaceAndEthnicity, RACE_ETHNICITY_PROFILE_FATHER);
                Observation.ComponentComponent ethnicity = obs.Component.FirstOrDefault(c => c.Code.Coding[0].Code == NvssEthnicity.Mexican);
                if (ethnicity != null && ethnicity.Value != null && ethnicity.Value as CodeableConcept != null)
                {
                    return CodeableConceptToDict((CodeableConcept)ethnicity.Value);
                }
                return EmptyCodeableDict();
            }
            set
            {
                if (value["code"] == "") {
                    return;
                }
                Observation obs = GetOrCreateObservation("inputraceandethnicityFather", CodeSystems.InputRaceAndEthnicityPerson, "Input Race and Ethnicity Person", VR.ProfileURL.InputRaceAndEthnicity, RACE_ETHNICITY_PROFILE_FATHER);
                obs.Component.RemoveAll(c => c.Code.Coding[0].Code == NvssEthnicity.Mexican);
                Observation.ComponentComponent component = new Observation.ComponentComponent();
                component.Code = new CodeableConcept(CodeSystems.ComponentCodeVR, NvssEthnicity.Mexican, NvssEthnicity.MexicanDisplay, null);
                component.Value = DictToCodeableConcept(value);
                obs.Component.Add(component);
                obs.Subject = new ResourceReference("urn:uuid:" + Child.Id);
            }
        }

        /// <summary>Father's Ethnicity 1 Helper</summary>
        /// <value>Father's Ethnicity 1.</value>
        /// <example>
        /// <para>// Setter:</para>
        /// <para>ExampleBirthRecord.EthnicityLevel = VR.ValueSets.YesNoUnknown.Yes;</para>
        /// <para>// Getter:</para>
        /// <para>Console.WriteLine($"Father's Ethnicity: {ExampleBirthRecord.FatherEthnicity1Helper}");</para>
        /// </example>
        [Property("Father Ethnicity 1 Helper", Property.Types.String, "Race and Ethnicity Profiles", "Father's Ethnicity 1.", false, VR.IGURL.InputRaceAndEthnicity, false, 34)]
        [PropertyParam("code", "The code used to describe this concept.")]
        [FHIRPath("Bundle.entry.resource.where($this is Observation).where(code.coding.code='inputraceandethnicityFather')", "")]
        public string FatherEthnicity1Helper
        {
            get
            {
                if (FatherEthnicity1.ContainsKey("code") && !String.IsNullOrWhiteSpace(FatherEthnicity1["code"]))
                {
                    return FatherEthnicity1["code"];
                }
                return null;
            }
            set
            {
                if (!String.IsNullOrWhiteSpace(value))
                {
                    SetCodeValue("FatherEthnicity1", value, VR.ValueSets.HispanicNoUnknown.Codes);
                }
            }
        }

        /// <summary>Father's Ethnicity Hispanic PuertoRican.</summary>
        /// <value>the father's ethnicity. A Dictionary representing a code, containing the following key/value pairs:
        /// <para>"code" - the code</para>
        /// <para>"system" - the code system this code belongs to</para>
        /// <para>"display" - a human readable meaning of the code</para>
        /// </value>
        /// <example>
        /// <para>// Setter:</para>
        /// <para>Dictionary&lt;string, string&gt; ethnicity = new Dictionary&lt;string, string&gt;();</para>
        /// <para>ethnicity.Add("code", "Y");</para>
        /// <para>ethnicity.Add("system", CodeSystems.YesNo);</para>
        /// <para>ethnicity.Add("display", "Yes");</para>
        /// <para>ExampleBirthRecord.FatherEthnicity1 = ethnicity;</para>
        /// <para>// Getter:</para>
        /// <para>Console.WriteLine($"Father Ethnicity: {ExampleBirthRecord.FatherEthnicity2["display"]}");</para>
        /// </example>
        [Property("FatherEthnicity2", Property.Types.Dictionary, "Race and Ethnicity Profiles", "Father's Ethnicity Hispanic PuertoRican.", true, VR.IGURL.InputRaceAndEthnicity, false, 34)]
        [PropertyParam("code", "The code used to describe this concept.")]
        [PropertyParam("system", "The relevant code system.")]
        [PropertyParam("display", "The human readable version of this code.")]
        [FHIRPath("Bundle.entry.resource.where($this is Observation).where(code.coding.code='inputraceandethnicityFather')", "")]
        [FHIRSubject(FHIRSubject.Subject.Newborn)]
        public Dictionary<string, string> FatherEthnicity2
        {
            get
            {
                Observation obs = GetOrCreateObservation("inputraceandethnicityFather", CodeSystems.InputRaceAndEthnicityPerson, "Input Race and Ethnicity Person", VR.ProfileURL.InputRaceAndEthnicity, RACE_ETHNICITY_PROFILE_FATHER);
                Observation.ComponentComponent ethnicity = obs.Component.FirstOrDefault(c => c.Code.Coding[0].Code == NvssEthnicity.PuertoRican);
                if (ethnicity != null && ethnicity.Value != null && ethnicity.Value as CodeableConcept != null)
                {
                    return CodeableConceptToDict((CodeableConcept)ethnicity.Value);
                }
                return EmptyCodeableDict();
            }
            set
            {
                if (value["code"] == "") {
                    return;
                }
                Observation obs = GetOrCreateObservation("inputraceandethnicityFather", CodeSystems.InputRaceAndEthnicityPerson, "Input Race and Ethnicity Person", VR.ProfileURL.InputRaceAndEthnicity, RACE_ETHNICITY_PROFILE_FATHER);
                obs.Component.RemoveAll(c => c.Code.Coding[0].Code == NvssEthnicity.PuertoRican);
                Observation.ComponentComponent component = new Observation.ComponentComponent();
                component.Code = new CodeableConcept(CodeSystems.ComponentCodeVR, NvssEthnicity.PuertoRican, NvssEthnicity.PuertoRicanDisplay, null);
                component.Value = DictToCodeableConcept(value);
                obs.Component.Add(component);
                obs.Subject = new ResourceReference("urn:uuid:" + Child.Id);
            }
        }

        /// <summary>Father's Ethnicity 2 Helper</summary>
        /// <value>Father's Ethnicity 2.</value>
        /// <example>
        /// <para>// Setter:</para>
        /// <para>ExampleBirthRecord.EthnicityLevel = VR.ValueSets.YesNoUnknown.Yes;</para>
        /// <para>// Getter:</para>
        /// <para>Console.WriteLine($"Father's Ethnicity: {ExampleBirthRecord.FatherEthnicity2Helper}");</para>
        /// </example>
        [Property("Father Ethnicity 2 Helper", Property.Types.String, "Race and Ethnicity Profiles", "Father's Ethnicity 2.", false, VR.IGURL.InputRaceAndEthnicity, false, 34)]
        [PropertyParam("code", "The code used to describe this concept.")]
        [FHIRPath("Bundle.entry.resource.where($this is Observation).where(code.coding.code='inputraceandethnicityFather')", "")]
        public string FatherEthnicity2Helper
        {
            get
            {
                if (FatherEthnicity2.ContainsKey("code") && !String.IsNullOrWhiteSpace(FatherEthnicity2["code"]))
                {
                    return FatherEthnicity2["code"];
                }
                return null;
            }
            set
            {
                if (!String.IsNullOrWhiteSpace(value))
                {
                    SetCodeValue("FatherEthnicity2", value, VR.ValueSets.HispanicNoUnknown.Codes);
                }
            }
        }

        /// <summary>Father's Ethnicity Hispanic Cuban.</summary>
        /// <value>the father's ethnicity. A Dictionary representing a code, containing the following key/value pairs:
        /// <para>"code" - the code</para>
        /// <para>"system" - the code system this code belongs to</para>
        /// <para>"display" - a human readable meaning of the code</para>
        /// </value>
        /// <example>
        /// <para>// Setter:</para>
        /// <para>Dictionary&lt;string, string&gt; ethnicity = new Dictionary&lt;string, string&gt;();</para>
        /// <para>ethnicity.Add("code", "Y");</para>
        /// <para>ethnicity.Add("system", CodeSystems.YesNo);</para>
        /// <para>ethnicity.Add("display", "Yes");</para>
        /// <para>ExampleBirthRecord.FatherEthnicity3 = ethnicity;</para>
        /// <para>// Getter:</para>
        /// <para>Console.WriteLine($"Father Ethnicity: {ExampleBirthRecord.FatherEthnicity3["display"]}");</para>
        /// </example>
        [Property("FatherEthnicity3", Property.Types.Dictionary, "Race and Ethnicity Profiles", "Father's Ethnicity Hispanic Cuban.", true, VR.IGURL.InputRaceAndEthnicity, false, 34)]
        [PropertyParam("code", "The code used to describe this concept.")]
        [PropertyParam("system", "The relevant code system.")]
        [PropertyParam("display", "The human readable version of this code.")]
        [FHIRPath("Bundle.entry.resource.where($this is Observation).where(code.coding.code='inputraceandethnicityFather')", "")]
        [FHIRSubject(FHIRSubject.Subject.Newborn)]
        public Dictionary<string, string> FatherEthnicity3
        {
            get
            {
                Observation obs = GetOrCreateObservation("inputraceandethnicityFather", CodeSystems.InputRaceAndEthnicityPerson, "Input Race and Ethnicity Person", VR.ProfileURL.InputRaceAndEthnicity, RACE_ETHNICITY_PROFILE_FATHER);
                Observation.ComponentComponent ethnicity = obs.Component.FirstOrDefault(c => c.Code.Coding[0].Code == NvssEthnicity.Cuban);
                if (ethnicity != null && ethnicity.Value != null && ethnicity.Value as CodeableConcept != null)
                {
                    return CodeableConceptToDict((CodeableConcept)ethnicity.Value);
                }
                return EmptyCodeableDict();
            }
            set
            {
                if (value["code"] == "") {
                    return;
                }
                Observation obs = GetOrCreateObservation("inputraceandethnicityFather", CodeSystems.InputRaceAndEthnicityPerson, "Input Race and Ethnicity Person", VR.ProfileURL.InputRaceAndEthnicity, RACE_ETHNICITY_PROFILE_FATHER);
                obs.Component.RemoveAll(c => c.Code.Coding[0].Code == NvssEthnicity.Cuban);
                Observation.ComponentComponent component = new Observation.ComponentComponent();
                component.Code = new CodeableConcept(CodeSystems.ComponentCodeVR, NvssEthnicity.Cuban, NvssEthnicity.CubanDisplay, null);
                component.Value = DictToCodeableConcept(value);
                obs.Component.Add(component);
                obs.Subject = new ResourceReference("urn:uuid:" + Child.Id);
            }
        }

        /// <summary>Father's Ethnicity 3 Helper</summary>
        /// <value>Father's Ethnicity 3.</value>
        /// <example>
        /// <para>// Setter:</para>
        /// <para>ExampleBirthRecord.EthnicityLevel = VR.ValueSets.YesNoUnknown.Yes;</para>
        /// <para>// Getter:</para>
        /// <para>Console.WriteLine($"Father's Ethnicity: {ExampleBirthRecord.FatherEthnicity3Helper}");</para>
        /// </example>
        [Property("Father Ethnicity 3 Helper", Property.Types.String, "Race and Ethnicity Profiles", "Father's Ethnicity 3.", false, VR.IGURL.InputRaceAndEthnicity, false, 34)]
        [PropertyParam("code", "The code used to describe this concept.")]
        [FHIRPath("Bundle.entry.resource.where($this is Observation).where(code.coding.code='inputraceandethnicityFather')", "")]
        public string FatherEthnicity3Helper
        {
            get
            {
                if (FatherEthnicity3.ContainsKey("code") && !String.IsNullOrWhiteSpace(FatherEthnicity3["code"]))
                {
                    return FatherEthnicity3["code"];
                }
                return null;
            }
            set
            {
                if (!String.IsNullOrWhiteSpace(value))
                {
                    SetCodeValue("FatherEthnicity3", value, VR.ValueSets.HispanicNoUnknown.Codes);
                }
            }
        }


        /// <summary>Father's Ethnicity Hispanic Other.</summary>
        /// <value>the father's ethnicity. A Dictionary representing a code, containing the following key/value pairs:
        /// <para>"code" - the code</para>
        /// <para>"system" - the code system this code belongs to</para>
        /// <para>"display" - a human readable meaning of the code</para>
        /// </value>
        /// <example>
        /// <para>// Setter:</para>
        /// <para>Dictionary&lt;string, string&gt; ethnicity = new Dictionary&lt;string, string&gt;();</para>
        /// <para>ethnicity.Add("code", "Y");</para>
        /// <para>ethnicity.Add("system", CodeSystems.YesNo);</para>
        /// <para>ethnicity.Add("display", "Yes");</para>
        /// <para>ExampleBirthRecord.FatherEthnicity4 = ethnicity;</para>
        /// <para>// Getter:</para>
        /// <para>Console.WriteLine($"Father Ethnicity: {ExampleBirthRecord.FatherEthnicity4["display"]}");</para>
        /// </example>
        [Property("FatherEthnicity4", Property.Types.Dictionary, "Race and Ethnicity Profiles", "Father's Ethnicity Hispanic Other.", true, VR.IGURL.InputRaceAndEthnicity, false, 34)]
        [PropertyParam("code", "The code used to describe this concept.")]
        [PropertyParam("system", "The relevant code system.")]
        [PropertyParam("display", "The human readable version of this code.")]
        [FHIRPath("Bundle.entry.resource.where($this is Observation).where(code.coding.code='inputraceandethnicityFather')", "")]
        [FHIRSubject(FHIRSubject.Subject.Newborn)]
        public Dictionary<string, string> FatherEthnicity4
        {
            get
            {
                Observation obs = GetOrCreateObservation("inputraceandethnicityFather", CodeSystems.InputRaceAndEthnicityPerson, "Input Race and Ethnicity Person", VR.ProfileURL.InputRaceAndEthnicity, RACE_ETHNICITY_PROFILE_FATHER);
                Observation.ComponentComponent ethnicity = obs.Component.FirstOrDefault(c => c.Code.Coding[0].Code == NvssEthnicity.Other);
                if (ethnicity != null && ethnicity.Value != null && ethnicity.Value as CodeableConcept != null)
                {
                    return CodeableConceptToDict((CodeableConcept)ethnicity.Value);
                }
                return EmptyCodeableDict();
            }
            set
            {
                if (value["code"] == "") {
                    return;
                }
                Observation obs = GetOrCreateObservation("inputraceandethnicityFather", CodeSystems.InputRaceAndEthnicityPerson, "Input Race and Ethnicity Person", VR.ProfileURL.InputRaceAndEthnicity, RACE_ETHNICITY_PROFILE_FATHER);
                obs.Component.RemoveAll(c => c.Code.Coding[0].Code == NvssEthnicity.Other);
                Observation.ComponentComponent component = new Observation.ComponentComponent();
                component.Code = new CodeableConcept(CodeSystems.ComponentCodeVR, NvssEthnicity.Other, NvssEthnicity.OtherDisplay, null);
                component.Value = DictToCodeableConcept(value);
                obs.Component.Add(component);
                obs.Subject = new ResourceReference("urn:uuid:" + Child.Id);
            }
        }

        /// <summary>Father's Ethnicity 4 Helper</summary>
        /// <value>Father's Ethnicity 4.</value>
        /// <example>
        /// <para>// Setter:</para>
        /// <para>ExampleBirthRecord.EthnicityLevel = VR.ValueSets.YesNoUnknown.Yes;</para>
        /// <para>// Getter:</para>
        /// <para>Console.WriteLine($"Father's Ethnicity: {ExampleBirthRecord.FatherEthnicity4Helper}");</para>
        /// </example>
        [Property("Father Ethnicity 4 Helper", Property.Types.String, "Race and Ethnicity Profiles", "Father's Ethnicity 4.", false, VR.IGURL.InputRaceAndEthnicity, false, 34)]
        [PropertyParam("code", "The code used to describe this concept.")]
        [FHIRPath("Bundle.entry.resource.where($this is Observation).where(code.coding.code='inputraceandethnicityFather')", "")]
        public string FatherEthnicity4Helper
        {
            get
            {
                if (FatherEthnicity4.ContainsKey("code") && !String.IsNullOrWhiteSpace(FatherEthnicity4["code"]))
                {
                    return FatherEthnicity4["code"];
                }
                return null;
            }
            set
            {
                if (!String.IsNullOrWhiteSpace(value))
                {
                    SetCodeValue("FatherEthnicity4", value, VR.ValueSets.HispanicNoUnknown.Codes);
                }
            }
        }

        /// <summary>Father's Ethnicity Hispanic Literal.</summary>
        /// <value>the father's ethnicity. A Dictionary representing a code, containing the following key/value pairs:
        /// <para>"code" - the code</para>
        /// <para>"system" - the code system this code belongs to</para>
        /// <para>"display" - a human readable meaning of the code</para>
        /// </value>
        /// <example>
        /// <para>// Setter:</para>
        /// <para>ExampleBirthRecord.EthnicityLiteral = ethnicity;</para>
        /// <para>// Getter:</para>
        /// <para>Console.WriteLine($"Ethnicity: {ExampleBirthRecord.EthnicityLiteral["display"]}");</para>
        /// </example>
        [Property("FatherEthnicityLiteral", Property.Types.String, "Race and Ethnicity Profiles", "Father's Ethnicity Literal.", true, VR.IGURL.InputRaceAndEthnicity, false, 34)]
        [PropertyParam("ethnicity", "The literal string to describe ethnicity.")]
        [FHIRPath("Bundle.entry.resource.where($this is Observation).where(code.coding.code='inputraceandethnicityFather')", "")]
        [FHIRSubject(FHIRSubject.Subject.Newborn)]
        public string FatherEthnicityLiteral
        {
            get
            {
                Observation obs = GetOrCreateObservation("inputraceandethnicityFather", CodeSystems.InputRaceAndEthnicityPerson, "Input Race and Ethnicity Person", VR.ProfileURL.InputRaceAndEthnicity, RACE_ETHNICITY_PROFILE_FATHER);
                Observation.ComponentComponent ethnicity = obs.Component.FirstOrDefault(c => c.Code.Coding[0].Code == NvssEthnicity.Literal);
                if (ethnicity != null && ethnicity.Value != null && ethnicity.Value as FhirString != null)
                {
                    return ethnicity.Value.ToString();
                }
                return null;
            }
            set
            {
                if (String.IsNullOrWhiteSpace(value))
                {
                    return;
                }
                Observation obs = GetOrCreateObservation("inputraceandethnicityFather", CodeSystems.InputRaceAndEthnicityPerson, "Input Race and Ethnicity Person", VR.ProfileURL.InputRaceAndEthnicity, RACE_ETHNICITY_PROFILE_FATHER);
                obs.Component.RemoveAll(c => c.Code.Coding[0].Code == NvssEthnicity.Literal);
                Observation.ComponentComponent component = new Observation.ComponentComponent();
                component.Code = new CodeableConcept(CodeSystems.ComponentCodeVR, NvssEthnicity.Literal, NvssEthnicity.LiteralDisplay, null);
                component.Value = new FhirString(value);
                obs.Component.Add(component);
                obs.Subject = new ResourceReference("urn:uuid:" + Child.Id);
            }
        }

        /// <summary>Father's Race values.</summary>
        /// <value>the father's race. A tuple, where the first value of the tuple is the display value, and the second is
        /// the IJE code Y or N.</value>
        /// <example>
        /// <para>// Setter:</para>
        /// <para>ExampleBirthRecord.FatherRace = {NvssRace.BlackOrAfricanAmerican, "Y"};</para>
        /// <para>// Getter:</para>
        /// <para>string boaa = ExampleBirthRecord.RaceBlackOfAfricanAmerican;</para>
        /// </example>
        [Property("FatherRace", Property.Types.TupleArr, "Race and Ethnicity Profiles", "Father's Race", true, VR.IGURL.InputRaceAndEthnicity, true, 38)]
        [FHIRPath("Bundle.entry.resource.where($this is Observation).where(code.coding.code='inputraceandethnicityFather')", "")]
        [FHIRSubject(FHIRSubject.Subject.Newborn)]
        public Tuple<string, string>[] FatherRace
        {
            get
            {
                // filter the boolean race values
                var booleanRaceCodes = NvssRace.GetBooleanRaceCodes();
                List<string> raceCodes = booleanRaceCodes.Concat(NvssRace.GetLiteralRaceCodes()).ToList();

                var races = new List<Tuple<string, string>>() { };

                Observation obs = GetOrCreateObservation("inputraceandethnicityFather", CodeSystems.InputRaceAndEthnicityPerson, "Input Race and Ethnicity Person", VR.ProfileURL.InputRaceAndEthnicity, RACE_ETHNICITY_PROFILE_FATHER);

                if (!obs.Component.Any())
                {
                    return races.ToArray();
                }
                foreach (string raceCode in raceCodes)
                {
                    Observation.ComponentComponent component = obs.Component.Where(c => c.Code.Coding[0].Code == raceCode).FirstOrDefault();
                    if (component != null)
                    {
                        // convert boolean race codes to strings
                        if (booleanRaceCodes.Contains(raceCode))
                        {
                            if (component.Value == null)
                            {
                                // If there is no value given, set the race to blank.
                                var race = Tuple.Create(raceCode, "");
                                races.Add(race);
                                continue;
                            }

                            bool? raceBool = ((FhirBoolean)component.Value).Value;

                            if (raceBool.Value)
                            {
                                var race = Tuple.Create(raceCode, "Y");
                                races.Add(race);
                            }
                            else
                            {
                                var race = Tuple.Create(raceCode, "N");
                                races.Add(race);
                            }
                        }
                        else
                        {
                            // Ignore unless there's a value present
                            if (component.Value != null)
                            {
                                var race = Tuple.Create(raceCode, component.Value.ToString());
                                races.Add(race);
                            }
                        }

                    }
                }

                return races.ToArray();
            }
            set
            {
                if (value.FirstOrDefault() == null) {
                    return;
                }
                Observation obs = GetOrCreateObservation("inputraceandethnicityFather", CodeSystems.InputRaceAndEthnicityPerson, "Input Race and Ethnicity Person", VR.ProfileURL.InputRaceAndEthnicity, RACE_ETHNICITY_PROFILE_FATHER);
                var booleanRaceCodes = NvssRace.GetBooleanRaceCodes();
                var literalRaceCodes = NvssRace.GetLiteralRaceCodes();
                foreach (Tuple<string, string> element in value)
                {
                    obs.Component.RemoveAll(c => c.Code.Coding[0].Code == element.Item1);
                    Observation.ComponentComponent component = new Observation.ComponentComponent();
                    String displayValue = NvssRace.GetDisplayValueForCode(element.Item1);
                    component.Code = new CodeableConcept(CodeSystems.ComponentCodeVR, element.Item1, displayValue, null);
                    if (booleanRaceCodes.Contains(element.Item1))
                    {
                        if (element.Item2 == "Y")
                        {
                            component.Value = new FhirBoolean(true);
                        }
                        else
                        {
                            component.Value = new FhirBoolean(false);
                        }
                    }
                    else if (literalRaceCodes.Contains(element.Item1))
                    {
                        component.Value = new FhirString(element.Item2);
                    }
                    else
                    {
                        throw new ArgumentException("Invalid race literal code found: " + element.Item1 + " with value: " + element.Item2);
                    }
                    obs.Component.Add(component);
                }
            }
        }

        /// <summary>Date of last live birth day</summary>
        /// <value>the date of the Mother's last live birth day
        /// </value>
        /// <example>
        /// <para>// Setter:</para>
        /// <para>ExampleBirthRecord.DateOfLastLiveBirthDay = 4;</para>
        /// <para>// Getter:</para>
        /// <para>Console.WriteLine($"Date of Last Live Birth Month: {ExampleBirthRecord.DateOfLastLiveBirthDay}");</para>
        /// </example>
        [Property("DateOfLastLiveBirthDay", Property.Types.Int32, "Date of Last Live Birth", "Date of Mother's last live birth day.", false, IGURL.ObservationDateOfLastLiveBirth, false, 34)]
        [PropertyParam("DateOfLastLiveBirthDay", "The day of the last live birth.")]
        [FHIRPath("Bundle.entry.resource.where($this is Observation).where(code.coding.code='68499-3')", "")]
        public int? DateOfLastLiveBirthDay
        {
            get
            {

                Observation obs = GetObservation("68499-3");
                if (obs != null)
                {
                    return GetDateFragmentOrPartialDate(obs.Value, VR.ExtensionURL.PartialDateTimeDayVR);
                }
                return null;
            }
            set
            {
                Observation obs = GetOrCreateObservation("68499-3", CodeSystems.LOINC, "Date of last live birth", BFDR.ProfileURL.ObservationDateOfLastLiveBirth, DATE_OF_LAST_LIVE_BIRTH, Mother.Id);
                if (obs.Value as Hl7.Fhir.Model.FhirDateTime == null)
                {   
                    obs.Value = new FhirDateTime();
                    obs.Extension.Add(NewBlankPartialDateTimeExtension(false));
                }
                FhirDateTime newDate = SetDay(value, obs.Value as FhirDateTime);
                if (newDate != null)
                {
                    obs.Value = newDate;
                }
            }
        }

        /// <summary>Date of last live birth month</summary>
        /// <value>the date of the Mother's last live birth month
        /// </value>
        /// <example>
        /// <para>// Setter:</para>
        /// <para>ExampleBirthRecord.DateOfLastLiveBirthMonth = 4;</para>
        /// <para>// Getter:</para>
        /// <para>Console.WriteLine($"Date of Last Live Birth Month: {ExampleBirthRecord.DateOfLastLiveBirthMonth}");</para>
        /// </example>
        [Property("DateOfLastLiveBirthMonth", Property.Types.Int32, "Date of Last Live Birth", "Date of Mother's last live birth month.", false, IGURL.ObservationDateOfLastLiveBirth, false, 34)]
        [PropertyParam("dateOfLastBirthMonth", "The month of the last live birth.")]
        [FHIRPath("Bundle.entry.resource.where($this is Observation).where(code.coding.code='68499-3')", "")]
        public int? DateOfLastLiveBirthMonth
        {
            get
            {
                Observation obs = GetObservation("68499-3");
                if (obs != null)
                {
                    return GetDateFragmentOrPartialDate(obs.Value, PartialDateMonthUrl);
                }
                return null;
            }
            set
            {
                Observation obs = GetOrCreateObservation("68499-3", CodeSystems.LOINC, "Date of last live birth", BFDR.ProfileURL.ObservationDateOfLastLiveBirth, DATE_OF_LAST_LIVE_BIRTH, Mother.Id);
                if (obs.Value as Hl7.Fhir.Model.FhirDateTime == null)
                {   
                    obs.Value = new FhirDateTime();
                    obs.Extension.Add(NewBlankPartialDateTimeExtension(false));
                }
                FhirDateTime newDate = SetMonth(value, obs.Value as FhirDateTime);
                if (newDate != null)
                {
                    obs.Value = newDate;
                }
            }
        }

        /// <summary>Date of last live birth year</summary>
        /// <value>the date of the Mother's last live birth year
        /// </value>
        /// <example>
        /// <para>// Setter:</para>
        /// <para>ExampleBirthRecord.DateOfLastLiveBirthYear = 2022;</para>
        /// <para>// Getter:</para>
        /// <para>Console.WriteLine($"Date of Last Live Birth Year: {ExampleBirthRecord.DateOfLastLiveBirthYear}");</para>
        /// </example>
        [Property("DateOfLastLiveBirthYear", Property.Types.Int32, "Date of Last Live Birth", "Date of Mother's last live birth year.", false, IGURL.ObservationDateOfLastLiveBirth, false, 34)]
        [PropertyParam("dateOfLastBirthYear", "The month of the last live birth.")]
        [FHIRPath("Bundle.entry.resource.where($this is Observation).where(code.coding.code='68499-3')", "")]
        public int? DateOfLastLiveBirthYear
        {
            get
            {
                Observation obs = GetObservation("68499-3");
                if (obs != null)
                {
                    return GetDateFragmentOrPartialDate(obs.Value, PartialDateYearUrl);
                }
                return null;
            }
            set
            {
                Observation obs = GetOrCreateObservation("68499-3", CodeSystems.LOINC, "Date of last live birth", BFDR.ProfileURL.ObservationDateOfLastLiveBirth, DATE_OF_LAST_LIVE_BIRTH, Mother.Id);
                if (obs.Value as Hl7.Fhir.Model.FhirDateTime == null)
                {   
                    obs.Value = new FhirDateTime();
                    obs.Extension.Add(NewBlankPartialDateTimeExtension(false));
                }
                FhirDateTime newDate = SetYear(value, obs.Value as FhirDateTime);
                if (newDate != null)
                {
                    obs.Value = newDate;
                }
            }
        }

        /// <summary>Date of last live birth.</summary>
        /// <value>Date of last live birth</value>
        /// <example>
        /// <para>// Setter:</para>
        /// <para>ExampleBirthRecord.DateOfLastLiveBirth = "2020-02-19";</para>
        /// <para>// Getter:</para>
        /// <para>Console.WriteLine($"Date of Last Live Birth: {ExampleBirthRecord.DateOfLastLiveBirth}");</para>
        /// </example>
        [Property("Date Of Last Live Birth", Property.Types.String, "Date of Last Live Birth", "Date of mother's last live birth.", true, IGURL.ObservationDateOfLastLiveBirth, true, 14)]
        [FHIRPath("Bundle.entry.resource.where($this is Observation).where(code.coding.code='68499-3')", "")]
        public string DateOfLastLiveBirth
        {

            get
            {
                Observation obs = GetObservation("68499-3");
                if (obs != null)
                {
                    return (obs.Value as Hl7.Fhir.Model.FhirDateTime)?.Value;
                }
                return null;
            }
            set
            {
                Observation obs = GetOrCreateObservation("68499-3", CodeSystems.LOINC, "Date of last live birth", BFDR.ProfileURL.ObservationDateOfLastLiveBirth, DATE_OF_LAST_LIVE_BIRTH, Mother.Id);
                obs.Value = ConvertToDateTime(value);
            }
        }
        
        /// <summary>Date Of Last Other Pregnancy Outcome Day</summary>
        /// <value>the date of the last other pregnancy outcome day
        /// </value>
        /// <example>
        /// <para>// Setter:</para>
        /// <para>ExampleBirthRecord.DateOfLastOtherPregnancyOutcomeDay = 4;</para>
        /// <para>// Getter:</para>
        /// <para>Console.WriteLine($"Date of Last Other Pregnancy Outcome: {ExampleBirthRecord.DateOfLastOtherPregnancyOutcomeDay}");</para>
        /// </example>
        [Property("DateOfLastOtherPregnancyOutcomeDay", Property.Types.Int32, "Date of Last Other Pregnancy Outcome", "Date of last other pregnancy outcome.", false, IGURL.ObservationDateOfLastOtherPregnancyOutcome, false, 34)]
        [PropertyParam("DateOfLastOtherPregnancyOutcomeDay", "The month of the last other pregnancy outcome.")]
        [FHIRPath("Bundle.entry.resource.where($this is Observation).where(code.coding.code='68500-8')", "")]
        public int? DateOfLastOtherPregnancyOutcomeDay
        {
            get
            {

                Observation obs = GetObservation("68500-8");
                if (obs != null)
                {
                    return GetDateFragmentOrPartialDate(obs.Value, VR.ExtensionURL.PartialDateTimeDayVR);
                }
                return null;
            }
            set
            {
                Observation obs = GetOrCreateObservation("68500-8", CodeSystems.LOINC, "Date of last other pregnancy outcome", BFDR.ProfileURL.ObservationDateOfLastOtherPregnancyOutcome, DATE_OF_LAST_OTHER_PREGNANCY_OUTCOME, Mother.Id);
                if (obs.Value as Hl7.Fhir.Model.FhirDateTime == null)
                {   
                    obs.Value = new FhirDateTime();
                    obs.Extension.Add(NewBlankPartialDateTimeExtension(false));
                }
                FhirDateTime newDate = SetDay(value, obs.Value as FhirDateTime);
                if (newDate != null)
                {
                    obs.Value = newDate;
                }
            }
        }

        /// <summary>Date Of Last Other Pregnancy Outcome Month</summary>
        /// <value>the date of the last other pregnancy outcome month
        /// </value>
        /// <example>
        /// <para>// Setter:</para>
        /// <para>ExampleBirthRecord.DateOfLastOtherPregnancyOutcomeMonth = 4;</para>
        /// <para>// Getter:</para>
        /// <para>Console.WriteLine($"Date of Last Other Pregnancy Outcome: {ExampleBirthRecord.DateOfLastOtherPregnancyOutcomeMonth}");</para>
        /// </example>
        [Property("DateOfLastOtherPregnancyOutcomeMonth", Property.Types.Int32, "Date of Last Other Pregnancy Outcome", "Date of last other pregnancy outcome.", false, IGURL.ObservationDateOfLastOtherPregnancyOutcome, false, 34)]
        [PropertyParam("dateOfLastOtherPregnancyOutcomeMonth", "The month of the last other pregnancy outcome.")]
        [FHIRPath("Bundle.entry.resource.where($this is Observation).where(code.coding.code='68500-8')", "")]
        public int? DateOfLastOtherPregnancyOutcomeMonth
        {
            get
            {
                Observation obs = GetObservation("68500-8");
                if (obs != null)
                {
                    return GetDateFragmentOrPartialDate(obs.Value, VR.ExtensionURL.PartialDateTimeMonthVR);
                }
                return null;
            }
            set
            {
                Observation obs = GetOrCreateObservation("68500-8", CodeSystems.LOINC, "Date of last other pregnancy outcome", BFDR.ProfileURL.ObservationDateOfLastOtherPregnancyOutcome, DATE_OF_LAST_OTHER_PREGNANCY_OUTCOME, Mother.Id);
                if (obs.Value as Hl7.Fhir.Model.FhirDateTime == null)
                {
                    obs.Value = new FhirDateTime();
                    obs.Value.Extension.Add(NewBlankPartialDateTimeExtension(false));
                }
                FhirDateTime newDate = SetMonth(value, obs.Value as Hl7.Fhir.Model.FhirDateTime);
                if (newDate != null)
                {
                    obs.Value = newDate;
                }
            }
        }

        /// <summary>Date Of Last Other Pregnancy Outcome year</summary>
        /// <value>the date of the Mother's last other pregnancy outcome
        /// </value>
        /// <example>
        /// <para>// Setter:</para>
        /// <para>ExampleBirthRecord.DateOfLastOtherPregnancyOutcomeYear = 2022;</para>
        /// <para>// Getter:</para>
        /// <para>Console.WriteLine($"Date of Last Other Pregnancy Outcome:: {ExampleBirthRecord.DateOfLastOtherPregnancyOutcomeYear}");</para>
        /// </example>
        [Property("DateOfLastOtherPregnancyOutcomeYear", Property.Types.Int32, "Date of Last Other Pregnancy Outcome", "Date of last other pregnancy outcome.", false, IGURL.ObservationDateOfLastOtherPregnancyOutcome, false, 34)]
        [PropertyParam("dateOfLastOtherPregnancyOutcomeYear", "The year of the last other pregnancy outcome.")]
        [FHIRPath("Bundle.entry.resource.where($this is Observation).where(code.coding.code='68500-8')", "")]
        public int? DateOfLastOtherPregnancyOutcomeYear
        {
            get
            {
                Observation obs = GetObservation("68500-8");
                if (obs != null)
                {
                    return GetDateFragmentOrPartialDate(obs.Value, VR.ExtensionURL.PartialDateTimeYearVR);
                }
                return null;
            }
            set
            {
                Observation obs = GetOrCreateObservation("68500-8", CodeSystems.LOINC, "Date of last other pregnancy outcome", BFDR.ProfileURL.ObservationDateOfLastOtherPregnancyOutcome, DATE_OF_LAST_OTHER_PREGNANCY_OUTCOME, Mother.Id);
                if (obs.Value as Hl7.Fhir.Model.FhirDateTime == null)
                {
                    obs.Value = new FhirDateTime();
                    obs.Value.Extension.Add(NewBlankPartialDateTimeExtension(false));
                }
                FhirDateTime newDate = SetYear(value, obs.Value as Hl7.Fhir.Model.FhirDateTime);
                if (newDate != null)
                {
                    obs.Value = newDate;
                }
            }
        }

        /// <summary>Date Of Last Other Pregnancy Outcome.</summary>
        /// <value>Date of Last Other Pregnancy Outcome</value>
        /// <example>
        /// <para>// Setter:</para>
        /// <para>ExampleBirthRecord.DateOfLastOtherPregnancyOutcome = "2020-02-19";</para>
        /// <para>// Getter:</para>
        /// <para>Console.WriteLine($"Date of Last Other Pregnancy Outcome: {ExampleBirthRecord.DateOfLastOtherPregnancyOutcome}");</para>
        /// </example>
        [Property("Date Of Last Other Pregnancy Outcome", Property.Types.String, "Date of Last Other Pregnancy Outcome", "Date of mother's last live birth.", true, IGURL.ObservationDateOfLastOtherPregnancyOutcome, true, 14)]
        [FHIRPath("Bundle.entry.resource.where($this is Observation).where(code.coding.code='68500-8')", "")]
        public string DateOfLastOtherPregnancyOutcome
        {
            get
            {
                Observation obs = GetObservation("68500-8");
                if (obs != null)
                {
                    return (obs.Value as Hl7.Fhir.Model.FhirDateTime)?.Value;
                }
                return null;
            }
            set
            {
                Observation obs = GetOrCreateObservation("68500-8", CodeSystems.LOINC, "Date of last other pregnancy outcome", BFDR.ProfileURL.ObservationDateOfLastOtherPregnancyOutcome, DATE_OF_LAST_OTHER_PREGNANCY_OUTCOME, Mother.Id);
                obs.Value = ConvertToDateTime(value);
            }
        }

        /// <summary>NumberOfPrenatalVisits.</summary>
        /// <value>NumberOfPrenatalVisits</value>
        /// <example>
        /// <para>// Setter:</para>
        /// <para>ExampleBirthRecord.NumberOfPrenatalVisits = 4;</para>
        /// <para>// Getter:</para>
        /// <para>Console.WriteLine($"NumberOfPrenatalVisits: {ExampleBirthRecord.NumberOfPrenatalVisits}");</para>
        /// </example>
        [Property("Number Of Prenatal Visits", Property.Types.Int32, "Number of Prenatal Visits", "Number of Prenatal Visits.", true, IGURL.ObservationNumberPrenatalVisits, true, 14)]
        [FHIRPath("Bundle.entry.resource.where($this is Observation).where(code.coding.code='68493-6')", "")]
        public int? NumberOfPrenatalVisits
        {
            get => GetIntegerObservationValue("68493-6");
            set => SetIntegerObservationValue("68493-6", CodeSystems.LOINC, value, NUMBER_OF_PRENATAL_VISITS, BFDR.ProfileURL.ObservationNumberPrenatalVisits, Mother.Id);
        }

        /// <summary>NumberOfPrenatalVisitsEditFlag.</summary>
        /// <value>NumberOfPrenatalVisitsEditFlag</value>
        /// <example>
        /// <para>// Setter:</para>
        /// <para>ExampleBirthRecord.NumberOfPrenatalVisitsEditFlag = 4;</para>
        /// <para>// Getter:</para>
        /// <para>Console.WriteLine($"NumberOfPrenatalVisitsEditFlag: {ExampleBirthRecord.NumberOfPrenatalVisitsEditFlag}");</para>
        /// </example>
        [Property("Number Of Prenatal Visits Edit Flag", Property.Types.Dictionary, "Number of Prenatal Visits", "Number of Prenatal Visits Edit Flag.", true, IGURL.ObservationNumberPrenatalVisits, true, 14)]
        [PropertyParam("code", "The code used to describe this concept.")]
        [PropertyParam("system", "The relevant code system.")]
        [PropertyParam("display", "The human readable version of this code.")]
        [FHIRPath("Bundle.entry.resource.where($this is Observation).where(code.coding.code='68493-6')", "")]
        public Dictionary<string, string> NumberOfPrenatalVisitsEditFlag
        {
            get
            {
                Observation obs = GetObservation("68493-6");
                Extension editFlag = obs?.Value?.Extension.FirstOrDefault(ext => ext.Url == VRExtensionURLs.BypassEditFlag);
                if (editFlag != null && editFlag.Value != null && editFlag.Value.GetType() == typeof(CodeableConcept))
                {
                    return CodeableConceptToDict((CodeableConcept)editFlag.Value);
                }
                return EmptyCodeableDict();
            }
            set
            {
                if (IsDictEmptyOrDefault(value))
                {
                    return;
                }
                Observation obs = GetObservation("68493-6");
                if (obs == null)
                {
                    obs = GetOrCreateObservation("68493-6", CodeSystems.LOINC, "Number of prenatal visits", BFDR.ProfileURL.ObservationNumberPrenatalVisits, NUMBER_OF_PRENATAL_VISITS, Mother.Id);
                    obs.Value = new UnsignedInt();
                }
                obs.Value?.Extension.RemoveAll(ext => ext.Url == VRExtensionURLs.BypassEditFlag);
                Extension editFlag = new Extension(VRExtensionURLs.BypassEditFlag, DictToCodeableConcept(value));
                obs.Value.Extension.Add(editFlag);
            }
        }

        /// <summary>
        /// NumberOfPrenatalVisitsEditFlag Helper
        /// </summary>
        [Property("NumberOfPrenatalVisitsEditFlagHelper", Property.Types.String, "Number of Prenatal Visits", "NumberOfPrenatalVisitsEditFlag.", false, IGURL.ObservationNumberPrenatalVisits, true, 2)]
        [PropertyParam("code", "The code used to describe this concept.")]
        [FHIRPath("Bundle.entry.resource.where($this is Observation).where(code.coding.code='68493-6')", "")]
        public String NumberOfPrenatalVisitsEditFlagHelper
        {
            get
            {
                return NumberOfPrenatalVisitsEditFlag.ContainsKey("code") && !String.IsNullOrWhiteSpace(NumberOfPrenatalVisitsEditFlag["code"]) ? NumberOfPrenatalVisitsEditFlag["code"] : null;
            }
            set
            {
                if(!String.IsNullOrWhiteSpace(value))
                {
                    SetCodeValue("NumberOfPrenatalVisitsEditFlag", value, BFDR.ValueSets.PregnancyReportEditFlags.Codes);
                }
            }
        }

        /// <summary>GestationalAgeAtDelivery.</summary>
        /// <value>GestationalAgeAtDelivery</value>
        /// <example>
        /// <para>// Setter:</para>
        /// <para>ExampleBirthRecord.GestationalAgeAtDelivery = 4;</para>
        /// <para>// Getter:</para>
        /// <para>Console.WriteLine($"GestationalAgeAtDelivery: {ExampleBirthRecord.GestationalAgeAtDelivery}");</para>
        /// </example>
        [Property("GestationalAgeAtDelivery", Property.Types.Dictionary, "Gestational Age at Delivery", "Gestational Age at Delivery", true, IGURL.ObservationGestationalAgeAtDelivery, true, 14)]
        [PropertyParam("value", "The quantity value.")]
        [PropertyParam("code", "The unit type, from UnitsOfAge ValueSet.")]
        [PropertyParam("system", "OPTIONAL: The coding system.")]
        [FHIRPath("Bundle.entry.resource.where($this is Observation).where(code.coding.code='11884-4')", "")]
        public Dictionary<string, string> GestationalAgeAtDelivery
        {
            get
            {
                Observation obs = GetObservation("11884-4");
                if (obs?.Value != null)
                {
                    Dictionary<string, string> age = new Dictionary<string, string>();
                    Quantity quantity = (Quantity)obs.Value;
                    age.Add("value", quantity.Value == null ? "" : Convert.ToString(quantity.Value));
                    age.Add("code", quantity.Code == null ? "" : quantity.Code);
                    age.Add("system", quantity.System == null ? "" : quantity.System);
                    return age;
                }
                return new Dictionary<string, string>() { { "value", "" }, { "code", "" }, { "system", null } };
            }
            set
            {
                string extractedValue = GetValue(value, "value");
                string extractedCode = GetValue(value, "code");
                string extractedSystem = GetValue(value, "system");
                // If string is empty don't bother to set the value
                if (String.IsNullOrEmpty(extractedCode))
                {
                    return;
                }
                if (String.IsNullOrEmpty(extractedSystem))
                {
                    string[,] options = BFDR.ValueSets.UnitsOfGestationalAge.Codes;
                    // Iterate over the allowed options and see if the code supplied is one of them
                    for (int i = 0; i < options.GetLength(0); i += 1)
                    {
                        if (options[i, 0] == extractedCode)
                        {
                            // Found it, so call the supplied setter with the appropriate dictionary built based on the code
                            // using the supplied options and return
                            extractedSystem = options[i, 2];
                        }
                    }
                }

                if (extractedValue == null && extractedCode == null && extractedSystem == null) // if there is nothing to do, do nothing.
                {
                    return;
                }
                Observation obs = GetObservation("11884-4");
                if (obs == null)
                {
                    obs = GetOrCreateObservation("11884-4", CodeSystems.LOINC, "Gestational age at delivery", BFDR.ProfileURL.ObservationGestationalAgeAtDelivery, GESTATIONAL_AGE, Mother.Id);
                    obs.Value = new Quantity();
                }
                Quantity quantity = (Quantity)obs.Value;

                if (extractedValue != null)
                {
                    quantity.Value = Convert.ToDecimal(extractedValue);
                }
                if (extractedCode != null)
                {
                    quantity.Code = extractedCode;
                }
                if (extractedSystem != null)
                {
                    quantity.System = extractedSystem;
                }
                obs.Value = (Quantity)quantity;
            }
        }

        /// <summary>GestationalAgeAtDeliveryEditFlag.</summary>
        /// <value>GestationalAgeAtDeliveryEditFlag</value>
        /// <example>
        /// <para>// Setter:</para>
        /// <para>ExampleBirthRecord.GestationalAgeAtDeliveryEditFlag = 4;</para>
        /// <para>// Getter:</para>
        /// <para>Console.WriteLine($"GestationalAgeAtDeliveryEditFlag: {ExampleBirthRecord.GestationalAgeAtDeliveryEditFlag}");</para>
        /// </example>
        [Property("GestationalAgeAtDelivery Edit Flag", Property.Types.Dictionary, "Gestational age at delivery", "GestationalAgeAtDeliveryEditFlag.", true, IGURL.ObservationGestationalAgeAtDelivery, true, 14)]
        [PropertyParam("code", "The code used to describe this concept.")]
        [PropertyParam("system", "The relevant code system.")]
        [PropertyParam("display", "The human readable version of this code.")]
        [FHIRPath("Bundle.entry.resource.where($this is Observation).where(code.coding.code='11884-4')", "")]
        public Dictionary<string, string> GestationalAgeAtDeliveryEditFlag
        {
            get
            {
                Observation obs = GetObservation("11884-4");
                Extension editFlag = obs?.Value?.Extension.FirstOrDefault(ext => ext.Url == VRExtensionURLs.BypassEditFlag);
                if (editFlag != null && editFlag.Value != null && editFlag.Value.GetType() == typeof(CodeableConcept))
                {
                    return CodeableConceptToDict((CodeableConcept)editFlag.Value);
                }
                return EmptyCodeableDict();
            }
            set
            {
                if (IsDictEmptyOrDefault(value))
                {
                    return;
                }
                Observation obs = GetOrCreateObservation("11884-4", CodeSystems.LOINC, "Gestational age at delivery", BFDR.ProfileURL.ObservationGestationalAgeAtDelivery, GESTATIONAL_AGE, Mother.Id);
                if (obs.Value == null)
                {
                    obs.Value = new CodeableConcept();
                }
                obs.Value?.Extension.RemoveAll(ext => ext.Url == VRExtensionURLs.BypassEditFlag);
                Extension editFlag = new Extension(VRExtensionURLs.BypassEditFlag, DictToCodeableConcept(value));
                obs.Value.Extension.Add(editFlag);
            }
        }

        /// <summary>
        /// GestationalAgeAtDeliveryEditFlag Helper
        /// </summary>
        [Property("GestationalAgeAtDeliveryEditFlagHelper", Property.Types.String, "Number of Prenatal Visits", "GestationalAgeAtDeliveryEditFlagHelper.", false, IGURL.ObservationGestationalAgeAtDelivery, true, 2)]
        [PropertyParam("code", "The code used to describe this concept.")]
        [FHIRPath("Bundle.entry.resource.where($this is Observation).where(code.coding.code='11884-4')", "")]
        public String GestationalAgeAtDeliveryEditFlagHelper
        {
            get
            {
                return GestationalAgeAtDeliveryEditFlag.ContainsKey("code") && !String.IsNullOrWhiteSpace(GestationalAgeAtDeliveryEditFlag["code"]) ? GestationalAgeAtDeliveryEditFlag["code"] : null;
            }
            set
            {
                if(!String.IsNullOrWhiteSpace(value))
                {
                    SetCodeValue("GestationalAgeAtDeliveryEditFlag", value, BFDR.ValueSets.EstimateOfGestationEditFlags.Codes);
                }
            }
        }

        /// <summary>NumberOfBirthsNowDead.</summary>
        /// <value>NumberOfBirthsNowDead</value>
        /// <example>
        /// <para>// Setter:</para>
        /// <para>ExampleBirthRecord.NumberOfBirthsNowDead = 1;</para>
        /// <para>// Getter:</para>
        /// <para>Console.WriteLine($"NumberOfBirthsNowDead: {ExampleBirthRecord.NumberOfBirthsNowDead}");</para>
        /// </example>
        [Property("NumberOfBirthsNowDead", Property.Types.Int32, "Number Of Births Now Dead", "Number Of Births Now Dead", true, IGURL.ObservationNumberBirthsNowDead, true, 14)]
        [FHIRPath("Bundle.entry.resource.where($this is Observation).where(code.coding.code='68496-9')", "")]
        public int? NumberOfBirthsNowDead
        {
            get => GetIntegerObservationValue("68496-9");
            set => SetIntegerObservationValue("68496-9", CodeSystems.LOINC, value, BFDR.ProfileURL.ObservationNumberBirthsNowDead, NUMBER_OF_BIRTHS_NOW_DEAD, Mother.Id); 
        }

        /// <summary>NumberOfBirthsNowLiving.</summary>
        /// <value>NumberOfBirthsNowLiving</value>
        /// <example>
        /// <para>// Setter:</para>
        /// <para>ExampleBirthRecord.NumberOfBirthsNowLiving = 1;</para>
        /// <para>// Getter:</para>
        /// <para>Console.WriteLine($"NumberOfBirthsNowLiving: {ExampleBirthRecord.NumberOfBirthsNowLiving}");</para>
        /// </example>
        [Property("NumberOfBirthsNowLiving", Property.Types.Int32, "Number Of Births Now Living", "Number Of Births Now Living", true, IGURL.ObservationNumberBirthsNowLiving, true, 14)]
        [FHIRPath("Bundle.entry.resource.where($this is Observation).where(code.coding.code='11638-4')", "")]
        public int? NumberOfBirthsNowLiving
        {
            get
            {
                Observation obs = GetObservation("11638-4");
                if (obs != null && obs.Value != null)
                {
                    return (obs.Value as Hl7.Fhir.Model.Integer).Value;
                }
                return null;
            }
            set
            {
                if (value == null)
                {
                    return;
                }
                Observation obs = GetOrCreateObservation("11638-4", CodeSystems.LOINC, "Number of births now living", BFDR.ProfileURL.ObservationNumberBirthsNowLiving, NUMBER_OF_BIRTHS_NOW_LIVING, Mother.Id);
                obs.Value = new Hl7.Fhir.Model.Integer(value);
            }
        }

        /// <summary>NumberOfOtherPregnancyOutcomes.</summary>
        /// <value>NumberOfOtherPregnancyOutcomes</value>
        /// <example>
        /// <para>// Setter:</para>
        /// <para>ExampleBirthRecord.NumberOfOtherPregnancyOutcomes = 1;</para>
        /// <para>// Getter:</para>
        /// <para>Console.WriteLine($"NumberOfOtherPregnancyOutcomes: {ExampleBirthRecord.NumberOfOtherPregnancyOutcomes}");</para>
        /// </example>
        [Property("NumberOfOtherPregnancyOutcomes", Property.Types.Int32, "Number Of Other Pregnancy Outcomes", "Number Of Other Pregnancy Outcomes", true, IGURL.ObservationNumberOtherPregnancyOutcomes, true, 14)]
        [FHIRPath("Bundle.entry.resource.where($this is Observation).where(code.coding.code='69043-8')", "")]
        public int? NumberOfOtherPregnancyOutcomes
        {
            get => GetIntegerObservationValue("69043-8");
            set => SetIntegerObservationValue("69043-8", CodeSystems.LOINC, value, BFDR.ProfileURL.ObservationNumberOtherPregnancyOutcomes, NUMBER_OF_OTHER_PREGNANCY_OUTCOMES, Mother.Id);
        }

        /// <summary>MotherReceivedWICFood.</summary>
        /// <value>MotherReceivedWICFood</value>
        /// <example>
        /// <para>// Setter:</para>
        /// <para>ExampleBirthRecord.MotherReceivedWICFood = 1;</para>
        /// <para>// Getter:</para>
        /// <para>Console.WriteLine($"MotherReceivedWICFood: {ExampleBirthRecord.MotherReceivedWICFood}");</para>
        /// </example>
        [Property("MotherReceivedWICFood", Property.Types.Dictionary, "Mother Received WIC Food", "Mother Received WIC Food", true, IGURL.ObservationMotherReceivedWICFood, true, 14)]
        [PropertyParam("code", "The code used to describe this concept.")]
        [PropertyParam("system", "The relevant code system.")]
        [PropertyParam("display", "The human readable version of this code.")]
        [FHIRPath("Bundle.entry.resource.where($this is Observation).where(code.coding.code='87303-4')", "")]
        public Dictionary<string, string> MotherReceivedWICFood
        {
            get
            {
                Observation obs = GetObservation("87303-4");
                if (obs != null)
                {
                    if (obs != null && obs.Value != null && obs.Value as CodeableConcept != null)
                    {
                        return CodeableConceptToDict((CodeableConcept)obs.Value);
                    }
                }
                return EmptyCodeableDict();
            }
            set
            {
                Observation obs = GetOrCreateObservation("87303-4", CodeSystems.LOINC, "Mother received WIC food", BFDR.ProfileURL.ObservationMotherReceivedWICFood, MOTHER_RECEIVED_WIC_FOOD, Mother.Id);
                obs.Value = DictToCodeableConcept(value);
            }
        }

        /// <summary>MotherReceivedWICFoodHelper.</summary>
        /// <value>MotherReceivedWICFoodHelper</value>
        /// <example>
        /// <para>// Setter:</para>
        /// <para>ExampleBirthRecord.MotherReceivedWICFoodHelper = 1;</para>
        /// <para>// Getter:</para>
        /// <para>Console.WriteLine($"MotherReceivedWICFoodHelper: {ExampleBirthRecord.MotherReceivedWICFoodHelper}");</para>
        /// </example>
        [Property("MotherReceivedWICFoodHelper", Property.Types.String, "Mother Received WIC Food", "Mother Received WIC Food", true, IGURL.ObservationMotherReceivedWICFood, true, 14)]
        [FHIRPath("Bundle.entry.resource.where($this is Observation).where(code.coding.code='87303-4')", "")]
        public string MotherReceivedWICFoodHelper
        {
            get
            {
                if (MotherReceivedWICFood.ContainsKey("code") && !String.IsNullOrWhiteSpace(MotherReceivedWICFood["code"]))
                {
                    return MotherReceivedWICFood["code"];
                }
                return null;
            }
            set
            {
                if(!String.IsNullOrWhiteSpace(value))
                {
                    SetCodeValue("MotherReceivedWICFood", value, VR.ValueSets.YesNoUnknown.Codes);
                }
            }
        }

        /// <summary>InfantBreastfedAtDischarge.</summary>
        /// <value>InfantBreastfedAtDischarge</value>
        /// <example>
        /// <para>// Setter:</para>
        /// <para>ExampleBirthRecord.InfantBreastfedAtDischarge = true;</para>
        /// <para>// Getter:</para>
        /// <para>Console.WriteLine($"InfantBreastfedAtDischarge: {ExampleBirthRecord.InfantBreastfedAtDischarge}");</para>
        /// </example>
        [Property("InfantBreastfedAtDischarge", Property.Types.Bool, "Infant Breastfed At Discharge", "Infant Breastfed At Discharge", true, IGURL.ObservationInfantBreastfedAtDischarge, true, 14)]
        [FHIRPath("Bundle.entry.resource.where($this is Observation).where(code.coding.code='73756-9')", "")]
        public bool? InfantBreastfedAtDischarge
        {
            get
            {
                Observation obs = GetObservation("73756-9");
                if (obs != null)
                {
                    if (obs != null && obs.Value != null && obs.Value as FhirBoolean != null)
                    {
                        return Convert.ToBoolean((obs.Value).ToString());
                    }
                }
                // blank or absent data 
                 return null;
            }
            set
            {
                if (value == null)
                {
                    return;
                }
                Observation obs = GetOrCreateObservation("73756-9", CodeSystems.LOINC, "Infant breastfed at discharge", BFDR.ProfileURL.ObservationInfantBreastfedAtDischarge, INFANT_BREASTFED_AT_DISCHARGE, Mother.Id);
                obs.Value = new FhirBoolean(value);
            }
        }

        private int? GetWeight(string code)
        {
            var entry = Bundle.Entry.Where(e => e.Resource is Observation obs && CodeableConceptToDict(obs.Code)["code"] == code).FirstOrDefault();
            if (entry != null)
            {
                Observation observation = (Observation)entry.Resource;
                return (int?)(observation?.Value as Hl7.Fhir.Model.Quantity)?.Value;
            }
            return null;
        }

        private Observation SetWeight(string code, int? value, string unit, string section, string subjectId)
        {
            var entry = Bundle.Entry.Where(e => e.Resource is Observation o && CodeableConceptToDict(o.Code)["code"] == code).FirstOrDefault();
            if (!(entry?.Resource is Observation obs))
            {
                obs = new Observation
                {
                    Id = Guid.NewGuid().ToString(),
                    Code = new CodeableConcept(VR.CodeSystems.LOINC, code),
                    Subject = new ResourceReference($"urn:uuid:{subjectId}")
                };
                obs.Category.Add(new CodeableConcept(CodeSystems.ObservationCategory, "vital-signs"));
                AddReferenceToComposition(obs.Id, section);
                Bundle.AddResourceEntry(obs, "urn:uuid:" + obs.Id);
            }
            // Create an empty quantity if needed
            if (obs.Value == null || obs.Value as Quantity == null)
            {
                obs.Value = new Hl7.Fhir.Model.Quantity();
            }
            // Set the properties of the value individually to preserve any existing obs.Value.Extension entries
            if (value != null)
            {
                (obs.Value as Quantity).Value = (int)value;
                (obs.Value as Quantity).Unit = unit;
                (obs.Value as Quantity).Code = unit;
            }
            return obs;
        }

        /// <summary>Mother's Prepregnancy Weight.</summary>
        /// <value>the mother's prepregnancy weight in whole pounds, or -1 if explicitly unknown, or null if never specified</value>
        /// <example>
        /// <para>// Setter:</para>
        /// <para>ExampleBirthRecord.MotherPrepregnancyWeight = 120;</para>
        /// <para>// Getter:</para>
        /// <para>Console.WriteLine($"Mother's Prepregancy Weight: {ExampleBirthRecord.MotherPrepregnancyWeight}");</para>
        /// </example>
        [Property("MotherPrepregnancyWeight", Property.Types.Int32, "Mother Prenatal", "Prepregnancy Weight.", false, BFDR.IGURL.ObservationMotherPrepregnancyWeight, true, 137)]
        [FHIRPath("Bundle.entry.resource.where($this is Observation).where(code.coding.code='56077-1')", "")]
        public int? MotherPrepregnancyWeight
        {
            // TODO replace codes with constants once BFDR value sets are autogenerated
            get => GetWeight("56077-1");
            set => SetWeight("56077-1", value, "lb_av", MOTHER_PRENATAL_SECTION, Mother.Id);
        }

        /// <summary>Mother's Weight at Delivery.</summary>
        /// <value>the mother's weight at delivery in whole pounds, or -1 if explicitly unknown, or null if never specified</value>
        /// <example>
        /// <para>// Setter:</para>
        /// <para>ExampleBirthRecord.MotherWeightAtDelivery = 120;</para>
        /// <para>// Getter:</para>
        /// <para>Console.WriteLine($"Mother's Weight at Delivery: {ExampleBirthRecord.MotherWeightAtDelivery}");</para>
        /// </example>
        [Property("MotherWeightAtDelivery", Property.Types.Int32, "Mother Prenatal", "Weight at Delivery.", false, BFDR.IGURL.ObservationMotherDeliveryWeight, true, 139)]
        [FHIRPath("Bundle.entry.resource.where($this is Observation).where(code.coding.code='69461-2')", "")]
        public int? MotherWeightAtDelivery
        {
            // TODO replace codes with constants once BFDR value sets are autogenerated
            get => GetWeight("69461-2");
            set => SetWeight("69461-2", value, "lb_av", MOTHER_PRENATAL_SECTION, Mother.Id);
        }

        /// <summary>Birth Weight.</summary>
        /// <value>the birth weight in grams, or -1 if explicitly unknown, or null if never specified</value>
        /// <example>
        /// <para>// Setter:</para>
        /// <para>ExampleBirthRecord.BirthWeight = 3200;</para>
        /// <para>// Getter:</para>
        /// <para>Console.WriteLine($"Birth Weight: {ExampleBirthRecord.BirthWeight}");</para>
        /// </example>
        [Property("BirthWeight", Property.Types.Int32, "Child Demographics", "Weight at Delivery.", false, BFDR.IGURL.ObservationBirthWeight, true, 201)]
        [FHIRPath("Bundle.entry.resource.where($this is Observation).where(code.coding.code='8339-4')", "")]
        public int? BirthWeight
        {
            // TODO replace codes with constants once BFDR value sets are autogenerated
            get => GetWeight("8339-4");
            set => SetWeight("8339-4", value, "g", NEWBORN_INFORMATION_SECTION, Child.Id);
        }

        private Dictionary<string, string> GetWeightEditFlag(string code)
        {
            var entry = Bundle.Entry.Where(e => e.Resource is Observation obs && CodeableConceptToDict(obs.Code)["code"] == code).FirstOrDefault();
            if (entry != null)
            {
                Observation observation = (Observation)entry.Resource;
                Extension extension = observation?.Value?.Extension.FirstOrDefault(ext => ext.Url == VRExtensionURLs.BypassEditFlag);
                if (extension != null && extension.Value != null && extension.Value.GetType() == typeof(CodeableConcept))
                {
                    return CodeableConceptToDict((CodeableConcept)extension.Value);
                }
            }
            return EmptyCodeableDict();
        }

        private string GetWeightEditFlagHelper(string code)
        {
            Dictionary<string, string> editFlag = GetWeightEditFlag(code);
            if (editFlag.ContainsKey("code"))
            {
                string flagCode = editFlag["code"];
                if (!String.IsNullOrWhiteSpace(flagCode))
                {
                    return flagCode;
                }
            }
            return null;
        }

        private void SetWeightEditFlag(string code, Dictionary<string, string> value, string section, string subjectId)
        {
            // TODO add validation of value once ValueSets.cs has been generated.
            var entry = Bundle.Entry.Where(e => e.Resource is Observation o && CodeableConceptToDict(o.Code)["code"] == code).FirstOrDefault();
            string editFlag = value.ContainsKey("code") ? (value["code"] ?? null) : null;
            if (String.IsNullOrWhiteSpace(editFlag))
            {
                if (!(entry?.Resource is Observation currObs))
                {
                    int? weight = GetWeight(code);
                    currObs = SetWeight(code, weight, "", section, subjectId);
                } 
                currObs.Value.Extension.RemoveAll(ext => ext.Url == VRExtensionURLs.BypassEditFlag);
                return;
            }
            if (!(entry?.Resource is Observation obs))
            {
                obs = SetWeight(code, null, "", section, subjectId);
            }

            // If there's a value clear this extension in case it's previously set, otherwise set an empty value
            if (obs.Value == null)
            {
                obs.Value = new CodeableConcept();
            }
            else
            {
                obs.Value.Extension.RemoveAll(ext => ext.Url == VRExtensionURLs.BypassEditFlag);
            }
            Extension extension = new Extension(VRExtensionURLs.BypassEditFlag, DictToCodeableConcept(value));
            obs.Value.Extension.Add(extension);
        }

        private void SetWeightEditFlagHelper(string code, string editFlag, string section, string subjectId)
        {
            // TODO add validation of editFlag and automate code system extraction once ValueSets.cs is available
            if (String.IsNullOrEmpty(editFlag))
            {
                SetWeightEditFlag(code, EmptyCodeDict(), section, subjectId);
                return;
            }
            // Determine the subject
            string[,] options = null;
            if (code == "8339-4")
            {
                // child / decedent fetus
                options = BFDR.ValueSets.BirthWeightEditFlags.Codes;
            }
            else if (code == "56077-1" || code == "69461-2")
            {
                // mother
                options = BFDR.ValueSets.PregnancyReportEditFlags.Codes;
            } 
            else 
            {
                Console.WriteLine("Warning: provided LOINC code for 'weight' does not correspond to mother or child.");
            }
            // Iterate over the allowed options and see if the code supplies is one of them
            for (int i = 0; i < options.GetLength(0); i += 1)
            {
                if (options[i, 0] == editFlag)
                {
                    // Found it, so call the supplied setter with the appropriate dictionary built based on the code
                    // using the supplied options and return
                    Dictionary<string, string> dict = new Dictionary<string, string>();
                    dict.Add("code", editFlag);
                    dict.Add("display", options[i, 1]);
                    dict.Add("system", options[i, 2]);
                    SetWeightEditFlag(code, dict, section, subjectId);
                    return;
                }
            }
        }

        /// <summary>Mother's Prepregnancy Weight Edit Flag.</summary>
        /// <value>edit flag for the mother's prepregnancy weight</value>
        /// <example>
        /// <para>// Setter:</para>
        /// <para>Dictionary&lt;string, string&gt; edit = new Dictionary&lt;string, string&gt;();</para>
        /// <para>edit.Add("code", "0");</para>
        /// <para>edit.Add("system", "http://hl7.org/fhir/us/vr-common-library/CodeSystem/CodeSystem-vr-edit-flags");</para>
        /// <para>edit.Add("display", "Edit Passed");</para>
        /// <para>ExampleBirthRecord.MotherPrepregnancyWeightEditFlag = route;</para>
        /// <para>// Getter:</para>
        /// <para>Console.WriteLine($"Mother's prepregnancy weight edit flag: {ExampleBirthRecord.MotherPrepregnancyWeightEditFlag}");</para>
        /// </example>
        [Property("MotherPrepregnancyWeightEditFlag", Property.Types.Dictionary, "Mother Prenatal", "Mother Prenatal, Weight at Delivery Edit Flag", true, IGURL.ObservationMotherPrepregnancyWeight, true, 138)]
        [PropertyParam("code", "The code used to describe this concept.")]
        [PropertyParam("system", "The relevant code system.")]
        [PropertyParam("display", "The human readable version of this code.")]
        [FHIRPath("Bundle.entry.resource.where($this is Observation).where(code.coding.code='56077-1')", "")]
        public Dictionary<string, string> MotherPrepregnancyWeightEditFlag
        {
            get => GetWeightEditFlag("56077-1");
            set => SetWeightEditFlag("56077-1", value, MOTHER_PRENATAL_SECTION, Mother.Id);
        }

        /// <summary>Mother's Prepregnancy Weight Edit Flag Helper.</summary>
        /// <value>edit flag for the mother's prepregnancy weight</value>
        /// <example>
        /// <para>// Setter:</para>
        /// <para>ExampleBirthRecord.MotherPrepregnancyWeightEditFlagHelper = "0";</para>
        /// <para>// Getter:</para>
        /// <para>Console.WriteLine($"Mother's prepregnancy weight edit flag: {ExampleBirthRecord.MotherPrepregnancyWeightEditFlagHelper}");</para>
        /// </example>
        [Property("MotherWeightAtDeliveryEditFlagHelper", Property.Types.String, "Mother Prenatal", "Mother Prenatal, Weight at Delivery Edit Flag Helper", false, IGURL.ObservationMotherPrepregnancyWeight, true, 138)]
        [FHIRPath("Bundle.entry.resource.where($this is Observation).where(code.coding.code='56077-1')", "")]
        public string MotherPrepregnancyWeightEditFlagHelper
        {
            get => GetWeightEditFlagHelper("56077-1");
            set => SetWeightEditFlagHelper("56077-1", value, MOTHER_PRENATAL_SECTION, Mother.Id);
        }

        /// <summary>Mother's Weight at Delivery Edit Flag.</summary>
        /// <value>edit flag for the mother's weight at delivery</value>
        /// <example>
        /// <para>// Setter:</para>
        /// <para>Dictionary&lt;string, string&gt; edit = new Dictionary&lt;string, string&gt;();</para>
        /// <para>edit.Add("code", "0");</para>
        /// <para>edit.Add("system", "http://hl7.org/fhir/us/vr-common-library/CodeSystem/CodeSystem-vr-edit-flags");</para>
        /// <para>edit.Add("display", "Edit Passed");</para>
        /// <para>ExampleBirthRecord.MotherWeightAtDeliveryEditFlag = route;</para>
        /// <para>// Getter:</para>
        /// <para>Console.WriteLine($"Mother's weight at delivery edit flag: {ExampleBirthRecord.MotherWeightAtDeliveryEditFlag}");</para>
        /// </example>
        [Property("MotherWeightAtDeliveryEditFlag", Property.Types.Dictionary, "Mother Prenatal", "Mother Prenatal, Weight at Delivery Edit Flag", true, IGURL.ObservationMotherDeliveryWeight, true, 140)]
        [PropertyParam("code", "The code used to describe this concept.")]
        [PropertyParam("system", "The relevant code system.")]
        [PropertyParam("display", "The human readable version of this code.")]
        [FHIRPath("Bundle.entry.resource.where($this is Observation).where(code.coding.code='69461-2')", "")]
        public Dictionary<string, string> MotherWeightAtDeliveryEditFlag
        {
            get => GetWeightEditFlag("69461-2");
            set => SetWeightEditFlag("69461-2", value, MOTHER_PRENATAL_SECTION, Mother.Id);
        }

        /// <summary>Mother's Weight at Delivery Edit Flag Helper.</summary>
        /// <value>edit flag for the mother's weight at delivery</value>
        /// <example>
        /// <para>// Setter:</para>
        /// <para>ExampleBirthRecord.MotherWeightAtDeliveryEditFlag = "0";</para>
        /// <para>// Getter:</para>
        /// <para>Console.WriteLine($"Mother's weight at delivery edit flag: {ExampleBirthRecord.MotherWeightAtDeliveryEditFlag}");</para>
        /// </example>
        [Property("MotherWeightAtDeliveryEditFlagHelper", Property.Types.String, "Mother Prenatal", "Mother Prenatal, Weight at Delivery Edit Flag Helper", false, IGURL.ObservationMotherDeliveryWeight, true, 140)]
        [FHIRPath("Bundle.entry.resource.where($this is Observation).where(code.coding.code='69461-2')", "")]
        public string MotherWeightAtDeliveryEditFlagHelper
        {
            get => GetWeightEditFlagHelper("69461-2");
            set => SetWeightEditFlagHelper("69461-2", value, MOTHER_PRENATAL_SECTION, Mother.Id);
        }

        /// <summary>Birth Weight Edit Flag.</summary>
        /// <value>edit flag for birth weight</value>
        /// <example>
        /// <para>// Setter:</para>
        /// <para>Dictionary&lt;string, string&gt; edit = new Dictionary&lt;string, string&gt;();</para>
        /// <para>edit.Add("code", "0");</para>
        /// <para>edit.Add("system", "http://hl7.org/fhir/us/vr-common-library/CodeSystem/CodeSystem-vr-edit-flags");</para>
        /// <para>edit.Add("display", "Edit Passed");</para>
        /// <para>ExampleBirthRecord.BirthWeightEditFlag = route;</para>
        /// <para>// Getter:</para>
        /// <para>Console.WriteLine($"Birth weight edit flag: {ExampleBirthRecord.BirthWeightEditFlag}");</para>
        /// </example>
        [Property("BirthWeightEditFlag", Property.Types.Dictionary, "Child Demographics", "Child Demographics, Birth Weight Edit Flag", true, IGURL.ObservationBirthWeight, true, 202)]
        [PropertyParam("code", "The code used to describe this concept.")]
        [PropertyParam("system", "The relevant code system.")]
        [PropertyParam("display", "The human readable version of this code.")]
        [FHIRPath("Bundle.entry.resource.where($this is Observation).where(code.coding.code='8339-4')", "")]
        public Dictionary<string, string> BirthWeightEditFlag
        {
            get => GetWeightEditFlag("8339-4");
            set => SetWeightEditFlag("8339-4", value, NEWBORN_INFORMATION_SECTION, Child.Id);
        }

        /// <summary>Birth Weight at Delivery Edit Flag Helper.</summary>
        /// <value>edit flag for birth weight</value>
        /// <example>
        /// <para>// Setter:</para>
        /// <para>ExampleBirthRecord.BirthWeightEditFlagHelper = "0";</para>
        /// <para>// Getter:</para>
        /// <para>Console.WriteLine($"Birth weight edit flag: {ExampleBirthRecord.BirthWeightEditFlagHelper}");</para>
        /// </example>
        [Property("BirthWeightEditFlagHelper", Property.Types.String, "Child Demographics", "Child Demographics, Birth Weight Edit Flag Helper", false, IGURL.ObservationBirthWeight, true, 202)]
        [FHIRPath("Bundle.entry.resource.where($this is Observation).where(code.coding.code='8339-4')", "")]
        public string BirthWeightEditFlagHelper
        {
            get => GetWeightEditFlagHelper("8339-4");
            set => SetWeightEditFlagHelper("8339-4", value, NEWBORN_INFORMATION_SECTION, Child.Id);
        }

        /// TODO: Required field in FHIR, needs BLANK placeholder
        /// <summary>Family name of attendant.</summary>
        /// <value>the attendant's family name (i.e. last name)</value>
        /// <example>
        /// <para>// Setter:</para>
        /// <para>ExampleBirthRecord.AttendantFamilyName = "Seito";</para>
        /// <para>// Getter:</para>
        /// <para>Console.WriteLine($"Attendants's Name: {ExampleBirthRecord.AttendantFamilyName}");</para>
        /// </example>
        [Property("Attendant Name", Property.Types.String, "Birth Certification", "Family name of attendant.", true, VR.IGURL.Practitioner, true, 6)]
        [FHIRPath("Bundle.entry.resource.where($this is Practitioner)", "name")]
        public string AttendantFamilyName
        {
            get
            {
                if (Attendant != null && Attendant.Name.Count() > 0)
                {
                    return Attendant.Name.First().Family;
                }
                return null;
            }
            set
            {
                if (Attendant == null)
                {
                    CreateAttendant();
                }
                HumanName name = Attendant.Name.FirstOrDefault();
                if (name != null && !String.IsNullOrEmpty(value))
                {
                    name.Family = value;
                }
                else if (!String.IsNullOrEmpty(value))
                {
                    name = new HumanName();
                    name.Use = HumanName.NameUse.Official;
                    name.Family = value;
                    Attendant.Name.Add(name);
                }
            }
        }

        /// <summary>Attendant name.</summary>
        /// <value>the attendant's name</value>
        /// <example>
        /// <para>// Setter:</para>
        /// <para>ExampleBirthRecord.AttendantName = "Janet Seito";</para>
        /// <para>// Getter:</para>
        /// <para>Console.WriteLine($"Attendants's Name: {ExampleBirthRecord.AttendantName}");</para>
        /// </example>
        [Property("Attendant Name", Property.Types.String, "Birth Certification", "Name of attendant.", true, VR.IGURL.Practitioner, true, 6)]
        [FHIRPath("Bundle.entry.resource.where($this is Practitioner).where(extension.value ='attendant')", "name")]
        public string AttendantName
        {
            get
            {
                if (Attendant != null && Attendant.Name != null)
                {
                    return Attendant.Name.FirstOrDefault()?.Text;
                }
                return null;
            }
            set
            {
                if (Attendant == null)
                {
                    CreateAttendant();
                }
                HumanName name = Attendant.Name.FirstOrDefault();
                if (name != null && !String.IsNullOrEmpty(value))
                {
                    name.Text = value;
                }
                else if (!String.IsNullOrEmpty(value))
                {
                    name = new HumanName();
                    name.Use = HumanName.NameUse.Official;
                    name.Text = value;
                    Attendant.Name.Add(name);
                }
            }
        }

        /// <summary>Attendants NPI</summary>
        /// <value>the attendants npi</value>
        /// <example>
        /// <para>// Setter:</para>
        /// <para>ExampleBirthRecord.AttendantNPI = "123456789011";</para>
        /// <para>// Getter:</para>
        /// <para>Console.WriteLine($"Attendants NPI: {ExampleBirthRecord.AttendantNPI}");</para>
        /// </example>
        [Property("Attendants NPI", Property.Types.String, "Birth Certification", "Attendant's NPI.", true, VR.IGURL.Practitioner, true, 13)]
        [FHIRPath("Bundle.entry.resource.where($this is Practitioner).where(extension.value ='attendant').identifier.where(system='http://hl7.org/fhir/sid/us-npi')", "value")]
        public string AttendantNPI
        {
            get
            {
                return Attendant?.Identifier?.Find(id => id.System == CodeSystems.US_NPI_HL7)?.Value;
            }
            set
            {
                if (Attendant == null)
                {
                    CreateAttendant();
                }
                if (Attendant.Identifier.Count > 0)
                {
                    Attendant.Identifier.Clear();
                }
                Attendant.Identifier.RemoveAll(iden => iden.System == CodeSystems.US_NPI_HL7);
                if (String.IsNullOrWhiteSpace(value))
                {
                    return;
                }
                Identifier npi = new Identifier();
                npi.Type = new CodeableConcept(CodeSystems.HL7_identifier_type, "NPI", "National Provider Identifier", null);
                npi.System = CodeSystems.US_NPI_HL7;
                npi.Value = value;
                Attendant.Identifier.Add(npi);
            }
        }

        /// <summary>Attendant Title</summary>
        /// <value>the title/qualification of the person who attended the birth. A Dictionary representing a code, containing the following key/value pairs:
        /// <para>"code" - the code</para>
        /// <para>"system" - the code system this code belongs to</para>
        /// <para>"display" - a human readable meaning of the code</para>
        /// </value>
        /// <example>
        /// <para>// Setter:</para>
        /// <para>Dictionary&lt;string, string&gt; title = new Dictionary&lt;string, string&gt;();</para>
        /// <para>title.Add("code", "112247003");</para>
        /// <para>title.Add("system", CodeSystems.SCT);</para>
        /// <para>title.Add("display", "Medical Doctor");</para>
        /// <para>ExampleBirthRecord.AttendantTitle = title;</para>
        /// <para>// Getter:</para>
        /// <para>Console.WriteLine($"Attendant Title: {ExampleBirthRecord.AttendantTitle['display']}");</para>
        /// </example>
        [Property("Attendants Title", Property.Types.Dictionary, "Birth Certification", "Attendant's Title.", true, VR.IGURL.Practitioner, true, 13)]
        [PropertyParam("code", "The code used to describe this concept.")]
        [PropertyParam("system", "The relevant code system.")]
        [PropertyParam("display", "The human readable version of this code.")]
        [FHIRPath("Bundle.entry.resource.where($this is Practitioner).where(extension.value ='attendant')", "qualification")]
        public Dictionary<string, string> AttendantTitle
        {
            get
            {
                if (Attendant == null)
                {
                    return EmptyCodeableDict();
                }
                Practitioner.QualificationComponent qualification = Attendant.Qualification.FirstOrDefault();
                if (Attendant != null && qualification != null)
                {
                    return CodeableConceptToDict(qualification.Code);
                }
                return EmptyCodeableDict();
            }
            set
            {
                if (Attendant == null)
                {
                    CreateAttendant();
                }
                Practitioner.QualificationComponent qualification = new Practitioner.QualificationComponent();
                qualification.Code = DictToCodeableConcept(value);
                Attendant.Qualification.Clear();
                Attendant.Qualification.Add(qualification);
            }
        }

        /// <summary>Attendant Title Helper.</summary>
        /// <value>the title/qualification of the attendant.
        /// <para>"code" - the code</para>
        /// </value>
        /// <example>
        /// <para>// Setter:</para>
        /// <para>ExampleBirthRecord.AttendantTitleHelper = ValueSets.BirthAttendantsTitles.MedicalDoctor;</para>
        /// <para>// Getter:</para>
        /// <para>Console.WriteLine($"Attendant Title: {ExampleBirthRecord.AttendantTitleHelper}");</para>
        /// </example>
        [Property("Attendant Title Helper", Property.Types.String, "Birth Certification", "Attendant Title.", false, VR.IGURL.Practitioner, true, 4)]
        [PropertyParam("code", "The code used to describe this concept.")]
        [FHIRPath("Bundle.entry.resource.where($this is Practitioner).where(extension.value ='attendant')", "qualification")]
        public string AttendantTitleHelper
        {
            get
            {
                if (AttendantTitle.ContainsKey("code"))
                {
                    string code = AttendantTitle["code"];
                    if (!String.IsNullOrWhiteSpace(code))
                    {
                        return code;
                    }
                }
                return null;
            }
            set
            {
                if (String.IsNullOrWhiteSpace(value))
                {
                    // do nothing
                    return;
                }
                if (!VR.Mappings.BirthAttendantTitles.FHIRToIJE.ContainsKey(value))
                { //other
                    AttendantTitle = CodeableConceptToDict(new CodeableConcept(CodeSystems.NullFlavor_HL7_V3, "OTH", "Other", value));
                }
                else
                { // normal path
                    SetCodeValue("AttendantTitle", value, VR.ValueSets.BirthAttendantTitles.Codes);
                }
            }
        }

        /// <summary>Attendant Other Helper.</summary>
        /// <value>the "other" title/qualification of the attendant.
        /// <para>"code" - the code</para>
        /// </value>
        /// <example>
        /// <para>// Setter:</para>
        /// <para>ExampleBirthRecord.AttendantOtherHelper = "Birth Clerk";</para>
        /// <para>// Getter:</para>
        /// <para>Console.WriteLine($"Attendant Other: {ExampleBirthRecord.AttendantOtherHelper}");</para>
        /// </example>
        [Property("Attendant Other Helper", Property.Types.String, "Birth Certification", "Attendant Other.", false, VR.IGURL.Practitioner, true, 4)]
        [PropertyParam("code", "The code used to describe this concept.")]
        [FHIRPath("Bundle.entry.resource.where($this is Practitioner).where(extension.value ='attendant').qualification", "other")]
        public string AttendantOtherHelper
        {
            get
            {
                if (AttendantTitle.ContainsKey("code"))
                {
                    string code = AttendantTitle["code"];
                    if (code == "OTH")
                    {
                        if (AttendantTitle.ContainsKey("text") && !String.IsNullOrWhiteSpace(AttendantTitle["text"]))
                        {
                            return (AttendantTitle["text"]);
                        }
                    }
                }
                return null;
            }
            set
            {
                if (String.IsNullOrWhiteSpace(value))
                {
                    // do nothing
                    return;
                }
                else
                {
                    AttendantTitle = CodeableConceptToDict(new CodeableConcept(CodeSystems.NullFlavor_HL7_V3, "OTH", "Other", value));
                }
            }
        }

        private int? GetCigarettesSmoked(string code)
        {
            var entry = Bundle.Entry.Where(e => e.Resource is Observation obs && CodeableConceptToDict(obs.Code)["code"] == code).FirstOrDefault();
            if (entry != null)
            {
                Observation observation = (Observation)entry.Resource;
                return (observation.Value as Hl7.Fhir.Model.Integer)?.Value;
            }
            return null;
        }

        private void SetCigarettesSmoked(string code, int? value)
        {
            var entry = Bundle.Entry.Where(e => e.Resource is Observation obs && CodeableConceptToDict(obs.Code)["code"] == code).FirstOrDefault();
            if (entry == null)
            {
                Observation obs = new Observation();
                obs.Id = Guid.NewGuid().ToString();
                obs.Code = new CodeableConcept(VR.CodeSystems.LOINC, code);
                obs.Value = new Hl7.Fhir.Model.Integer(value);
                obs.Subject = new ResourceReference($"urn:uuid:{Mother.Id}");
                obs.Focus.Add(new ResourceReference($"urn:uuid:{Child.Id}"));
                AddReferenceToComposition(obs.Id, MOTHER_PRENATAL_SECTION);
                Bundle.AddResourceEntry(obs, "urn:uuid:" + obs.Id);
            }
            else
            {
                (entry.Resource as Observation).Value = new Hl7.Fhir.Model.Integer(value);
            }
        }

        /// <summary>Cigarettes Smoked in 3 months prior to Pregnancy.</summary>
        /// <value>the number of cigarettes smoked per day in 3 months prior to pregnancy, or -1 if explicitly unknown, or null if never specified</value>
        /// <example>
        /// <para>// Setter:</para>
        /// <para>ExampleBirthRecord.CigarettesPerDayInThreeMonthsPriorToPregancy = 20;</para>
        /// <para>// Getter:</para>
        /// <para>Console.WriteLine($"Cigarettes In Three Months Prior To Pregancy: {ExampleBirthRecord.CigarettesPerDayInThreeMonthsPriorToPregancy}");</para>
        /// </example>
        [Property("CigarettesPerDayInThreeMonthsPriorToPregancy", Property.Types.Int32, "Mother Prenatal", "Cigarettes Smoked In Three Months Prior To Pregancy.", false, BFDR.IGURL.ObservationCigaretteSmokingBeforeDuringPregnancy, true, 149)]
        [FHIRPath("Bundle.entry.resource.where($this is Observation).where(code.coding.code='64794-1')", "")]
        public int? CigarettesPerDayInThreeMonthsPriorToPregancy
        {
            // TODO update with constants once BFDR value sets are autogenerated
            get => GetCigarettesSmoked("64794-1");
            set => SetCigarettesSmoked("64794-1", value);
        }

        /// <summary>Cigarettes Smoked in First Trimester.</summary>
        /// <value>the number of cigarettes smoked per day in first trimester, or -1 if explicitly unknown, or null if never specified</value>
        /// <example>
        /// <para>// Setter:</para>
        /// <para>ExampleBirthRecord.CigarettesPerDayInFirstTrimester = 20;</para>
        /// <para>// Getter:</para>
        /// <para>Console.WriteLine($"Cigarettes In First Trimester: {ExampleBirthRecord.CigarettesPerDayInFirstTrimester}");</para>
        /// </example>
        [Property("CigarettesPerDayInFirstTrimester", Property.Types.Int32, "Mother Prenatal", "Cigarettes Smoked In First Trimester.", true, BFDR.IGURL.ObservationCigaretteSmokingBeforeDuringPregnancy, true, 150)]
        [FHIRPath("Bundle.entry.resource.where($this is Observation).where(code.coding.code='87298-6')", "")]
        public int? CigarettesPerDayInFirstTrimester
        {
            // TODO update with constants once BFDR value sets are autogenerated
            get => GetCigarettesSmoked("87298-6");
            set => SetCigarettesSmoked("87298-6", value);
        }

        /// <summary>Cigarettes Smoked in Second Trimester.</summary>
        /// <value>the number of cigarettes smoked per day in second trimester, or -1 if explicitly unknown, or null if never specified</value>
        /// <example>
        /// <para>// Setter:</para>
        /// <para>ExampleBirthRecord.CigarettesPerDayInSecondTrimester = 20;</para>
        /// <para>// Getter:</para>
        /// <para>Console.WriteLine($"Cigarettes In Second Trimester: {ExampleBirthRecord.CigarettesPerDayInSecondTrimester}");</para>
        /// </example>
        [Property("CigarettesPerDayInSecondTrimester", Property.Types.Int32, "Mother Prenatal", "Cigarettes Smoked In Second Trimester.", true, BFDR.IGURL.ObservationCigaretteSmokingBeforeDuringPregnancy, true, 151)]
        [FHIRPath("Bundle.entry.resource.where($this is Observation).where(code.coding.code='87299-4')", "")]
        public int? CigarettesPerDayInSecondTrimester
        {
            // TODO update with constants once BFDR value sets are autogenerated
            get => GetCigarettesSmoked("87299-4");
            set => SetCigarettesSmoked("87299-4", value);
        }

        /// <summary>Cigarettes Smoked in Last Trimester.</summary>
        /// <value>the number of cigarettes smoked per day in last trimester, or -1 if explicitly unknown, or null if never specified</value>
        /// <example>
        /// <para>// Setter:</para>
        /// <para>ExampleBirthRecord.CigarettesPerDayInLastTrimester = 20;</para>
        /// <para>// Getter:</para>
        /// <para>Console.WriteLine($"Cigarettes In Last Trimester: {ExampleBirthRecord.CigarettesPerDayInLastTrimester}");</para>
        /// </example>
        [Property("CigarettesPerDayInLastTrimester", Property.Types.Int32, "Mother Prenatal", "Cigarettes Smoked In Last Trimester.", true, BFDR.IGURL.ObservationCigaretteSmokingBeforeDuringPregnancy, true, 152)]
        [FHIRPath("Bundle.entry.resource.where($this is Observation).where(code.coding.code='64795-8')", "")]
        public int? CigarettesPerDayInLastTrimester
        {
            // TODO update with constants once BFDR value sets are autogenerated
            get => GetCigarettesSmoked("64795-8");
            set => SetCigarettesSmoked("64795-8", value);
        }

        private Observation GetOccupationObservation(string role)
        {
            if (IsDictEmptyOrDefault(GetRoleCode(role)))
            {
                throw new System.ArgumentException($"Role '{role}' is not a member of the VR Role value set");
            }
            var entry = Bundle.Entry.Where(
                e => e.Resource is Observation obs &&
                CodeableConceptToDict(obs.Code)["code"] == "21843-8" &&
                obs.Extension.Find(
                    ext => ext.Url == VR.OtherExtensionURL.ParentRole &&
                    CodeableConceptToDict(ext.Value as CodeableConcept)["code"] == role
                ) != null).FirstOrDefault();

            if (entry != null)
            {
                return entry.Resource as Observation;
            }
            return null;
        }

        private string GetOccupation(string role)
        {
            Observation obs = GetOccupationObservation(role);
            if (obs != null)
            {
                return (obs.Value as CodeableConcept)?.Text;
            }
            return null;
        }

        private string GetIndustry(string role)
        {
            Observation obs = GetOccupationObservation(role);
            if (obs != null)
            {
                var comp = obs.Component.Where(c => CodeableConceptToDict(c.Code)["code"] == "21844-6").FirstOrDefault();
                if (comp != null)
                {
                    return (comp.Value as CodeableConcept)?.Text;
                }
            }
            return null;
        }

        private Observation SetOccupation(string role, string value)
        {
            Observation obs = GetOccupationObservation(role);
            if (obs == null)
            {
                obs = new Observation
                {
                    Id = Guid.NewGuid().ToString(),
                    Code = new CodeableConcept(VR.CodeSystems.LOINC, "21843-8"),
                };
                Extension roleExt = new Extension(VR.OtherExtensionURL.ParentRole, new CodeableConcept(VR.CodeSystems.RoleCode_HL7_V3, role));
                obs.Extension.Add(roleExt);
                if (role == "MTH")
                {
                    obs.Subject = new ResourceReference($"urn:uuid:{Mother.Id}");
                    AddReferenceToComposition(obs.Id, MOTHER_INFORMATION_SECTION);
                }
                else if (role == "FTH")
                {
                    obs.Subject = new ResourceReference($"urn:uuid:{Father.Id}");
                    AddReferenceToComposition(obs.Id, FATHER_INFORMATION_SECTION);
                }
                obs.Focus.Add(new ResourceReference($"urn:uuid:{Child.Id}"));
                Bundle.AddResourceEntry(obs, "urn:uuid:" + obs.Id);
            }
            if (!String.IsNullOrWhiteSpace(value))
            {
                obs.Value = new CodeableConcept
                {
                    Text = value
                };
            }
            return obs;
        }

        private void SetIndustry(string role, string value)
        {   
            if (String.IsNullOrWhiteSpace(value)) 
            {
                return;
            }
            Observation obs = GetOccupationObservation(role) ?? SetOccupation(role, null);
            var comp = obs.Component.Where(c => CodeableConceptToDict(c.Code)["code"] == "21844-6").FirstOrDefault();
            if (comp == null)
            {
                comp = new Observation.ComponentComponent
                {
                    Code = new CodeableConcept(CodeSystems.LOINC, "21844-6")
                };
                obs.Component.Add(comp);
            }
            CodeableConcept cc = new CodeableConcept
            {
                Text = value
            };
            comp.Value = cc;
        }

        /// <summary>Occupation of Mother.</summary>
        /// <value>the occupation of the mother as text</value>
        /// <example>
        /// <para>// Setter:</para>
        /// <para>ExampleBirthRecord.MotherOccupation = "scientist";</para>
        /// <para>// Getter:</para>
        /// <para>Console.WriteLine($"Mother's Occupation: {ExampleBirthRecord.MotherOccupation}");</para>
        /// </example>
        [Property("MotherOccupation", Property.Types.String, "Mother Information", "Occupation", false, VR.OtherIGURL.UsualWork, true, 282)]
        [FHIRPath("Bundle.entry.resource.where($this is Observation).where(code.coding.code='21843-8')", "")]
        public string MotherOccupation
        {
            get => GetOccupation("MTH");
            set => SetOccupation("MTH", value);
        }

        /// <summary>Occupation of Father.</summary>
        /// <value>the occupation of the father as text</value>
        /// <example>
        /// <para>// Setter:</para>
        /// <para>ExampleBirthRecord.FatherOccupation = "scientist";</para>
        /// <para>// Getter:</para>
        /// <para>Console.WriteLine($"Father's Occupation: {ExampleBirthRecord.FatherOccupation}");</para>
        /// </example>
        [Property("FatherOccupation", Property.Types.String, "Father Information", "Occupation", false, VR.OtherIGURL.UsualWork, true, 284)]
        [FHIRPath("Bundle.entry.resource.where($this is Observation).where(code.coding.code='21843-8')", "")]
        public string FatherOccupation
        {
            get => GetOccupation("FTH");
            set => SetOccupation("FTH", value);
        }

        /// <summary>Industry of Mother.</summary>
        /// <value>the industry of the mother as text</value>
        /// <example>
        /// <para>// Setter:</para>
        /// <para>ExampleBirthRecord.MotherIndustry = "public health";</para>
        /// <para>// Getter:</para>
        /// <para>Console.WriteLine($"Mother's Industry: {ExampleBirthRecord.MotherIndustry}");</para>
        /// </example>
        [Property("MotherIndustry", Property.Types.String, "Mother Information", "Industry", false, VR.OtherIGURL.UsualWork, true, 286)]
        [FHIRPath("Bundle.entry.resource.where($this is Observation).where(code.coding.code='21843-8')", "")]
        public string MotherIndustry
        {
            get => GetIndustry("MTH");
            set => SetIndustry("MTH", value);
        }

        /// <summary>Industry of Father.</summary>
        /// <value>the industry of the father as text</value>
        /// <example>
        /// <para>// Setter:</para>
        /// <para>ExampleBirthRecord.FatherIndustry = "public health";</para>
        /// <para>// Getter:</para>
        /// <para>Console.WriteLine($"Father's Industry: {ExampleBirthRecord.FatherIndustry}");</para>
        /// </example>
        [Property("FatherIndustry", Property.Types.String, "Father Information", "Industry", false, VR.OtherIGURL.UsualWork, true, 288)]
        [FHIRPath("Bundle.entry.resource.where($this is Observation).where(code.coding.code='21843-8')", "")]
        public string FatherIndustry
        {
            get => GetIndustry("FTH");
            set => SetIndustry("FTH", value);
        }

        /// <summary>Mother Height.</summary>
        /// <value>the height of the mother, given in inches</value>
        /// <example>
        /// <para>// Setter:</para>
        /// <para>ExampleBirthRecord.MotherHeight = 55;</para>
        /// <para>// Getter:</para>
        /// <para>Console.WriteLine($"Mother's Height: {ExampleBirthRecord.MotherHeight}");</para>
        /// </example>
        [Property("MotherHeight", Property.Types.Int32, "Mother Prenatal", "Mother's Height.", false, BFDR.IGURL.ObservationMotherHeight, true, 134)]
        [FHIRPath("Bundle.entry.resource.where($this is Observation).where(code.coding.code='8302-2')", "")]
        public int? MotherHeight
        {
            get
            {
              Observation observation = GetObservation("8302-2");
              return (int?)(observation?.Value as Hl7.Fhir.Model.Quantity)?.Value;
            }

            set
            {
              Observation obs = GetOrCreateObservation("8302-2", CodeSystems.LOINC, "Mother height", BFDR.ProfileURL.ObservationMotherHeight, MOTHER_PRENATAL_SECTION, Mother.Id);
              obs.Category.Add(new CodeableConcept(CodeSystems.ObservationCategory, "vital-signs"));
              string unit = "in_i";
              // Create an empty quantity if needed
              if (obs.Value == null || obs.Value as Quantity == null)
              {
                obs.Value = new Hl7.Fhir.Model.Quantity();
              }
              // Set the properties of the value individually to preserve any existing obs.Value.Extension entries
              if (value != null)
              {
                (obs.Value as Quantity).Value = (int)value;
                (obs.Value as Quantity).Unit = unit;
                (obs.Value as Quantity).Code = unit;
              }
            }
        }

        /// <summary>Mother Height Edit Flag.</summary>
        /// <value>the mother's height edit flag. A Dictionary representing a code, containing the following key/value pairs:        /// <para>"code" - the code</para>
        /// <para>"system" - the code system this code belongs to</para>
        /// <para>"display" - a human readable meaning of the code</para>
        /// </value>
        /// <example>
        /// <para>// Setter:</para>
        /// <para>Dictionary&lt;string, string&gt; height = new Dictionary&lt;string, string&gt;();</para>
        /// <para>height.Add("code", "0");</para>
        /// <para>height.Add("system", CodeSystems.BypassEditFlag);</para>
        /// <para>height.Add("display", "Edit Passed");</para>
        /// <para>ExampleBirthRecord.MotherHeightEditFlag = height;</para>
        /// <para>// Getter:</para>
        /// <para>Console.WriteLine($"Mother Height: {ExampleBirthRecord.MotherHeightEditFlag['display']}");</para>
        /// </example>
        [Property("Mother Height Edit Flag", Property.Types.Dictionary, "Mother Prenatal", "Mother's Height Edit Flag.", true, IGURL.ObservationMotherHeight, true, 136)]
        [PropertyParam("code", "The code used to describe this concept.")]
        [PropertyParam("system", "The relevant code system.")]
        [PropertyParam("display", "The human readable version of this code.")]
        [FHIRPath("Bundle.entry.resource.where($this is Observation).where(code.coding.code='8302-2')", "")]
        public Dictionary<string, string> MotherHeightEditFlag
        {
            get
            {
                Observation observation = GetObservation("8302-2");
                Extension extension = observation?.Value?.Extension.FirstOrDefault(ext => ext.Url == VRExtensionURLs.BypassEditFlag);
                if (extension != null && extension.Value != null && extension.Value.GetType() == typeof(CodeableConcept))
                {
                    return CodeableConceptToDict((CodeableConcept)extension.Value);
                }
                return EmptyCodeableDict();
            }

            set
            {
                Observation obs = GetOrCreateObservation("8302-2", CodeSystems.LOINC, "Mother Height", BFDR.ProfileURL.ObservationMotherHeight, MOTHER_PRENATAL_SECTION, Mother.Id);
                // Create an empty quantity if needed
                if (obs.Value == null || obs.Value as Quantity == null)
                {
                    obs.Value = new Hl7.Fhir.Model.Quantity();
                }
                obs.Value.Extension.RemoveAll(ext => ext.Url == VRExtensionURLs.BypassEditFlag);
                obs.Value.Extension.Add(new Extension(VRExtensionURLs.BypassEditFlag, DictToCodeableConcept(value)));
            }
        }

        /// <summary>Mother Height Edit Flag Helper</summary>
        /// <value>Mother Height Edit Flag.</value>
        /// <example>
        /// <para>// Setter:</para>
        /// <para>ExampleBirthRecord.MotherHeightEditFlagHelper = "0";</para>
        /// <para>// Getter:</para>
        /// <para>Console.WriteLine($"Mother's Height Edit Flag: {ExampleBirthRecord.MotherHeightHelperEditFlag}");</para>
        /// </example>
        [Property("Mother's Height Edit Flag Helper", Property.Types.String, "Mother Prenatal", "Mother's Height Edit Flag Helper.", false, IGURL.ObservationMotherHeight, true, 136)]
        [PropertyParam("code", "The code used to describe this concept.")]
        [FHIRPath("Bundle.entry.resource.where($this is Observation).where(code.coding.code='8302-2')", "")]
        public string MotherHeightEditFlagHelper
        {
            get 
            {
              Dictionary<string, string> editFlag = this.MotherHeightEditFlag;
              if (editFlag.ContainsKey("code"))
              {
                  string flagCode = editFlag["code"];
                  if (!String.IsNullOrWhiteSpace(flagCode))
                  {
                      return flagCode;
                  }
              }
              return null;
            }
            set 
            {
<<<<<<< HEAD
                Observation obs = GetOrCreateObservation("8302-2", CodeSystems.LOINC, "Mother Height", BFDR.ProfileURL.ObservationMotherHeight, MOTHER_PRENATAL_SECTION, Mother.Id);
=======
                Observation obs = GetOrCreateObservation("8302-2", CodeSystems.LOINC, BFDR.ProfileURL.ObservationMotherHeight, MOTHER_PRENATAL_SECTION, Mother.Id);
                if (obs.Value == null)
                {
                    obs.Value = new FhirString();
                }
>>>>>>> 6dd85fad
                obs.Value.Extension.RemoveAll(ext => ext.Url == VRExtensionURLs.BypassEditFlag);

                if (String.IsNullOrEmpty(value))
                {
                    obs.Value.Extension.Add(new Extension(VRExtensionURLs.BypassEditFlag, DictToCodeableConcept(EmptyCodeDict())));
                    return;
                }

                // Iterate over the allowed options and see if the code supplies is one of them
                string[,] options = BFDR.ValueSets.PregnancyReportEditFlags.Codes;
                for (int i = 0; i < options.GetLength(0); i += 1)
                {
                    if (options[i, 0] == value)
                    {
                        // Found it, so call the supplied setter with the appropriate dictionary built based on the code
                        // using the supplied options and return
                        Dictionary<string, string> dict = new Dictionary<string, string>();
                        dict.Add("code", value);
                        dict.Add("display", options[i, 1]);
                        dict.Add("system", options[i, 2]);
                        obs.Value.Extension.Add(new Extension(VRExtensionURLs.BypassEditFlag, DictToCodeableConcept(dict)));
                    }
                }
            }
        }
        /// <summary>Mother's Education Level.</summary>
        /// <value>the mother's education level. A Dictionary representing a code, containing the following key/value pairs:</value>
        /// <example>
        /// <para>Dictionary&lt;string, string&gt; elevel = new Dictionary&lt;string, string&gt;();</para>
        /// <para>elevel.Add("code", "BA");</para>
        /// <para>elevel.Add("system", VR.CodeSystems.EducationLevel);</para>
        /// <para>elevel.Add("display", "Bachelor’s Degree");</para>
        /// <para>ExampleBirthRecord.MotherEducationLevel = elevel;</para>
        /// <para>// Getter:</para>
        /// <para>Console.WriteLine($"Mother's Education Level: {ExampleBirthRecord.MotherEducationLevel["display"]}");</para>
        /// </example>
        [Property("Mother's Education Level", Property.Types.Dictionary, "Education Profiles", "Mother's Education Level.", true, VR.IGURL.EducationLevel, false, 32)]
        [PropertyParam("code", "The code used to describe this concept.")]
        [PropertyParam("system", "The relevant code system.")]
        [PropertyParam("display", "The human readable version of this code.")]
        [FHIRPath("Bundle.entry.resource.where($this is Observation).where(code.coding.code='57712-2').value.coding", "")]
        [FHIRSubject(FHIRSubject.Subject.Newborn)]
        public Dictionary<string, string> MotherEducationLevel
        {
            get => GetObservationValue("57712-2");
            set => SetObservationValue(value, "57712-2", CodeSystems.LOINC, "Highest level of education Mother", VR.ProfileURL.EducationLevel, MOTHER_INFORMATION_SECTION);
        }

        /// <summary>Mother's Education Level Helper</summary>
        /// <value>Mother's Education Level.</value>
        /// <example>
        /// <para>// Setter:</para>
        /// <para>ExampleBirthRecord.MotherEducationLevelHelper = VR.ValueSets.EducationLevel.Bachelors_Degree;</para>
        /// <para>// Getter:</para>
        /// <para>Console.WriteLine($"Mother's Education Level: {ExampleBirthRecord.EducationLevelHelper}");</para>
        /// </example>
        [Property("Mother's Education Level Helper", Property.Types.String, "Education Profiles", "Mother's Education Level.", false, VR.IGURL.EducationLevel, false, 32)]
        [PropertyParam("code", "The code used to describe this concept.")]
        [FHIRPath("Bundle.entry.resource.where($this is Observation).where(code.coding.code='57712-2').value.coding", "")]
        public string MotherEducationLevelHelper
        {
            get => GetObservationValueHelper();
            set => SetObservationValueHelper(value, VR.ValueSets.EducationLevel.Codes);
        }

        /// <summary>Mother's Education Level Edit Flag.</summary>
        /// <value>the mother's education level edit flag. A Dictionary representing a code, containing the following key/value pairs:
        /// <para>"code" - the code</para>
        /// <para>"system" - the code system this code belongs to</para>
        /// <para>"display" - a human readable meaning of the code</para>
        /// </value>
        /// <example>
        /// <para>// Setter:</para>
        /// <para>Dictionary&lt;string, string&gt; elevel = new Dictionary&lt;string, string&gt;();</para>
        /// <para>elevel.Add("code", "0");</para>
        /// <para>elevel.Add("system", VR.CodeSystems.BypassEditFlag);</para>
        /// <para>elevel.Add("display", "Edit Passed");</para>
        /// <para>ExampleBirthRecord.MotherEducationLevelEditFlag = elevel;</para>
        /// <para>// Getter:</para>
        /// <para>Console.WriteLine($"Mother's Education Level Edit Flag: {ExampleBirthRecord.EducationLevelEditFlag["display"]}");</para>
        /// </example>
        [Property("Mother's Education Level Edit Flag", Property.Types.Dictionary, "Education Profiles", "Mother's Education Level Edit Flag.", true, VR.IGURL.EducationLevel, false, 33)]
        [PropertyParam("code", "The code used to describe this concept.")]
        [PropertyParam("system", "The relevant code system.")]
        [PropertyParam("display", "The human readable version of this code.")]
        [FHIRPath("Bundle.entry.resource.where($this is Observation).where(code.coding.code='57712-2')", "")]
        public Dictionary<string, string> MotherEducationLevelEditFlag
        {
            get => GetObservationValue("57712-2", VRExtensionURLs.BypassEditFlag);
            set => SetObservationValue(value, "57712-2", CodeSystems.LOINC, "Highest level of education Mother", VR.ProfileURL.EducationLevel, MOTHER_INFORMATION_SECTION, "http://hl7.org/fhir/us/vr-common-library/StructureDefinition/BypassEditFlag");
        }

        /// <summary>Mother's Education Level Edit Flag Helper</summary>
        /// <value>Mother's Education Level Edit Flag.</value>
        /// <example>
        /// <para>// Setter:</para>
        /// <para>ExampleBirthRecord.MotherEducationLevelEditFlag = VRDR.ValueSets.EditBypass01234.EditPassed;</para>
        /// <para>// Getter:</para>
        /// <para>Console.WriteLine($"Mother's Education Level Edit Flag: {ExampleBirthRecord.EducationLevelHelperEditFlag}");</para>
        /// </example>
        [Property("Education Level Edit Flag Helper", Property.Types.String, "Decedent Demographics", "Mother's Education Level Edit Flag Helper.", false, VR.IGURL.EducationLevel, false, 34)]
        [PropertyParam("code", "The code used to describe this concept.")]
        [FHIRPath("Bundle.entry.resource.where($this is Observation).where(code.coding.code='57712-2')", "")]
        public string MotherEducationLevelEditFlagHelper
        {
            get => GetObservationValueHelper();
            set => SetObservationValueHelper(value, VR.ValueSets.EditBypass01234.Codes);
        }

        /// <summary>Father's Education Level.</summary>
        /// <value>the father's education level. A Dictionary representing a code, containing the following key/value pairs:
        /// <para>"code" - the code</para>
        /// <para>"system" - the code system this code belongs to</para>
        /// <para>"display" - a human readable meaning of the code</para>
        /// </value>
        /// <example>
        /// <para>// Setter:</para>
        /// <para>Dictionary&lt;string, string&gt; elevel = new Dictionary&lt;string, string&gt;();</para>
        /// <para>elevel.Add("code", "BA");</para>
        /// <para>elevel.Add("system", VR.CodeSystems.EducationLevel);</para>
        /// <para>elevel.Add("display", "Bachelor’s Degree");</para>
        /// <para>ExampleBirthRecord.FatherEducationLevel = elevel;</para>
        /// <para>// Getter:</para>
        /// <para>Console.WriteLine($"Father's Education Level: {ExampleBirthRecord.FatherEducationLevel["display"]}");</para>
        /// </example>
        [Property("Father's Education Level", Property.Types.Dictionary, "Education Profiles", "Father's Education Level.", true, VR.IGURL.EducationLevel, false, 78)]
        [PropertyParam("code", "The code used to describe this concept.")]
        [PropertyParam("system", "The relevant code system.")]
        [PropertyParam("display", "The human readable version of this code.")]
        [FHIRPath("Bundle.entry.resource.where($this is Observation).where(code.coding.code='87300-0').value.coding", "")]
        public Dictionary<string, string> FatherEducationLevel
        {
            get => GetObservationValue("87300-0");
            set => SetObservationValue(value, "87300-0", CodeSystems.LOINC, "Highest level of education Father", VR.ProfileURL.EducationLevel, FATHER_INFORMATION_SECTION);
        }

        /// <summary>Father's Education Level Helper</summary>
        /// <value>Father's Education Level.</value>
        /// <example>
        /// <para>// Setter:</para>
        /// <para>ExampleBirthRecord.FatherEducationLevelHelper = VR.ValueSets.EducationLevel.Bachelors_Degree;</para>
        /// <para>// Getter:</para>
        /// <para>Console.WriteLine($"Father's Education Level: {ExampleBirthRecord.EducationLevelHelper}");</para>
        /// </example>
        [Property("Father's Education Level Helper", Property.Types.String, "Education Profiles", "Father's Education Level.", false, VR.IGURL.EducationLevel, false, 32)]
        [PropertyParam("code", "The code used to describe this concept.")]
        [FHIRPath("Bundle.entry.resource.where($this is Observation).where(code.coding.code='87300-0').value.coding", "")]
        public string FatherEducationLevelHelper
        {
            get => GetObservationValueHelper();
            set => SetObservationValueHelper(value, VR.ValueSets.EducationLevel.Codes);
        }

        /// <summary>Father's Education Level Edit Flag.</summary>
        /// <value>the father's education level edit flag. A Dictionary representing a code, containing the following key/value pairs:
        /// <para>"code" - the code</para>
        /// <para>"system" - the code system this code belongs to</para>
        /// <para>"display" - a human readable meaning of the code</para>
        /// </value>
        /// <example>
        /// <para>// Setter:</para>
        /// <para>Dictionary&lt;string, string&gt; elevel = new Dictionary&lt;string, string&gt;();</para>
        /// <para>elevel.Add("code", "0");</para>
        /// <para>elevel.Add("system", VR.CodeSystems.BypassEditFlag);</para>
        /// <para>elevel.Add("display", "Edit Passed");</para>
        /// <para>ExampleBirthRecord.FatherEducationLevelEditFlag = elevel;</para>
        /// <para>// Getter:</para>
        /// <para>Console.WriteLine($"Father's Education Level Edit Flag: {ExampleBirthRecord.EducationLevelEditFlag["display"]}");</para>
        /// </example>
        [Property("Father's Education Level Edit Flag", Property.Types.Dictionary, "Education Profiles", "Father's Education Level Edit Flag.", true, VR.IGURL.EducationLevel, false, 33)]
        [PropertyParam("code", "The code used to describe this concept.")]
        [PropertyParam("system", "The relevant code system.")]
        [PropertyParam("display", "The human readable version of this code.")]
        [FHIRPath("Bundle.entry.resource.where($this is Observation).where(code.coding.code='87300-0')", "")]
        public Dictionary<string, string> FatherEducationLevelEditFlag
        {
            get => GetObservationValue("87300-0", VRExtensionURLs.BypassEditFlag);
            set => SetObservationValue(value, "87300-0", CodeSystems.LOINC, "Highest level of education Father", VR.ProfileURL.EducationLevel, FATHER_INFORMATION_SECTION, "http://hl7.org/fhir/us/vr-common-library/StructureDefinition/BypassEditFlag");
        }

        /// <summary>Father's Education Level Edit Flag Helper</summary>
        /// <value>Father's Education Level Edit Flag.</value>
        /// <example>
        /// <para>// Setter:</para>
        /// <para>ExampleBirthRecord.FatherEducationLevelEditFlag = VRDR.ValueSets.EditBypass01234.EditPassed;</para>
        /// <para>// Getter:</para>
        /// <para>Console.WriteLine($"Father's Education Level Edit Flag: {ExampleBirthRecord.EducationLevelHelperEditFlag}");</para>
        /// </example>
        [Property("Education Level Edit Flag Helper", Property.Types.String, "Decedent Demographics", "Father's Education Level Edit Flag Helper.", false, VR.IGURL.EducationLevel, false, 34)]
        [PropertyParam("code", "The code used to describe this concept.")]
        [FHIRPath("Bundle.entry.resource.where($this is Observation).where(code.coding.code='87300-0')", "")]
        public string FatherEducationLevelEditFlagHelper
        {
            get => GetObservationValueHelper();
            set => SetObservationValueHelper(value, VR.ValueSets.EditBypass01234.Codes);
        }

        /// <summary>Facility ID (NPI), National Provider Identifier</summary>
        /// <value>Facility ID (NPI).</value>
        /// <example>
        /// <para>// Setter:</para>
        /// <para>ExampleBirthRecord.FacilityNPI = 123456789;</para>
        /// <para>// Getter:</para>
        /// <para>Console.WriteLine($"Facility National Provider Identifier: {ExampleBirthRecord.FacilityNPI}");</para>
        /// </example>
        [Property("Facility ID (NPI)", Property.Types.String, "Birth Location", "Facility ID (NPI), National Provider Identifier", true, IGURL.LocationBFDR, true, 34)]
        [FHIRPath("Bundle.entry.resource.where($this is Observation).where(code.coding.code='87300-0')", "")]
        public string FacilityNPI
        {
            get => GetFacilityLocation(ValueSets.LocationTypes.Birth_Location)?.Identifier?.Find(identifier => identifier.System == VR.CodeSystems.US_NPI_HL7)?.Value?.ToString();
            set
            {
                Location LocationBirth = GetFacilityLocation(ValueSets.LocationTypes.Birth_Location) ?? CreateAndSetLocationBirth(ValueSets.LocationTypes.Birth_Location);
                if (LocationBirth.Identifier == null)
                {
                    LocationBirth.Identifier = new List<Identifier>();
                }
                // Check for an existing Facility NPI and if it exists, overwrite it.
                if (LocationBirth.Identifier.Any(id => id.System == VR.CodeSystems.US_NPI_HL7))
                {
                    Identifier npiIdentifier = LocationBirth.Identifier.Find(identifier => identifier.System == VR.CodeSystems.US_NPI_HL7);
                    npiIdentifier.Value = value;
                    return;
                }
                LocationBirth.Identifier.Add(new Identifier(VR.CodeSystems.US_NPI_HL7, value));
                return;
            }
        }

        /// <summary>Facility ID (JFI), Jurisdictional Facility Identifier</summary>
        /// <value>Facility ID (JFI).</value>
        /// <example>
        /// <para>// Setter:</para>
        /// <para>ExampleBirthRecord.FacilityJFI = 123456789;</para>
        /// <para>// Getter:</para>
        /// <para>Console.WriteLine($"Jurisdictional Facility Identifier: {ExampleBirthRecord.FacilityJFI}");</para>
        /// </example>
        [Property("Facility ID (JFI)", Property.Types.String, "Birth Location", "Facility ID (JFI), Jurisdictional Facility Identifier", true, IGURL.LocationBFDR, true, 34)]
        [FHIRPath("Bundle.entry.resource.where($this is Observation).where(code.coding.code='87300-0')", "")]
        public string FacilityJFI
        {
            get => GetFacilityLocation(ValueSets.LocationTypes.Birth_Location)?.Identifier?.Find(identifier => identifier.Extension.Any(ext => ext.Url == VR.ProfileURL.AuxiliaryStateIdentifier1VitalRecords))?.GetExtension(VR.ProfileURL.AuxiliaryStateIdentifier1VitalRecords).Value.ToString();
            set
            {
                Location LocationBirth = GetFacilityLocation(ValueSets.LocationTypes.Birth_Location) ?? CreateAndSetLocationBirth(ValueSets.LocationTypes.Birth_Location);
                if (LocationBirth.Identifier == null)
                {
                    LocationBirth.Identifier = new List<Identifier>();
                }
                // Check for an existing Facility JFI and if it exists, overwrite it.
                if (LocationBirth.Identifier.Any(id => id.Extension.Any(ext => ext.Url == VR.ProfileURL.AuxiliaryStateIdentifier1VitalRecords)))
                {
                    Identifier jfiIdentifier = LocationBirth.Identifier.Find(id => id.Extension.Any(ext => ext.Url == VR.ProfileURL.AuxiliaryStateIdentifier1VitalRecords));
                    jfiIdentifier.SetExtension(VR.ProfileURL.AuxiliaryStateIdentifier1VitalRecords, new FhirString(value));
                    return;
                }
                if (LocationBirth.Identifier.Count() < 1)
                {
                    Identifier id = new Identifier();
                    id.SetExtension(VR.ProfileURL.AuxiliaryStateIdentifier1VitalRecords, new FhirString(value));
                    LocationBirth.Identifier.Add(id);
                    return;
                }
                LocationBirth.Identifier.First().SetExtension(VR.ProfileURL.AuxiliaryStateIdentifier1VitalRecords, new FhirString(value));
            }
        }

        /// <summary>Name of Facility of Birth</summary>
        /// <value>BirthFacilityName.</value>
        /// <example>
        /// <para>// Setter:</para>
        /// <para>ExampleBirthRecord.BirthFacilityName = "South Hospital";</para>
        /// <para>// Getter:</para>
        /// <para>Console.WriteLine($"Birth Facility Name: {ExampleBirthRecord.BirthFacilityName}");</para>
        /// </example>
        [Property("Birth Facility Name", Property.Types.String, "Birth Location", "Birth Facility Name", true, IGURL.LocationBFDR, true, 34)]
        [FHIRPath("Bundle.entry.resource.where($this is Observation).where(code.coding.code='87300-0')", "")]
        public string BirthFacilityName
        {
            get => GetFacilityLocation(ValueSets.LocationTypes.Birth_Location)?.Name;
            set => (GetFacilityLocation(ValueSets.LocationTypes.Birth_Location) ?? CreateAndSetLocationBirth(ValueSets.LocationTypes.Birth_Location)).Name = value;
        }

        /// <summary>Name of Facility mother moved from (if transfered)</summary>
        /// <value>FacilityMotherTransferredFrom.</value>
        /// <example>
        /// <para>// Setter:</para>
        /// <para>ExampleBirthRecord.FacilityMotherTransferredFrom = "South Hospital";</para>
        /// <para>// Getter:</para>
        /// <para>Console.WriteLine($"Facility Mother Transferred From: {ExampleBirthRecord.FacilityMotherTransferredFrom}");</para>
        /// </example>
        [Property("Facility Mother Transferred From", Property.Types.String, "Birth Location", "Facility Mother Moved From (if transferred)", true, IGURL.LocationBFDR, true, 34)]
        [FHIRPath("Bundle.entry.resource.where($this is Observation).where(code.coding.code='87300-0')", "")]
        public string FacilityMotherTransferredFrom
        {
            get => GetFacilityLocation(ValueSets.LocationTypes.Transfer_From_Location)?.Name;
            set => (GetFacilityLocation(ValueSets.LocationTypes.Transfer_From_Location) ?? CreateAndSetLocationBirth(ValueSets.LocationTypes.Transfer_From_Location)).Name = value;
        }

        /// <summary>Name of Facility Infant Transferred To (if transfered w/in 24 hours)</summary>
        /// <value>FacilityInfantTransferredTo.</value>
        /// <example>
        /// <para>// Setter:</para>
        /// <para>ExampleBirthRecord.FacilityInfantTransferredTo = "South Hospital";</para>
        /// <para>// Getter:</para>
        /// <para>Console.WriteLine($"Facility Mother Transferred From: {ExampleBirthRecord.FacilityInfantTransferredTo}");</para>
        /// </example>
        [Property("Facility Infant Transferred To", Property.Types.String, "Birth Location", "Facility Infant Transferred To (if transferred w/in 24 hours)", true, IGURL.LocationBFDR, true, 34)]
        [FHIRPath("Bundle.entry.resource.where($this is Observation).where(code.coding.code='87300-0')", "")]
        public string FacilityInfantTransferredTo
        {
            get => GetFacilityLocation(ValueSets.LocationTypes.Transfer_To_Location)?.Name;
            set => (GetFacilityLocation(ValueSets.LocationTypes.Transfer_To_Location) ?? CreateAndSetLocationBirth(ValueSets.LocationTypes.Transfer_To_Location)).Name = value;
        }

        private Location GetFacilityLocation(string code) {
            return (Location)Bundle.Entry.Where(e => e.Resource is Location loc && loc.Type.Any(type => type.Coding.Any(coding => coding.System == CodeSystems.LocalBFDRCodes && coding.Code == code))).FirstOrDefault()?.Resource;
        }

        /// <summary>Last Menstrual Period.</summary>
        /// <value>the date that the last normal menstrual period began</value>
        /// <example>
        /// <para>// Setter:</para>
        /// <para>ExampleBirthRecord.LastMenstrualPeriod = "2023-02-19";</para>
        /// <para>// Getter:</para>
        /// <para>Console.WriteLine($"Last Menstrual Period: {ExampleBirthRecord.LastMenstrualPeriod}");</para>
        /// </example>
        [Property("LastMenstrualPeriod", Property.Types.String, "Mother Prenatal", "Last Menstrual Period.", true, BFDR.IGURL.ObservationLastMenstrualPeriod, true, 154)]
        [FHIRPath("Bundle.entry.resource.where($this is Observation).where(code.coding.code='8665-2')", "")]
        public string LastMenstrualPeriod
        {
            get
            {
                Observation obs = GetObservation("8665-2");
                if (obs != null)
                {
                    return (obs.Value as Hl7.Fhir.Model.FhirDateTime)?.Value;
                }
                return null;
            }
            set
            {
                Observation obs = GetOrCreateObservation("8665-2", CodeSystems.LOINC, "Mother Prenatal", BFDR.ProfileURL.ObservationLastMenstrualPeriod, MOTHER_PRENATAL_SECTION);
                obs.Value = ConvertToDateTime(value);
            }
        }

        /// <summary>Year of Last Menstrual Period.</summary>
        /// <value>the year that the last normal menstrual period began</value>
        /// <example>
        /// <para>// Setter:</para>
        /// <para>ExampleBirthRecord.LastMenstrualPeriodYear = 2023;</para>
        /// <para>// Getter:</para>
        /// <para>Console.WriteLine($"Year of Last Menstrual Period: {ExampleBirthRecord.LastMenstrualPeriodYear}");</para>
        /// </example>
        [Property("LastMenstrualPeriodYear", Property.Types.Int32, "Mother Prenatal", "Year of Last Menstrual Period.", true, BFDR.IGURL.ObservationLastMenstrualPeriod, true, 154)]
        [FHIRPath("Bundle.entry.resource.where($this is Observation).where(code.coding.code='8665-2')", "")]
        public int? LastMenstrualPeriodYear
        {
            get
            {
                Observation obs = GetObservation("8665-2");
                return GetDateFragmentOrPartialDate(obs?.Value as Hl7.Fhir.Model.FhirDateTime, VR.ExtensionURL.PartialDateTimeYearVR);
            }
            set
            {
                Observation obs = GetOrCreateObservation("8665-2", CodeSystems.LOINC, "Mother Prenatal", BFDR.ProfileURL.ObservationLastMenstrualPeriod, MOTHER_PRENATAL_SECTION);
                if (obs.Value as Hl7.Fhir.Model.FhirDateTime == null)
                {
                    obs.Value = new FhirDateTime();
                    obs.Value.Extension.Add(NewBlankPartialDateTimeExtension(false));
                }
                FhirDateTime newDate = SetYear(value, obs.Value as Hl7.Fhir.Model.FhirDateTime);
                if (newDate != null)
                {
                    obs.Value = newDate;
                }
            }
        }

        /// <summary>Month of Last Menstrual Period.</summary>
        /// <value>the month that the last normal menstrual period began</value>
        /// <example>
        /// <para>// Setter:</para>
        /// <para>ExampleBirthRecord.LastMenstrualPeriodMonth = 2;</para>
        /// <para>// Getter:</para>
        /// <para>Console.WriteLine($"Month of Last Menstrual Period: {ExampleBirthRecord.LastMenstrualPeriodMonth}");</para>
        /// </example>
        [Property("LastMenstrualPeriodMonth", Property.Types.Int32, "Mother Prenatal", "Month of Last Menstrual Period.", true, BFDR.IGURL.ObservationLastMenstrualPeriod, true, 155)]
        [FHIRPath("Bundle.entry.resource.where($this is Observation).where(code.coding.code='8665-2')", "")]
        public int? LastMenstrualPeriodMonth
        {
            get
            {
                Observation obs = GetObservation("8665-2");
                return GetDateFragmentOrPartialDate(obs?.Value as Hl7.Fhir.Model.FhirDateTime, VR.ExtensionURL.PartialDateTimeMonthVR);
            }
            set
            {
                Observation obs = GetOrCreateObservation("8665-2", CodeSystems.LOINC, "Mother Prenatal", BFDR.ProfileURL.ObservationLastMenstrualPeriod, MOTHER_PRENATAL_SECTION);
                if (obs.Value as Hl7.Fhir.Model.FhirDateTime == null)
                {
                    obs.Value = new FhirDateTime();
                    obs.Value.Extension.Add(NewBlankPartialDateTimeExtension(false));
                }
                FhirDateTime newDate = SetMonth(value, obs.Value as Hl7.Fhir.Model.FhirDateTime);
                if (newDate != null)
                {
                    obs.Value = newDate;
                }
            }
        }

        /// <summary>Day of Last Menstrual Period.</summary>
        /// <value>the day that the last normal menstrual period began</value>
        /// <example>
        /// <para>// Setter:</para>
        /// <para>ExampleBirthRecord.LastMenstrualPeriodDay = 28;</para>
        /// <para>// Getter:</para>
        /// <para>Console.WriteLine($"Day of Last Menstrual Period: {ExampleBirthRecord.LastMenstrualPeriodDay}");</para>
        /// </example>
        [Property("LastMenstrualPeriodDay", Property.Types.Int32, "Mother Prenatal", "Day of Last Menstrual Period.", true, BFDR.IGURL.ObservationLastMenstrualPeriod, true, 156)]
        [FHIRPath("Bundle.entry.resource.where($this is Observation).where(code.coding.code='8665-2')", "")]
        public int? LastMenstrualPeriodDay
        {
            get
            {
                Observation obs = GetObservation("8665-2");
                return GetDateFragmentOrPartialDate(obs?.Value as Hl7.Fhir.Model.FhirDateTime, VR.ExtensionURL.PartialDateTimeDayVR);
            }
            set
            {
                Observation obs = GetOrCreateObservation("8665-2", CodeSystems.LOINC, "Mother Prenatal", BFDR.ProfileURL.ObservationLastMenstrualPeriod, MOTHER_PRENATAL_SECTION);

                if (obs.Value as Hl7.Fhir.Model.FhirDateTime == null)
                {
                    obs.Value = new FhirDateTime();
                    obs.Value.Extension.Add(NewBlankPartialDateTimeExtension(false));
                }
                FhirDateTime newDate = SetDay(value, obs.Value as Hl7.Fhir.Model.FhirDateTime);
                if (newDate != null)
                {
                    obs.Value = newDate;
                }
            }
        }

        /// <summary>First Prenatal Care Visit.</summary>
        /// <value>the date of the first prenatal care visit</value>
        /// <example>
        /// <para>// Setter:</para>
        /// <para>ExampleBirthRecord.FirstPrenatalCareVisit = "2023-02-19";</para>
        /// <para>// Getter:</para>
        /// <para>Console.WriteLine($"First prenatal care visit on: {ExampleBirthRecord.FirstPrenatalCareVisit}");</para>
        /// </example>
        [Property("FirstPrenatalCareVisit", Property.Types.String, "Mother Prenatal", "First Prenatal Care Visit.", true, BFDR.IGURL.ObservationDateOfFirstPrenatalCareVisit, true, 126)]
        [FHIRPath("Bundle.entry.resource.where($this is Observation).where(code.coding.code='69044-6')", "")]
        public string FirstPrenatalCareVisit
        {
            get
            {
                Observation obs = GetObservation("69044-6");
                if (obs != null)
                {
                    return (obs.Value as Hl7.Fhir.Model.FhirDateTime)?.Value;
                }
                    return null;
            }
            set
            {
                Observation obs = GetOrCreateObservation("69044-6", CodeSystems.LOINC, "Mother Prenatal", BFDR.ProfileURL.ObservationDateOfFirstPrenatalCareVisit, MOTHER_PRENATAL_SECTION, Child.Id);
                obs.Value = ConvertToDateTime(value);
            }
        }

        /// <summary>Marital Description</summary>
        /// <value>for use of jurisdictions with domestic partnerships, othertypes of relationships</value>
        /// <example>
        /// <para>// Setter:</para>
        /// <para>ExampleBirthRecord.MaritalStatus = "single";</para>
        /// <para>// Getter:</para>
        /// <para>Console.WriteLine($"Marital status: {ExampleBirthRecord.MaritalStatus}");</para>
        /// </example>
        [Property("MaritalStatus", Property.Types.String, "MaritalStatus", "MaritalStatus", false, VR.IGURL.Mother, true, 288)]
        [FHIRPath("Bundle.entry.resource.where($this is Patient)", "maritalStatus")]
        public string MaritalStatus
        {
            get
            {
                return Mother?.MaritalStatus?.Text;
            }
            set
            {
                if (string.IsNullOrEmpty(value))
                {
                    return;
                }
                CodeableConcept cc = new CodeableConcept();
                cc.Text = value;
                Mother.MaritalStatus = cc;
            }
        }

        /// <summary>Mother Married During Pregnancy</summary>
        /// <value>Mother marrier during pregnancy</value>
        /// <example>
        /// <para>// Setter:</para>
        /// <para>ExampleBirthRecord.MotherMarriedDuringPregnancy = yesNoUnknownCC;</para>
        /// <para>// Getter:</para>
        /// <para>Console.WriteLine($"Mother married during pregnancy: {ExampleBirthRecord.MotherMarriedDuringPregnancy}");</para>
        /// </example>
        [Property("MotherMarriedDuringPregnancy", Property.Types.Dictionary, "MotherMarriedDuringPregnancy", "MotherMarriedDuringPregnancy", false, BFDR.IGURL.ObservationMotherMarriedDuringPregnancy, true, 288)]
        [PropertyParam("code", "The code used to describe this concept.")]
        [PropertyParam("system", "The relevant code system.")]
        [PropertyParam("display", "The human readable version of this code.")]
        [FHIRPath("Bundle.entry.resource.where($this is Observation).where(code.coding.code='87301-8')", "")]
        public Dictionary<string, string> MotherMarriedDuringPregnancy
        {
            get => GetObservationValue("87301-8");
            set => SetObservationValue(value, "87301-8", CodeSystems.LOINC, "Mother married during pregnancy", BFDR.ProfileURL.ObservationMotherMarriedDuringPregnancy, MOTHER_INFORMATION_SECTION);
        }

        /// <summary>Year of the First Prenatal Care Visit.</summary>
        /// <value>the year of the first prenatal care visit</value>
        /// <example>
        /// <para>// Setter:</para>
        /// <para>ExampleBirthRecord.FirstPrenatalCareVisitYear = 2023;</para>
        /// <para>// Getter:</para>
        /// <para>Console.WriteLine($"Year of the First Prenatal Visit: {ExampleBirthRecord.FirstPrenatalCareVisitYear}");</para>
        /// </example>
        [Property("FirstPrenatalCareVisitYear", Property.Types.Int32, "Mother Prenatal", "Year of First Prenatal Care Visit.", true, BFDR.IGURL.ObservationDateOfFirstPrenatalCareVisit, true, 128)]
        [FHIRPath("Bundle.entry.resource.where($this is Observation).where(code.coding.code='69044-6')", "")]
        public int? FirstPrenatalCareVisitYear
        {
            get
            {
                Observation obs = GetObservation("69044-6");
                return GetDateFragmentOrPartialDate(obs?.Value as Hl7.Fhir.Model.FhirDateTime, VR.ExtensionURL.PartialDateTimeYearVR);
            }
            set
            {
                Observation obs = GetOrCreateObservation("69044-6", CodeSystems.LOINC, "Mother Prenatal", BFDR.ProfileURL.ObservationDateOfFirstPrenatalCareVisit, MOTHER_PRENATAL_SECTION, Child.Id);
                if (obs.Value as Hl7.Fhir.Model.FhirDateTime == null)
                {
                    obs.Value = new FhirDateTime();
                    obs.Value.Extension.Add(NewBlankPartialDateTimeExtension(false));
                }
                FhirDateTime newDate = SetYear(value, obs.Value as Hl7.Fhir.Model.FhirDateTime);
                if (newDate != null)
                {
                    obs.Value = newDate;
                }
            }
        }

        /// <summary>Month of First Prenatal Care Visit.</summary>
        /// <value>the month of the first prenatal care visit</value>
        /// <example>
        /// <para>// Setter:</para>
        /// <para>ExampleBirthRecord.FirstPrenatalCareVisitMonth = 2;</para>
        /// <para>// Getter:</para>
        /// <para>Console.WriteLine($"Month of First Prenatal Visit: {ExampleBirthRecord.FirstPrenatalCareVisitMonth}");</para>
        /// </example>
        [Property("FirstPrenatalCareVisitMonth", Property.Types.Int32, "Mother Prenatal", "Month of First Prenatal Care Visit.", true, BFDR.IGURL.ObservationDateOfFirstPrenatalCareVisit, true, 126)]
        [FHIRPath("Bundle.entry.resource.where($this is Observation).where(code.coding.code='69044-6')", "")]
        public int? FirstPrenatalCareVisitMonth
        {
            get
            {
                Observation obs = GetObservation("69044-6");
                return GetDateFragmentOrPartialDate(obs?.Value as Hl7.Fhir.Model.FhirDateTime, VR.ExtensionURL.PartialDateTimeMonthVR);
            }
            set
            {
                Observation obs = GetOrCreateObservation("69044-6", CodeSystems.LOINC, "Mother Prenatal", BFDR.ProfileURL.ObservationDateOfFirstPrenatalCareVisit, MOTHER_PRENATAL_SECTION, Child.Id);
                if (obs.Value as Hl7.Fhir.Model.FhirDateTime == null)
                {
                    obs.Value = new FhirDateTime();
                    obs.Value.Extension.Add(NewBlankPartialDateTimeExtension(false));
                }
                FhirDateTime newDate = SetMonth(value, obs.Value as Hl7.Fhir.Model.FhirDateTime);
                if (newDate != null)
                {
                    obs.Value = newDate;
                }
            }
        }

        /// <summary>Day of First Prenatal Care Visit.</summary>
        /// <value>the day of the first prenatal care visit</value>
        /// <example>
        /// <para>// Setter:</para>
        /// <para>ExampleBirthRecord.FirstPrenatalCareVisitDay = 2;</para>
        /// <para>// Getter:</para>
        /// <para>Console.WriteLine($"Month of First Prenatal Visit: {ExampleBirthRecord.FirstPrenatalCareVisitDay}");</para>
        /// </example>
        [Property("FirstPrenatalCareVisitDay", Property.Types.Int32, "Mother Prenatal", "Day of First Prenatal Care Visit.", true, BFDR.IGURL.ObservationDateOfFirstPrenatalCareVisit, true, 127)]
        [FHIRPath("Bundle.entry.resource.where($this is Observation).where(code.coding.code='69044-6')", "")]
        public int? FirstPrenatalCareVisitDay
        {
            get
            {
                Observation obs = GetObservation("69044-6");
                return GetDateFragmentOrPartialDate(obs?.Value as Hl7.Fhir.Model.FhirDateTime, VR.ExtensionURL.PartialDateTimeDayVR);
            }
            set
            {
                Observation obs = GetOrCreateObservation("69044-6", CodeSystems.LOINC, "Mother Prenatal", BFDR.IGURL.ObservationDateOfFirstPrenatalCareVisit, MOTHER_PRENATAL_SECTION, Child.Id);
                if (obs.Value as Hl7.Fhir.Model.FhirDateTime == null)
                {
                    obs.Value = new FhirDateTime();
                    obs.Value.Extension.Add(NewBlankPartialDateTimeExtension(false));
                }
                FhirDateTime newDate = SetDay(value, obs.Value as Hl7.Fhir.Model.FhirDateTime);
                if (newDate != null)
                {
                    obs.Value = newDate;
                }
            }
        }

        /// <summary>Date of Registration.</summary>
        /// <value>the date that the birth was registered</value>
        /// <example>
        /// <para>// Setter:</para>
        /// <para>ExampleBirthRecord.RegistrationDate = "2023-02-19";</para>
        /// <para>// Getter:</para>
        /// <para>Console.WriteLine($"Date of birth registration: {ExampleBirthRecord.RegistrationDate}");</para>
        /// </example>
        [Property("RegistrationDate", Property.Types.String, "Birth Certification", "Date of Registration.", true, BFDR.IGURL.CompositionProviderLiveBirthReport, true, 243)]
        [FHIRPath("Bundle.entry.resource.where($this is Composition)", "date")]
        public string RegistrationDate
        {
            get
            {
                return this.Composition?.Date;
            }
            set
            {
                this.Composition.DateElement = ConvertToDateTime(value);
            }
        }

        /// <summary>Year of Registration.</summary>
        /// <value>the year that the birth was registered</value>
        /// <example>
        /// <para>// Setter:</para>
        /// <para>ExampleBirthRecord.RegistrationDateYear = 2023;</para>
        /// <para>// Getter:</para>
        /// <para>Console.WriteLine($"Year of birth registration: {ExampleBirthRecord.RegistrationDateYear}");</para>
        /// </example>
        [Property("RegistrationDateYear", Property.Types.Int32, "Birth Certification", "Year of Registration.", true, BFDR.IGURL.CompositionProviderLiveBirthReport, true, 243)]
        [FHIRPath("Bundle.entry.resource.where($this is Composition)", "date")]
        public int? RegistrationDateYear
        {
            get
            {
                // First check the value string
                if (this.Composition.Date != null && ParseDateElements(this.Composition?.Date, out int? year, out int? month, out int? day))
                {
                    return year;
                }
                return GetDateFragmentOrPartialDate(this.Composition?.DateElement, VR.ExtensionURL.PartialDateTimeYearVR);
            }
            set
            {
                if (this.Composition.DateElement == null)
                {
                    this.Composition.DateElement = new FhirDateTime();
                    this.Composition.DateElement.Extension.Add(NewBlankPartialDateTimeExtension(false));
                }
                FhirDateTime newDate = SetYear(value, this.Composition.DateElement);
                if (newDate != null)
                {
                    this.Composition.DateElement = newDate;
                }
            }
        }

        /// <summary>Month of Registration.</summary>
        /// <value>the month that the birth was registered</value>
        /// <example>
        /// <para>// Setter:</para>
        /// <para>ExampleBirthRecord.RegistrationDateMonth = 10;</para>
        /// <para>// Getter:</para>
        /// <para>Console.WriteLine($"Month of birth registration: {ExampleBirthRecord.RegistrationDateMonth}");</para>
        /// </example>
        [Property("RegistrationDateMonth", Property.Types.Int32, "Birth Certification", "Month of Registration.", true, BFDR.IGURL.CompositionProviderLiveBirthReport, true, 244)]
        [FHIRPath("Bundle.entry.resource.where($this is Composition)", "date")]
        public int? RegistrationDateMonth
        {
            get
            {
                // First check the value string
                if (this.Composition.Date != null && ParseDateElements(this.Composition?.Date, out int? year, out int? month, out int? day))
                {
                    return month;
                }
                return GetDateFragmentOrPartialDate(this.Composition?.DateElement, VR.ExtensionURL.PartialDateTimeMonthVR);
            }
            set
            {
                if (this.Composition.DateElement == null)
                {
                    this.Composition.DateElement = new FhirDateTime();
                    this.Composition.DateElement.Extension.Add(NewBlankPartialDateTimeExtension(false));
                }
                FhirDateTime newDate = SetMonth(value, this.Composition.DateElement);
                if (newDate != null)
                {
                    this.Composition.DateElement = newDate;
                }
            }
        }

        /// <summary>Day of Registration.</summary>
        /// <value>the day that the birth was registered</value>
        /// <example>
        /// <para>// Setter:</para>
        /// <para>ExampleBirthRecord.RegistrationDateDay = 23;</para>
        /// <para>// Getter:</para>
        /// <para>Console.WriteLine($"Day of birth registration: {ExampleBirthRecord.RegistrationDateDay}");</para>
        /// </example>
        [Property("RegistrationDateDay", Property.Types.Int32, "Birth Certification", "Day of Registration.", true, BFDR.IGURL.CompositionProviderLiveBirthReport, true, 245)]
        [FHIRPath("Bundle.entry.resource.where($this is Composition)", "date")]
        public int? RegistrationDateDay
        {
            get
            {
                // First check the value string
                if (this.Composition.Date != null && ParseDateElements(this.Composition?.Date, out int? year, out int? month, out int? day))
                {
                    return day;
                }
                return GetDateFragmentOrPartialDate(this.Composition?.DateElement, VR.ExtensionURL.PartialDateTimeDayVR);
            }
            set
            {
                if (this.Composition.DateElement == null)
                {
                    this.Composition.DateElement = new FhirDateTime();
                    this.Composition.DateElement.Extension.Add(NewBlankPartialDateTimeExtension(false));
                }
                FhirDateTime newDate = SetDay(value, this.Composition.DateElement);
                if (newDate != null)
                {
                    this.Composition.DateElement = newDate;

                }
            }
        }

        /// <summary>Principal source of Payment for this delivery.</summary>
        /// <value>Principal source of Payment for this delivery. A Dictionary representing a codeable concept of the payor type:
        /// <para>"code" - The code used to describe this concept.</para>
        /// <para>"system" - The relevant code system.</para>
        /// <para>"display" - The human readable version of this code.</para>
        /// </value>
        /// <example>
        /// <para>// Setter:</para>
        /// <para>Dictionary&lt;string, string&gt; locationType = new Dictionary&lt;string, string&gt;();</para>
        /// <para>locationType.Add("code", "privateinsurance");</para>
        /// <para>locationType.Add("system", "http://hl7.org/fhir/us/bfdr/CodeSystem/CodeSystem-vr-birth-and-fetal-death-financial-class");</para>
        /// <para>locationType.Add("display", "PRIVATE HEALTH INSURANCE");</para>
        /// <para>ExampleBirthRecord.PayorTypeFinancialClass = locationType;</para>
        /// <para>// Getter:</para>
        /// <para>Console.WriteLine($"Principal source of Payment for this delivery: {ExampleBirthRecord.PayorTypeFinancialClass["code"]}");</para>
        /// </example>
        [Property("PayorTypeFinancialClass", Property.Types.Dictionary, "Payor Type Financial Class", "Source of Payment.", true, IGURL.CoveragePrincipalPayerDelivery, true, 16)]
        [PropertyParam("code", "The code used to describe this concept.")]
        [PropertyParam("system", "The relevant code system.")]
        [PropertyParam("display", "The human readable version of this code.")]
        [FHIRPath("Bundle.entry.resource.where($this is Coverage)", "")]
        public Dictionary<string, string> PayorTypeFinancialClass
        {
            get
            {
                if (Coverage == null)
                {
                    return EmptyCodeableDict();
                }
                return CodeableConceptToDict(Coverage.Type);
            }
            set
            {
                if (Coverage == null)
                {
                    Coverage = new Coverage()
                    {
                        Id = Guid.NewGuid().ToString(),
                        Meta = new Meta()
                    };
                    Coverage.Meta.Profile = new List<string>()
                    {
                        ProfileURL.CoveragePrincipalPayerDelivery
                    };
                }
                Coverage.Type = DictToCodeableConcept(value);
            }
        }

        /// <summary>Principal source of Payment for this delivery Helper</summary>
        /// <value>Principal source of Payment for this delivery Helper</value>
        /// <example>
        /// <para>// Setter:</para>
        /// <para>ExampleBirthRecord.PayorTypeFinancialClassHelper = "Hospital";</para>
        /// <para>// Getter:</para>
        /// <para>Console.WriteLine($"Child's Place Of Birth Type: {ExampleBirthRecord.PayorTypeFinancialClassHelper}");</para>
        /// </example>
        [Property("PayorTypeFinancialClassHelper", Property.Types.String, "PayorTypeFinancialClassHelper", "Principal source of Payment for this delivery Helper.", false, IGURL.CoveragePrincipalPayerDelivery, true, 4)]
        [FHIRPath("Bundle.entry.resource.where($this is Coverage).where(meta.profile == " + ProfileURL.CoveragePrincipalPayerDelivery + ")", "")]
        public string PayorTypeFinancialClassHelper
        {
            get
            {
                if (PayorTypeFinancialClass.ContainsKey("code"))
                {
                    string code = PayorTypeFinancialClass["code"];
                    if (code == "9999")
                    {
                        if (PayorTypeFinancialClass.ContainsKey("text") && !String.IsNullOrWhiteSpace(PayorTypeFinancialClass["text"]))
                        {
                            return PayorTypeFinancialClass["text"];
                        }
                        return "9999";
                    }
                    else if (!String.IsNullOrWhiteSpace(code))
                    {
                        return code;
                    }
                }
                return null;
            }
            set
            {
                if (String.IsNullOrWhiteSpace(value))
                {
                    // do nothing
                    return;
                }
                if (!BFDR.Mappings.BirthAndFetalDeathFinancialClass.FHIRToIJE.ContainsKey(value))
                {
                    // unknown
                    PayorTypeFinancialClass = CodeableConceptToDict(new CodeableConcept(CodeSystems.NAHDO, "9999", "Unavailable / Unknown", value));
                }
                else
                {
                    // normal path
                    SetCodeValue("PayorTypeFinancialClass", value, BFDR.ValueSets.BirthAndFetalDeathFinancialClass.Codes);
                }
            }
        }
        /// <summary>Mother Married During Pregnancy Helper</summary>
        /// <value>Mother marrier during pregnancy helper</value>
        /// <example>
        /// <para>// Setter:</para>
        /// <para>ExampleBirthRecord.MotherMarriedDuringPregnancyHelper = "yes";</para>
        /// <para>// Getter:</para>
        /// <para>Console.WriteLine($"Mother married during pregnancy helper: {ExampleBirthRecord.MotherMarriedDuringPregnancyHelper}");</para>
        /// </example>
        [Property("MotherMarriedDuringPregnancyHelper", Property.Types.String, "MotherMarriedDuringPregnancyHelper", "MotherMarriedDuringPregnancyHelper", false, BFDR.IGURL.ObservationMotherMarriedDuringPregnancy, true, 288)]
        [FHIRPath("Bundle.entry.resource.where($this is Observation).where(code.coding.code='87301-8')", "")]
        public string MotherMarriedDuringPregnancyHelper
        {
            get => GetObservationValueHelper();
            set => SetObservationValueHelper(value, VR.ValueSets.YesNoUnknown.Codes);
        }

        /// <summary>Paternity Acknowledgement Signed</summary>
        /// <value>Paternity acknowledgement signed</value>
        /// <example>
        /// <para>// Setter:</para>
        /// <para>ExampleBirthRecord.PaternityAcknowledgementSigned = yesNoUnknownCC;</para>
        /// <para>// Getter:</para>
        /// <para>Console.WriteLine($"Paternity acknowledgement signed: {ExampleBirthRecord.PaternityAcknowledgementSigned}");</para>
        /// </example>
        [Property("PaternityAcknowledgementSigned", Property.Types.Dictionary, "PaternityAcknowledgementSigned", "PaternityAcknowledgementSigned", false, BFDR.IGURL.ObservationPaternityAcknowledgementSigned, true, 288)]
        [PropertyParam("code", "The code used to describe this concept.")]
        [PropertyParam("system", "The relevant code system.")]
        [PropertyParam("display", "The human readable version of this code.")]
        [FHIRPath("Bundle.entry.resource.where($this is Observation).where(code.coding.code='87302-6')", "")]
        public Dictionary<string, string> PaternityAcknowledgementSigned
        {
            get => GetObservationValue("87302-6");
            set => SetObservationValue(value, "87302-6", CodeSystems.LOINC, "Paternity acknowledgement signed", BFDR.ProfileURL.ObservationPaternityAcknowledgementSigned, FATHER_INFORMATION_SECTION);
        }

        /// <summary>Paternity Acknowledgement Signed Helper</summary>
        /// <value>Paternity acknowledgement signed helper</value>
        /// <example>
        /// <para>// Setter:</para>
        /// <para>ExampleBirthRecord.PaternityAcknowledgementSignedHelper = "yes";</para>
        /// <para>// Getter:</para>
        /// <para>Console.WriteLine($"Paternity acknowledgement signed: {ExampleBirthRecord.PaternityAcknowledgementSignedHelper}");</para>
        /// </example>
        [Property("PaternityAcknowledgementSignedHelper", Property.Types.String, "PaternityAcknowledgementSignedHelper", "PaternityAcknowledgementSignedHelper", false, BFDR.IGURL.ObservationPaternityAcknowledgementSigned, true, 288)]
        [FHIRPath("Bundle.entry.resource.where($this is Observation).where(code.coding.code='87302-6')", "")]
        public string PaternityAcknowledgementSignedHelper
        {
            get => GetObservationValueHelper();
            set => SetObservationValueHelper(value, VR.ValueSets.YesNoUnknownNotApplicable.Codes);
        }

        /// <summary>Mother Transferred</summary>
        /// <value>Mother transferred</value>
        /// <example>
        /// <para>// Setter:</para>
        /// <para>ExampleBirthRecord.MotherTransferred = "hosp-trans";</para>
        /// <para>// Getter:</para>
        /// <para>Console.WriteLine($"Mother transferred: {ExampleBirthRecord.MotherTransferred}");</para>
        /// </example>
        [Property("MotherTransferred", Property.Types.Dictionary, "MotherTransferred", "MotherTransferred", false, VR.IGURL.Mother, true, 288)]
        [PropertyParam("code", "The code used to describe this concept.")]
        [PropertyParam("system", "The relevant code system.")]
        [PropertyParam("display", "The human readable version of this code.")]
        [FHIRPath("Bundle.entry.resource.where($this is Patient)", "hospitalization")]
        public Dictionary<string, string> MotherTransferred
        {
            get
            {
                Dictionary<string, string> admitSource = CodeableConceptToDict(EncounterMaternity?.Hospitalization?.AdmitSource);
                return admitSource;
            }
            set
            {
                if (value == null)
                {
                    return;
                }
                // TODO define CC
                CodeableConcept admitSource = DictToCodeableConcept(value);
                HospitalizationComponent hosp = new HospitalizationComponent();
                hosp.AdmitSource = admitSource;
                EncounterMaternity.Hospitalization = hosp;
            }
        }

        /// <summary>Mother Transferred Helper</summary>
        /// <value>Mother transferred helper</value>
        /// <example>
        /// <para>// Setter:</para>
        /// <para>ExampleBirthRecord.MotherTransferredHelper = "hosp-trans";</para>
        /// <para>// Getter:</para>
        /// <para>Console.WriteLine($"Mother transferred: {ExampleBirthRecord.MotherTransferredHelper}");</para>
        /// </example>
        [Property("MotherTransferred", Property.Types.String, "MotherTransferred", "MotherTransferred", false, VR.IGURL.Mother, true, 288)]
        [FHIRPath("Bundle.entry.resource.where($this is Patient)", "hospitalization")]
        public string MotherTransferredHelper
        {
            get
            {
                // TODO there should be a mapping for this
                if (MotherTransferred.ContainsKey("code"))
                {
                    string code = MotherTransferred["code"];
                    if (code == "hosp-trans")
                    {
                        // TODO add check for Transferred From name == "UNKNOWN" and return U
                        if (FacilityMotherTransferredFrom == "UNKNOWN")
                        {
                            return "U";
                        }
                        return "Y";
                    }
                    if (code == "other")
                    {
                        return "N";
                    }
                }
                return "";
            }
            set
            {
                if (String.IsNullOrEmpty(value))
                {
                    return;
                }
                // IJE values are Y, N, U, set to "hosp-trans" if value is Y
                // https://build.fhir.org/ig/HL7/fhir-bfdr/usage.html#mother-or-infant-transferred
                if (value == "Y")
                {
                    MotherTransferred = CodeableConceptToDict(new CodeableConcept(CodeSystems.AdmitSource, "hosp-trans", "Transferred from other hospital", "The Patient has been transferred from another hospital for this encounter."));
                }
                else if (value == "U")
                {
                    // If the value is unknown, set the code to hosp-trans, and the hospitalization.origin.name should be set to “UNKNOWN” 
                    // https://build.fhir.org/ig/HL7/fhir-bfdr/usage.html#mother-or-infant-transferred
                    MotherTransferred = CodeableConceptToDict(new CodeableConcept(CodeSystems.AdmitSource, "hosp-trans", "Transferred from other hospital", "The Patient has been transferred from another hospital for this encounter."));
                    FacilityMotherTransferredFrom = "UNKNOWN";
                }
                else 
                {
                    // all other codes should be interpretted as N with "other" as the code to express mother did not transfer
                    MotherTransferred = CodeableConceptToDict(new CodeableConcept(CodeSystems.AdmitSource, "other", "Other", "Did not transfer"));
                }
            }
        }

        /// <summary>Infant Living</summary>
        /// <value>Infant Living</value>
        /// <example>
        /// <para>// Setter:</para>
        /// <para>ExampleBirthRecord.InfantLiving = true;</para>
        /// <para>// Getter:</para>
        /// <para>Console.WriteLine($"Mother transferred: {ExampleBirthRecord.MotherTransferred}");</para>
        /// </example>
        [Property("InfantLiving", Property.Types.Bool, "InfantLiving", "InfantLiving", false, BFDR.IGURL.ObservationInfantLiving, true, 288)]
        [FHIRPath("Bundle.entry.resource.where($this is Observation).where(code.coding.code='73757-7')", "")]
        [FHIRSubject(FHIRSubject.Subject.Newborn)]
        public bool? InfantLiving
        {
            get
            {
                Observation obs = GetObservation("73757-7");
                if (obs != null)
                {
                    bool? infantLiving = ((FhirBoolean)obs.Value).Value;
                    return infantLiving;
                }
                return null;
            }
            set
            {
                if (value == null)
                {
                    return;
                }
                Observation obs = GetOrCreateObservation("73757-7", CodeSystems.LOINC, "Infant living", BFDR.ProfileURL.ObservationInfantLiving, NEWBORN_INFORMATION_SECTION);
                obs.Value = new FhirBoolean(value);
            }
        }

        /// <summary>Infant Transferred</summary>
        /// <value>Infant transferred</value>
        /// <example>
        /// <para>// Setter:</para>
        /// <para>ExampleBirthRecord.InfantTransferred = "hosp-trans";</para>
        /// <para>// Getter:</para>
        /// <para>Console.WriteLine($"Infant transferred: {ExampleBirthRecord.InfantTransferred}");</para>
        /// </example>
        [Property("InfantTransferred", Property.Types.Dictionary, "InfantTransferred", "InfantTransferred", false, BFDR.IGURL.EncounterBirth, true, 288)]
        [PropertyParam("code", "The code used to describe this concept.")]
        [PropertyParam("system", "The relevant code system.")]
        [PropertyParam("display", "The human readable version of this code.")]
        [FHIRPath("Bundle.entry.resource.where($this is Patient)", "hospitalization")]
        public Dictionary<string, string> InfantTransferred
        {
            get
            {
                Dictionary<string, string> dischargeDisposition = CodeableConceptToDict(EncounterBirth?.Hospitalization?.DischargeDisposition);
                return dischargeDisposition;
            }
            set
            {
                if (value == null)
                {
                    return;
                }
                CodeableConcept dischargeDisposition = DictToCodeableConcept(value);
                HospitalizationComponent hosp = new HospitalizationComponent();
                hosp.DischargeDisposition = dischargeDisposition;
                EncounterBirth.Hospitalization = hosp;
            }
        }

        /// <summary>Infant Transferred Helper</summary>
        /// <value>Infant transferred helper</value>
        /// <example>
        /// <para>// Setter:</para>
        /// <para>ExampleBirthRecord.InfantTransferredHelper = "hosp-trans";</para>
        /// <para>// Getter:</para>
        /// <para>Console.WriteLine($"Infant transferred helper: {ExampleBirthRecord.InfantTransferredHelper}");</para>
        /// </example>
        [Property("InfantTransferred", Property.Types.String, "InfantTransferred", "InfantTransferred", false, BFDR.IGURL.EncounterBirth, true, 288)]
        [FHIRPath("Bundle.entry.resource.where($this is Patient)", "hospitalization")]
        public string InfantTransferredHelper
        {
            get
            {
                if (InfantTransferred.ContainsKey("code"))
                {
                    string code = InfantTransferred["code"];
                    if (code == "other-hcf")
                    {
                        return "Y";
                    }
                    else if (FacilityInfantTransferredTo == "UNKNOWN")
                    {
                        return "U";
                    }
                    else if (code == "oth")
                    {
                        return "N";
                    }
                }

                return "";
            }
            set
            {
                if (String.IsNullOrEmpty(value))
                {
                    return;
                }
                // IJE values are Y, N, U, only set to "hosp-trans" if value is Y
                // IG guidance https://build.fhir.org/ig/HL7/fhir-bfdr/usage.html#mother-or-infant-transferred
                if (value == "Y")
                {
                    // TODO update this to point to generated code system
                    InfantTransferred = CodeableConceptToDict(new CodeableConcept(CodeSystems.DischargeDisposition, "other-hcf", "Other healthcare facility", "The patient was transferred to another healthcare facility."));
                }
                else if (value == "N")
                {
                    // TODO update this to point to generated code system
                    InfantTransferred = CodeableConceptToDict(new CodeableConcept(CodeSystems.DischargeDisposition, "oth", "Other", "Did not transfer"));
                }
                else if (value == "U")
                {
                    // TODO set destination in this observation to a reference of the location
                    FacilityInfantTransferredTo = "UNKNOWN";
                }
            }
        }

        /// <summary>Number Live Born</summary>
        /// <value>Number of live born</value>
        /// <example>
        /// <para>// Setter:</para>
        /// <para>ExampleBirthRecord.NumberLiveBorn = 1;</para>
        /// <para>// Getter:</para>
        /// <para>Console.WriteLine($"Number of live born: {ExampleBirthRecord.NumberLiveBorn}");</para>
        /// </example>
        [Property("NumberLiveBorn", Property.Types.Int32, "NumberLiveBorn", "NumberLiveBorn", false, BFDR.IGURL.ObservationNumberLiveBirthsThisDelivery, true, 288)]
        [FHIRPath("Bundle.entry.resource.where($this is Observation).where(code.coding.code='73773-4')", "")]
        public int? NumberLiveBorn
        {
            get
            {
                Observation obs = GetObservation("73773-4");
                if (obs != null)
                {
                    return (obs.Value as Hl7.Fhir.Model.Integer).Value;
                }
                return null;
            }
            set
            {
                // The observation value for NumberLiveBorn is an int not a codeable concept so we can't use the util functions
                if (value == null)
                {
                    return;
                }
                Observation obs = GetOrCreateObservation("73773-4", CodeSystems.LOINC, "Number live born", BFDR.ProfileURL.ObservationNumberLiveBirthsThisDelivery, MOTHER_INFORMATION_SECTION);
                obs.Value = new Hl7.Fhir.Model.Integer(value);
            }
        }

        /// <summary>SSNRequested</summary>
        /// <value>SSN requested</value>
        /// <example>
        /// <para>// Setter:</para>
        /// <para>ExampleBirthRecord.SSNRequested = true;</para>
        /// <para>// Getter:</para>
        /// <para>Console.WriteLine($"SSN Requested: {ExampleBirthRecord.SSNRequested}");</para>
        /// </example>
        [Property("SSNRequested", Property.Types.Bool, "SSNRequested", "SSNRequested", false, BFDR.IGURL.ObservationSSNRequestedForChild, true, 288)]
        [FHIRPath("Bundle.entry.resource.where($this is Observation).where(code.coding.code='87295-2')", "")]
        [FHIRSubject(FHIRSubject.Subject.Newborn)]
        public bool? SSNRequested
        {
            get
            {
                Observation obs = GetObservation("87295-2");
                if (obs != null)
                {
                    bool? ssnRequested = ((FhirBoolean)obs.Value).Value;
                    return ssnRequested;
                }
                return null;
            }
            set
            {
                if (value == null)
                {
                    return;
                }
                Observation obs = GetOrCreateObservation("87295-2", CodeSystems.LOINC, "SSN requested", BFDR.ProfileURL.ObservationSSNRequestedForChild, NEWBORN_INFORMATION_SECTION);
                obs.Value = new FhirBoolean(value);
            }
        }

        private int? GetIntegerObservationValue(string code)
        {
            Observation observation = GetObservation(code);
            if (observation != null)
            {
                return (int?)(observation?.Value as Hl7.Fhir.Model.Integer)?.Value;
            }
            return null;
        }

        private Observation SetIntegerObservationValue(string code, string codeDesc, int? value, string profileURL, string section, string subjectId, [CallerMemberName] string propertyName = null)
        {
            Observation obs = GetOrCreateObservation(code, CodeSystems.LOINC, codeDesc, profileURL, section, null, propertyName);
            if (obs.Category.FirstOrDefault(cat => cat.Coding.Any(catCode => catCode.Code == "vital-signs")) == null)
            {
                obs.Category.Add(new CodeableConcept(CodeSystems.ObservationCategory, "vital-signs"));
            }
            // Create an empty Integer if needed
            if (obs.Value == null || obs.Value as Integer == null)
            {
                obs.Value = new Hl7.Fhir.Model.Integer();
            }
            // Set the properties of the value individually to preserve any existing obs.Value.Extension entries
            if (value != null)
            {
                (obs.Value as Integer).Value = (int)value;
            }
            return obs;
        }

        /// <summary>APGAR score at 5 mins.</summary>
        /// <value>the APGAR score at 5 minutes, or -1 if explicitly unknown, or null if never specified</value>
        /// <example>
        /// <para>// Setter:</para>
        /// <para>ExampleBirthRecord.ApgarScoreFiveMinutes = 20;</para>
        /// <para>// Getter:</para>
        /// <para>Console.WriteLine($"APGAR score at 5 minutes: {ExampleBirthRecord.ApgarScoreFiveMinutes}");</para>
        /// </example>
        [Property("ApgarScoreFiveMinutes", Property.Types.Int32, "Newborn Information", "APGAR score at 5 minutes.", true, BFDR.IGURL.ObservationApgarScore, true, 205)]
        [FHIRPath("Bundle.entry.resource.where($this is Observation).where(code.coding.code='9274-2')", "")]
        [FHIRSubject(FHIRSubject.Subject.Newborn)]
        public int? ApgarScoreFiveMinutes
        {
            get => GetIntegerObservationValue("9274-2");
            set => SetIntegerObservationValue("9274-2", "5 minute Apgar Score", value, BFDR.ProfileURL.ObservationApgarScore, NEWBORN_INFORMATION_SECTION, Child.Id);
        }

        /// <summary>APGAR score at 10 mins.</summary>
        /// <value>the APGAR score at 10 minutes, or -1 if explicitly unknown, or null if never specified</value>
        /// <example>
        /// <para>// Setter:</para>
        /// <para>ExampleBirthRecord.ApgarScoreTenMinutes = 20;</para>
        /// <para>// Getter:</para>
        /// <para>Console.WriteLine($"APGAR score at 10 minutes: {ExampleBirthRecord.ApgarScoreTenMinutes}");</para>
        /// </example>
        [Property("ApgarScoreTenMinutes", Property.Types.Int32, "Newborn Information", "APGAR score at 10 minutes.", true, BFDR.IGURL.ObservationApgarScore, true, 206)]
        [FHIRPath("Bundle.entry.resource.where($this is Observation).where(code.coding.code='9271-8')", "")]
        [FHIRSubject(FHIRSubject.Subject.Newborn)]
        public int? ApgarScoreTenMinutes
        {
            get => GetIntegerObservationValue("9271-8");
            set => SetIntegerObservationValue("9271-8", "10 minute Apgar Score", value, BFDR.ProfileURL.ObservationApgarScore, NEWBORN_INFORMATION_SECTION, Child.Id);
        }


        /// <summary>Certifier name.</summary>
        /// <value>the certifier's name</value>
        /// <example>
        /// <para>// Setter:</para>
        /// <para>ExampleBirthRecord.CertifierName = "Janet Seito";</para>
        /// <para>// Getter:</para>
        /// <para>Console.WriteLine($"Certifier's Name: {ExampleBirthRecord.CertifierName}");</para>
        /// </example>
        [Property("Certifier Name", Property.Types.String, "Birth Certification", "Name of Certifier.", true, VR.IGURL.Practitioner, true, 6)]
        [FHIRPath("Bundle.entry.resource.where($this is Practitioner).where(extension.value ='certifier')", "name")]
        public string CertifierName
        {
            get
            {
                if (Certifier != null && Certifier.Name != null)
                {
                    return Certifier.Name.FirstOrDefault()?.Text;
                }
                return null;
            }
            set
            {
                if (Certifier == null)
                {
                    CreateCertifier();
                }
                HumanName name = Certifier.Name.FirstOrDefault();
                if (name != null && !String.IsNullOrEmpty(value))
                {
                    name.Text = value;
                }
                else if (!String.IsNullOrEmpty(value))
                {
                    name = new HumanName();
                    name.Use = HumanName.NameUse.Official;
                    name.Text = value;
                    Certifier.Name.Add(name);
                }
            }
        }

        /// <summary>Certifier NPI</summary>
        /// <value>the certifiers npi</value>
        /// <example>
        /// <para>// Setter:</para>
        /// <para>ExampleBirthRecord.CertifierNPI = "123456789011";</para>
        /// <para>// Getter:</para>
        /// <para>Console.WriteLine($"Certifier NPI: {ExampleBirthRecord.CertifierNPI}");</para>
        /// </example>
        [Property("Certifier NPI", Property.Types.String, "Birth Certification", "Certifier's NPI.", true, VR.IGURL.Practitioner, true, 13)]
        [FHIRPath("Bundle.entry.resource.where($this is Practitioner).where(extension.value ='certifier').identifier.where(system='http://hl7.org/fhir/sid/us-npi')", "value")]
        public string CertifierNPI
        {
            get
            {
                return Certifier?.Identifier?.Find(id => id.System == CodeSystems.US_NPI_HL7)?.Value;
            }
            set
            {
                if (Certifier == null)
                {
                    CreateCertifier();
                }
                if (Certifier.Identifier.Count > 0)
                {
                    Certifier.Identifier.Clear();
                }
                Certifier.Identifier.RemoveAll(iden => iden.System == CodeSystems.US_NPI_HL7);
                if (String.IsNullOrWhiteSpace(value))
                {
                    return;
                }
                Identifier npi = new Identifier();
                npi.Type = new CodeableConcept(CodeSystems.HL7_identifier_type, "NPI", "National Provider Identifier", null);
                npi.System = CodeSystems.US_NPI_HL7;
                npi.Value = value;
                Certifier.Identifier.Add(npi);
            }
        }

        /// <summary>Certifier Title</summary>
        /// <value>the title/qualification of the person who certified the birth. A Dictionary representing a code, containing the following key/value pairs:
        /// <para>"code" - the code</para>
        /// <para>"system" - the code system this code belongs to</para>
        /// <para>"display" - a human readable meaning of the code</para>
        /// </value>
        /// <example>
        /// <para>// Setter:</para>
        /// <para>Dictionary&lt;string, string&gt; title = new Dictionary&lt;string, string&gt;();</para>
        /// <para>title.Add("code", "112247003");</para>
        /// <para>title.Add("system", CodeSystems.SCT);</para>
        /// <para>title.Add("display", "Medical Doctor");</para>
        /// <para>ExampleBirthRecord.CertifierTitle = title;</para>
        /// <para>// Getter:</para>
        /// <para>Console.WriteLine($"Certifier Title: {ExampleBirthRecord.CertifierTitle['display']}");</para>
        /// </example>
        [Property("Certifiers Title", Property.Types.Dictionary, "Birth Certification", "Certifier's Title.", true, VR.IGURL.Practitioner, true, 13)]
        [PropertyParam("code", "The code used to describe this concept.")]
        [PropertyParam("system", "The relevant code system.")]
        [PropertyParam("display", "The human readable version of this code.")]
        [FHIRPath("Bundle.entry.resource.where($this is Practitioner).where(extension.value ='certifier')", "qualification")]
        public Dictionary<string, string> CertifierTitle
        {
            get
            {
                if (Certifier == null)
                {
                    return EmptyCodeableDict();
                }
                Practitioner.QualificationComponent qualification = Certifier.Qualification.FirstOrDefault();
                if (Certifier != null && qualification != null)
                {
                    return CodeableConceptToDict(qualification.Code);
                }
                return EmptyCodeableDict();
            }
            set
            {
                if (Certifier == null)
                {
                    CreateCertifier();
                }
                Practitioner.QualificationComponent qualification = new Practitioner.QualificationComponent();
                qualification.Code = DictToCodeableConcept(value);
                Certifier.Qualification.Clear();
                Certifier.Qualification.Add(qualification);
            }
        }

        /// <summary>Certifier Title Helper.</summary>
        /// <value>the title/qualification of the Certifier.
        /// <para>"code" - the code</para>
        /// </value>
        /// <example>
        /// <para>// Setter:</para>
        /// <para>ExampleBirthRecord.CertifierTitleHelper = ValueSets.BirthAttendantsTitles.MedicalDoctor;</para>
        /// <para>// Getter:</para>
        /// <para>Console.WriteLine($"Certifier Title: {ExampleBirthRecord.CertifierTitleHelper}");</para>
        /// </example>
        [Property("Certifier Title Helper", Property.Types.String, "Birth Certification", "Certifier Title.", false, VR.IGURL.Practitioner, true, 4)]
        [PropertyParam("code", "The code used to describe this concept.")]
        [FHIRPath("Bundle.entry.resource.where($this is Practitioner).where(extension.value ='certifier')", "qualification")]
        public string CertifierTitleHelper
        {
            get
            {
                if (CertifierTitle.ContainsKey("code"))
                {
                    string code = CertifierTitle["code"];
                    if (!String.IsNullOrWhiteSpace(code))
                    {
                        return code;
                    }
                }
                return null;
            }
            set
            {
                if (String.IsNullOrWhiteSpace(value))
                {
                    // do nothing
                    return;
                }
                if (!VR.Mappings.BirthAttendantTitles.FHIRToIJE.ContainsKey(value))
                { //other
                    CertifierTitle = CodeableConceptToDict(new CodeableConcept(CodeSystems.NullFlavor_HL7_V3, "OTH", "Other", value));
                }
                else
                { // normal path
                    SetCodeValue("CertifierTitle", value, VR.ValueSets.BirthAttendantTitles.Codes);
                }
            }
        }

        /// <summary>Certifier Other Helper.</summary>
        /// <value>the "other" title/qualification of the Certifier.
        /// <para>"code" - the code</para>
        /// </value>
        /// <example>
        /// <para>// Setter:</para>
        /// <para>ExampleBirthRecord.CertifierOtherHelper = "Birth Clerk";</para>
        /// <para>// Getter:</para>
        /// <para>Console.WriteLine($"Certifier Other: {ExampleBirthRecord.CertifierOtherHelper}");</para>
        /// </example>
        [Property("Certifier Other Helper", Property.Types.String, "Birth Certification", "Certifier Other.", false, VR.IGURL.Practitioner, true, 4)]
        [PropertyParam("code", "The code used to describe this concept.")]
        [FHIRPath("Bundle.entry.resource.where($this is Practitioner).where(extension.value ='certifier').qualification", "other")]
        public string CertifierOtherHelper
        {
            get
            {
                if (CertifierTitle.ContainsKey("code"))
                {
                    string code = CertifierTitle["code"];
                    if (code == "OTH")
                    {
                        if (CertifierTitle.ContainsKey("text") && !String.IsNullOrWhiteSpace(CertifierTitle["text"]))
                        {
                            return (CertifierTitle["text"]);
                        }
                    }
                }
                return null;
            }
            set
            {
                if (String.IsNullOrWhiteSpace(value))
                {
                    // do nothing
                    return;
                }
                else
                {
                    CertifierTitle = CodeableConceptToDict(new CodeableConcept(CodeSystems.NullFlavor_HL7_V3, "OTH", "Other", value));
                }
            }
        }

        /// <summary>Date of Certification.</summary>
        /// <value>the date of certification</value>
        /// <example>
        /// <para>// Setter:</para>
        /// <para>ExampleBirthRecord.CertifiedDate = "2023-02-19";</para>
        /// <para>// Getter:</para>
        /// <para>Console.WriteLine($"Date of birth certification: {ExampleBirthRecord.CertificationDate}");</para>
        /// </example>
        [Property("CertificationDate", Property.Types.String, "Birth Certification", "Date of Certification.", true, BFDR.IGURL.CompositionProviderLiveBirthReport, true, 243)]
        [FHIRPath("Bundle.entry.resource.where($this is Encounter).where(extension.value.coding.code='CHILD')", "")]
        public string CertificationDate
        {
            get
            {
                Encounter.ParticipantComponent certifier = EncounterBirth?.Participant?.FirstOrDefault(entry => ((Encounter.ParticipantComponent)entry).Type.Any(t => t.Coding.Any(c => c.Code == "87287-9")));
                if (certifier != null && certifier.Period.Start != null)
                {
                    return certifier.Period.Start;
                }
                return null;
            }
            set
            {
                Encounter.ParticipantComponent certifier = EncounterBirth.Participant.FirstOrDefault(entry => ((Encounter.ParticipantComponent)entry).Type.Any(t => t.Coding.Any(c => c.Code == "87287-9")));
                if (certifier != null)
                {
                    certifier.Period.StartElement = ConvertToDateTime(value);
                }
                else
                {
                    Encounter.ParticipantComponent newCertifier = new Encounter.ParticipantComponent();
                    CodeableConcept t = new CodeableConcept(CodeSystems.LOINC, "87287-9", "Birth certifier", null);
                    newCertifier.Type.Add(t);
                    Period p = new Period();
                    p.StartElement = ConvertToDateTime(value);
                    newCertifier.Period = p;
                    EncounterBirth.Participant.Add(newCertifier);
                }
            }
        }

        /// <summary>Certified Year</summary>
        /// <value>year of certification</value>
        /// <example>
        /// <para>// Setter:</para>
        /// <para>ExampleBirthRecord.CertifiedYear = 2023;</para>
        /// <para>// Getter:</para>
        /// <para>Console.WriteLine($"Certified Year: {ExampleBirthRecord.CertifiedYear}");</para>
        /// </example>
        [Property("Certified Year", Property.Types.Int32, "Birth Certification", "Certified Year", true, IGURL.EncounterBirth, true, 4)]
        [FHIRPath("Bundle.entry.resource.where($this is Encounter).where(extension.value.coding.code='CHILD')", "")] 
        public int? CertifiedYear
        {
            get
            {
                if (EncounterBirth == null)
                {
                    return null;
                }
                Encounter.ParticipantComponent certifier = EncounterBirth.Participant.FirstOrDefault(entry => ((Encounter.ParticipantComponent)entry).Type.Any(t => t.Coding.Any(c => c.Code == "87287-9")));
                // First check the value string
                if (certifier == null || certifier.Period == null || certifier.Period.StartElement == null)
                {
                    return null;
                }
                if (certifier != null && certifier.Period.StartElement != null && ParseDateElements(certifier.Period.Start, out int? year, out int? month, out int? day))
                {
                    return year;
                }
                return GetDateFragmentOrPartialDate(certifier.Period.StartElement, VR.ExtensionURL.PartialDateTimeYearVR);
            }
            set
            {
                if (value == null)
                {
                    return;
                }
                if (EncounterBirth == null)
                {
                    CreateBirthEncounter();
                }
                Encounter.ParticipantComponent stateComp = EncounterBirth.Participant.FirstOrDefault(entry => ((Encounter.ParticipantComponent)entry).Type.Any(t => t.Coding.Any(c => c.Code == "87287-9")));
                if (stateComp == null) // make certifier participant with date
                {  
                    Encounter.ParticipantComponent certifier = new Encounter.ParticipantComponent();
                    CodeableConcept t = new CodeableConcept(CodeSystems.LOINC, "87287-9", "Birth certifier", null);
                    certifier.Type.Add(t);
                    Period p = new Period();
                    p.StartElement = new FhirDateTime();
                    p.StartElement.Extension.Add(NewBlankPartialDateTimeExtension(false));
                    certifier.Period = p;
                    EncounterBirth.Participant.Add(certifier);
                    stateComp = certifier;
                }  
                if (stateComp.Period == null || stateComp.Period.StartElement == null) //certifier participant exists but no period or period.start
                {
                    Period p = new Period();
                    p.StartElement = new FhirDateTime();
                    p.StartElement.Extension.Add(NewBlankPartialDateTimeExtension(false));
                    stateComp.Period = p;
                }
                FhirDateTime newDate = SetYear(value, stateComp.Period.StartElement);
                if (newDate != null)
                {
                    stateComp.Period.StartElement = newDate;
                }
            }
        }

        /// <summary>Certified Month</summary>
        /// <value>month of certification</value>
        /// <example>
        /// <para>// Setter:</para>
        /// <para>ExampleBirthRecord.CertifiedMonth = 10;</para>
        /// <para>// Getter:</para>
        /// <para>Console.WriteLine($"Certified Month: {ExampleBirthRecord.CertifiedMonth}");</para>
        /// </example>
        [Property("Certified Month", Property.Types.Int32, "Birth Certification", "Certified Month", true, IGURL.EncounterBirth, true, 4)]
        [FHIRPath("Bundle.entry.resource.where($this is Encounter).where(extension.value.coding.code='CHILD')", "")] 
        public int? CertifiedMonth
        {
            get
            {
                if (EncounterBirth == null)
                {
                    return null;
                }
                Encounter.ParticipantComponent certifier = EncounterBirth.Participant.FirstOrDefault(entry => ((Encounter.ParticipantComponent)entry).Type.Any(t => t.Coding.Any(c => c.Code == "87287-9")));
                // First check the value string
                if (certifier == null || certifier.Period == null || certifier.Period.StartElement == null)
                {
                    return null;
                }
                if (certifier != null && certifier.Period.StartElement != null && ParseDateElements(certifier.Period.Start, out int? year, out int? month, out int? day))
                {
                    return month;
                }
                return GetDateFragmentOrPartialDate(certifier.Period.StartElement, VR.ExtensionURL.PartialDateTimeMonthVR);
            }
            set
            {
                if (value == null)
                {
                    return;
                }
                if (EncounterBirth == null)
                {
                    CreateBirthEncounter();
                }
                Encounter.ParticipantComponent stateComp = EncounterBirth.Participant.FirstOrDefault(entry => ((Encounter.ParticipantComponent)entry).Type.Any(t => t.Coding.Any(c => c.Code == "87287-9")));
                if (stateComp == null) // make certifier participant with date
                {  
                    Encounter.ParticipantComponent certifier = new Encounter.ParticipantComponent();
                    CodeableConcept t = new CodeableConcept(CodeSystems.LOINC, "87287-9", "Birth certifier", null);
                    certifier.Type.Add(t);
                    Period p = new Period();
                    p.StartElement = new FhirDateTime();
                    p.StartElement.Extension.Add(NewBlankPartialDateTimeExtension(false));
                    certifier.Period = p;
                    EncounterBirth.Participant.Add(certifier);
                    stateComp = certifier;
                }  
                if (stateComp.Period == null || stateComp.Period.StartElement == null) //certifier participant exists but no period or period.start
                {
                    Period p = new Period();
                    p.StartElement = new FhirDateTime();
                    p.StartElement.Extension.Add(NewBlankPartialDateTimeExtension(false));
                    stateComp.Period = p;
                }
                FhirDateTime newDate = SetMonth(value, stateComp.Period.StartElement); 
                if (newDate != null)
                {
                    stateComp.Period.StartElement = newDate; 
                }
            }
        }

        /// <summary>Certified Day</summary>
        /// <value>day of certification</value>
        /// <example>
        /// <para>// Setter:</para>
        /// <para>ExampleBirthRecord.CertifiedDay = 23;</para>
        /// <para>// Getter:</para>
        /// <para>Console.WriteLine($"Certified Day: {ExampleBirthRecord.CertifiedDay}");</para>
        /// </example> 
        [Property("Certified Day", Property.Types.Int32, "Birth Certification", "Certified Day", true, IGURL.EncounterBirth, true, 4)]
        [FHIRPath("Bundle.entry.resource.where($this is Encounter).where(extension.value.coding.code='CHILD')", "")] 
        public int? CertifiedDay
        {
            get
            {
                if (EncounterBirth == null)
                {
                    return null;
                }
                Encounter.ParticipantComponent certifier = EncounterBirth.Participant.FirstOrDefault(entry => ((Encounter.ParticipantComponent)entry).Type.Any(t => t.Coding.Any(c => c.Code == "87287-9")));
                // First check the value string
                if (certifier == null || certifier.Period == null || certifier.Period.StartElement == null)
                {
                    return null;
                }
                if (certifier != null && certifier.Period.StartElement != null && ParseDateElements(certifier.Period.Start, out int? year, out int? month, out int? day))
                {
                    return day;
                }
                return GetDateFragmentOrPartialDate(certifier.Period.StartElement, VR.ExtensionURL.PartialDateTimeDayVR);
            }
            set
            {
                if (value == null)
                {
                    return;
                }
                if (EncounterBirth == null)
                {
                    CreateBirthEncounter();
                }
                Encounter.ParticipantComponent stateComp = EncounterBirth.Participant.FirstOrDefault(entry => ((Encounter.ParticipantComponent)entry).Type.Any(t => t.Coding.Any(c => c.Code == "87287-9")));
                if (stateComp == null) // make certifier participant with date
                {  
                    Encounter.ParticipantComponent certifier = new Encounter.ParticipantComponent();
                    CodeableConcept t = new CodeableConcept(CodeSystems.LOINC, "87287-9", "Birth certifier", null);
                    certifier.Type.Add(t);
                    Period p = new Period();
                    p.StartElement = new FhirDateTime();
                    p.StartElement.Extension.Add(NewBlankPartialDateTimeExtension(false));
                    certifier.Period = p;
                    EncounterBirth.Participant.Add(certifier);
                    stateComp = certifier;
                }  
                if (stateComp.Period == null || stateComp.Period.StartElement == null) //certifier participant exists but no period or period.start
                {
                    Period p = new Period();
                    p.StartElement = new FhirDateTime();
                    p.StartElement.Extension.Add(NewBlankPartialDateTimeExtension(false));
                    stateComp.Period = p;
                }
                FhirDateTime newDate = SetDay(value, stateComp.Period.StartElement); 
                if (newDate != null)
                {
                    stateComp.Period.StartElement = newDate; 
                }
            }
        }

        /// <summary>Set an emerging issue value, creating an empty EmergingIssues Observation as needed.</summary>
        private void SetEmergingIssue(string identifier, string value)
        {
            if (value == null)
            {
                return;
            }
            Observation EmergingIssues = GetOrCreateObservation(identifier, CodeSystems.ObservationCode, "NCHS-required Parameter Slots for Emerging Issues", VR.IGURL.EmergingIssues, EMERGING_ISSUES_SECTION, null, identifier);

            // Remove existing component (if it exists) and add an appropriate component.
            EmergingIssues.Component.RemoveAll(cmp => cmp.Code != null && cmp.Code.Coding != null && cmp.Code.Coding.Count() > 0 && cmp.Code.Coding.First().Code == identifier);
            Observation.ComponentComponent component = new Observation.ComponentComponent();
            component.Code = new CodeableConcept(CodeSystems.ComponentCode, identifier, null, null);
            component.Value = new FhirString(value);
            EmergingIssues.Component.Add(component);
        }

        /// <summary>Get an emerging issue value.</summary>
        private string GetEmergingIssue(string identifier)             
        {
            Observation EmergingIssues = GetObservation(identifier);
            if (EmergingIssues == null)
            {
                return null;
            }
            // Remove existing component (if it exists) and add an appropriate component.
            Observation.ComponentComponent issue = EmergingIssues.Component.FirstOrDefault(c => c.Code.Coding[0].Code == identifier);
            if (issue != null && issue.Value != null && issue.Value as FhirString != null)
            {
                return issue.Value.ToString();
            }
            return null;
        }


        /// <summary>Emerging Issue Field Length 1 Number 1</summary>
        /// <value>the emerging issue value</value>
        /// <example>
        /// <para>// Setter:</para>
        /// <para>ExampleBirthRecord.EmergingIssue1_1 = "X";</para>
        /// <para>// Getter:</para>
        /// <para>Console.WriteLine($"Emerging Issue Value: {ExampleBirthRecord.EmergingIssue1_1}");</para>
        /// </example>
        [Property("Emerging Issue Field Length 1 Number 1", Property.Types.String, "Emerging Issues", "One-Byte Field 1", true, VR.IGURL.EmergingIssues, false, 50)]
        [FHIRPath("Bundle.entry.resource.where($this is Observation).where(code.coding.code='emergingissues')", "")]
        [FHIRSubject(FHIRSubject.Subject.Newborn)]
        public string EmergingIssue1_1
        {
            get
            {
                return GetEmergingIssue("EmergingIssue1_1");
            }
            set
            {
                if(!String.IsNullOrWhiteSpace(value))
                {
                    SetEmergingIssue("EmergingIssue1_1", value);
                }
            }
        }

        /// <summary>Emerging Issue Field Length 1 Number 2</summary>
        /// <value>the emerging issue value</value>
        /// <example>
        /// <para>// Setter:</para>
        /// <para>ExampleBirthRecord.EmergingIssue1_2 = "X";</para>
        /// <para>// Getter:</para>
        /// <para>Console.WriteLine($"Emerging Issue Value: {ExampleBirthRecord.EmergingIssue1_2}");</para>
        /// </example>
        [Property("Emerging Issue Field Length 1 Number 2", Property.Types.String, "Emerging Issues", "1-Byte Field 2", true, VR.IGURL.EmergingIssues, false, 50)]
        [FHIRPath("Bundle.entry.resource.where($this is Observation).where(code.coding.code='emergingissues')", "")]
        [FHIRSubject(FHIRSubject.Subject.Newborn)]
        public string EmergingIssue1_2
        {
            get
            {
                return GetEmergingIssue("EmergingIssue1_2");
            }
            set
            {
                if(!String.IsNullOrWhiteSpace(value))
                {
                    SetEmergingIssue("EmergingIssue1_2", value);
                }
            }
        }

        /// <summary>Emerging Issue Field Length 1 Number 3</summary>
        /// <value>the emerging issue value</value>
        /// <example>
        /// <para>// Setter:</para>
        /// <para>ExampleBirthRecord.EmergingIssue1_3 = "X";</para>
        /// <para>// Getter:</para>
        /// <para>Console.WriteLine($"Emerging Issue Value: {ExampleBirthRecord.EmergingIssue1_3}");</para>
        /// </example>
        [Property("Emerging Issue Field Length 1 Number 3", Property.Types.String, "Emerging Issues", "1-Byte Field 3", true, VR.IGURL.EmergingIssues, false, 50)]
        [FHIRPath("Bundle.entry.resource.where($this is Observation).where(code.coding.code='emergingissues')", "")]
        [FHIRSubject(FHIRSubject.Subject.Newborn)]
        public string EmergingIssue1_3
        {
            get
            {
                return GetEmergingIssue("EmergingIssue1_3");
            }
            set
            {
                if(!String.IsNullOrWhiteSpace(value))
                {
                    SetEmergingIssue("EmergingIssue1_3", value);
                }
            }
        }

        /// <summary>Emerging Issue Field Length 1 Number 4</summary>
        /// <value>the emerging issue value</value>
        /// <example>
        /// <para>// Setter:</para>
        /// <para>ExampleBirthRecord.EmergingIssue1_4 = "X";</para>
        /// <para>// Getter:</para>
        /// <para>Console.WriteLine($"Emerging Issue Value: {ExampleBirthRecord.EmergingIssue1_4}");</para>
        /// </example>
        [Property("Emerging Issue Field Length 1 Number 4", Property.Types.String, "Emerging Issues", "1-Byte Field 4", true, VR.IGURL.EmergingIssues, false, 50)]
        [FHIRPath("Bundle.entry.resource.where($this is Observation).where(code.coding.code='emergingissues')", "")]
        [FHIRSubject(FHIRSubject.Subject.Newborn)]
        public string EmergingIssue1_4
        {
            get
            {
                return GetEmergingIssue("EmergingIssue1_4");
            }
            set
            {
                if(!String.IsNullOrWhiteSpace(value))
                {
                    SetEmergingIssue("EmergingIssue1_4", value);
                }
            }
        }

        /// <summary>Emerging Issue Field Length 1 Number 5</summary>
        /// <value>the emerging issue value</value>
        /// <example>
        /// <para>// Setter:</para>
        /// <para>ExampleBirthRecord.EmergingIssue1_5 = "X";</para>
        /// <para>// Getter:</para>
        /// <para>Console.WriteLine($"Emerging Issue Value: {ExampleBirthRecord.EmergingIssue1_5}");</para>
        /// </example>
        [Property("Emerging Issue Field Length 1 Number 5", Property.Types.String, "Emerging Issues", "1-Byte Field 5", true, VR.IGURL.EmergingIssues, false, 50)]
        [FHIRPath("Bundle.entry.resource.where($this is Observation).where(code.coding.code='emergingissues')", "")]
        [FHIRSubject(FHIRSubject.Subject.Newborn)]
        public string EmergingIssue1_5
        {
            get
            {
                return GetEmergingIssue("EmergingIssue1_5");
            }
            set
            {
                if(!String.IsNullOrWhiteSpace(value))
                {
                    SetEmergingIssue("EmergingIssue1_5", value);
                }
            }
        }

        /// <summary>Emerging Issue Field Length 1 Number 6</summary>
        /// <value>the emerging issue value</value>
        /// <example>
        /// <para>// Setter:</para>
        /// <para>ExampleBirthRecord.EmergingIssue1_6 = "X";</para>
        /// <para>// Getter:</para>
        /// <para>Console.WriteLine($"Emerging Issue Value: {ExampleBirthRecord.EmergingIssue1_6}");</para>
        /// </example>
        [Property("Emerging Issue Field Length 1 Number 6", Property.Types.String, "Emerging Issues", "1-Byte Field 6", true, VR.IGURL.EmergingIssues, false, 50)]
        [FHIRPath("Bundle.entry.resource.where($this is Observation).where(code.coding.code='emergingissues')", "")]
        [FHIRSubject(FHIRSubject.Subject.Newborn)]
        public string EmergingIssue1_6
        {
            get
            {
                return GetEmergingIssue("EmergingIssue1_6");
            }
            set
            {
                if(!String.IsNullOrWhiteSpace(value))
                {
                    SetEmergingIssue("EmergingIssue1_6", value);
                }
            }
        }

        /// <summary>Emerging Issue Field Length 8 Number 1</summary>
        /// <value>the emerging issue value</value>
        /// <example>
        /// <para>// Setter:</para>
        /// <para>ExampleBirthRecord.EmergingIssue8_1 = "XXXXXXXX";</para>
        /// <para>// Getter:</para>
        /// <para>Console.WriteLine($"Emerging Issue Value: {ExampleBirthRecord.EmergingIssue8_1}");</para>
        /// </example>
        [Property("Emerging Issue Field Length 8 Number 1", Property.Types.String, "Emerging Issues", "8-Byte Field 1", true, VR.IGURL.EmergingIssues, false, 50)]
        [FHIRPath("Bundle.entry.resource.where($this is Observation).where(code.coding.code='emergingissues')", "")]
        [FHIRSubject(FHIRSubject.Subject.Newborn)]
        public string EmergingIssue8_1
        {
            get
            {
                return GetEmergingIssue("EmergingIssue8_1");
            }
            set
            {
                if(!String.IsNullOrWhiteSpace(value))
                {
                    SetEmergingIssue("EmergingIssue8_1", value);
                }
            }
        }

        /// <summary>Emerging Issue Field Length 8 Number 2</summary>
        /// <value>the emerging issue value</value>
        /// <example>
        /// <para>// Setter:</para>
        /// <para>ExampleBirthRecord.EmergingIssue8_2 = "XXXXXXXX";</para>
        /// <para>// Getter:</para>
        /// <para>Console.WriteLine($"Emerging Issue Value: {ExampleBirthRecord.EmergingIssue8_2}");</para>
        /// </example>
        [Property("Emerging Issue Field Length 8 Number 2", Property.Types.String, "Emerging Issues", "8-Byte Field 2", true, VR.IGURL.EmergingIssues, false, 50)]
        [FHIRPath("Bundle.entry.resource.where($this is Observation).where(code.coding.code='emergingissues')", "")]
        [FHIRSubject(FHIRSubject.Subject.Newborn)]
        public string EmergingIssue8_2
        {
            get
            {
                return GetEmergingIssue("EmergingIssue8_2");
            }
            set
            {
                if(!String.IsNullOrWhiteSpace(value))
                {
                    SetEmergingIssue("EmergingIssue8_2", value);
                }
            }
        }

        /// <summary>Emerging Issue Field Length 8 Number 3</summary>
        /// <value>the emerging issue value</value>
        /// <example>
        /// <para>// Setter:</para>
        /// <para>ExampleBirthRecord.EmergingIssue8_3 = "XXXXXXXX";</para>
        /// <para>// Getter:</para>
        /// <para>Console.WriteLine($"Emerging Issue Value: {ExampleBirthRecord.EmergingIssue8_3}");</para>
        /// </example>
        [Property("Emerging Issue Field Length 8 Number 3", Property.Types.String, "Emerging Issues", "8-Byte Field 3", true, VR.IGURL.EmergingIssues, false, 50)]
        [FHIRPath("Bundle.entry.resource.where($this is Observation).where(code.coding.code='emergingissues')", "")]
        [FHIRSubject(FHIRSubject.Subject.Newborn)]
        public string EmergingIssue8_3
        {
            get
            {
                return GetEmergingIssue("EmergingIssue8_3");
            }
            set
            {
                if(!String.IsNullOrWhiteSpace(value))
                {
                    SetEmergingIssue("EmergingIssue8_3", value);
                }
            }
        }

        /// <summary>Emerging Issue Field Length 20</summary>
        /// <value>the emerging issue value</value>
        /// <example>
        /// <para>// Setter:</para>
        /// <para>ExampleBirthRecord.EmergingIssue20 = "XXXXXXXXXXXXXXXXXXXX";</para>
        /// <para>// Getter:</para>
        /// <para>Console.WriteLine($"Emerging Issue Value: {ExampleBirthRecord.EmergingIssue20}");</para>
        /// </example>
        [Property("Emerging Issue Field Length 20", Property.Types.String, "Emerging Issues", "20-Byte Field", true, VR.IGURL.EmergingIssues, false, 50)]
        [FHIRPath("Bundle.entry.resource.where($this is Observation).where(code.coding.code='emergingissues')", "")]
        [FHIRSubject(FHIRSubject.Subject.Newborn)]
        public string EmergingIssue20
        {
            get
            {
                return GetEmergingIssue("EmergingIssue20");
            }
            set
            {
                if(!String.IsNullOrWhiteSpace(value))
                {
                    SetEmergingIssue("EmergingIssue20", value);
                }
            }
        }
    }
}<|MERGE_RESOLUTION|>--- conflicted
+++ resolved
@@ -2464,11 +2464,7 @@
                 {
                     return;
                 }
-<<<<<<< HEAD
-                Observation obs = GetOrCreateObservation("68497-7", CodeSystems.LOINC, "Number Of Previous Cesareans", BFDR.ProfileURL.ObservationNumberPrenatalVisits, MEDICAL_INFORMATION_SECTION, Mother.Id);
-=======
                 Observation obs = GetOrCreateObservation("68497-7", CodeSystems.LOINC, "Number of Previous Cesareans", BFDR.ProfileURL.ObservationNumberPreviousCesareans, MEDICAL_INFORMATION_SECTION, Mother.Id);
->>>>>>> 6dd85fad
                 obs.Value = new Hl7.Fhir.Model.Integer(value);
             }
         }
@@ -2481,11 +2477,7 @@
         /// <para>// Getter:</para>
         /// <para>Console.WriteLine($"NumberOfPreviousCesareansEditFlag: {ExampleBirthRecord.NumberOfPreviousCesareansEditFlag}");</para>
         /// </example>
-<<<<<<< HEAD
         [Property("Number Of Previous Cesareans Edit Flag", Property.Types.Dictionary, "Number of Previous Cesareans", "Number of Previous Cesareans Edit Flag.", true, IGURL.ObservationNumberPreviousCesareans, true, 14)]
-=======
-        [Property("Number Of Prenatal Visits Edit Flag", Property.Types.Dictionary, "Number of Previous Cesareans", "Number of Previous Cesareans Edit Flag.", true, IGURL.ObservationNumberPreviousCesareans, true, 14)]
->>>>>>> 6dd85fad
         [PropertyParam("code", "The code used to describe this concept.")]
         [PropertyParam("system", "The relevant code system.")]
         [PropertyParam("display", "The human readable version of this code.")]
@@ -5760,15 +5752,11 @@
             }
             set 
             {
-<<<<<<< HEAD
                 Observation obs = GetOrCreateObservation("8302-2", CodeSystems.LOINC, "Mother Height", BFDR.ProfileURL.ObservationMotherHeight, MOTHER_PRENATAL_SECTION, Mother.Id);
-=======
-                Observation obs = GetOrCreateObservation("8302-2", CodeSystems.LOINC, BFDR.ProfileURL.ObservationMotherHeight, MOTHER_PRENATAL_SECTION, Mother.Id);
                 if (obs.Value == null)
                 {
                     obs.Value = new FhirString();
                 }
->>>>>>> 6dd85fad
                 obs.Value.Extension.RemoveAll(ext => ext.Url == VRExtensionURLs.BypassEditFlag);
 
                 if (String.IsNullOrEmpty(value))
