--- conflicted
+++ resolved
@@ -13,10 +13,7 @@
     /// </summary>
     public partial class FetalDeathRecord : NatalityRecord
     {
-<<<<<<< HEAD
-
-=======
->>>>>>> 67a97993
+
         private const string FETUS_SECTION = "76400-1";
 
         /// <summary>Default constructor that creates a new, empty FetalDeathRecord.</summary>
@@ -71,7 +68,6 @@
             Composition.Title = "Fetal Death Report";
         }
 
-<<<<<<< HEAD
         /// <summary>Estimated time of fetal death.</summary>
         /// <value>Estimated time of fetal death</value>
         /// <example>
@@ -121,7 +117,16 @@
                 if (TimeOfFetalDeath.ContainsKey("code") && !String.IsNullOrWhiteSpace(TimeOfFetalDeath["code"]))
                 {
                     return TimeOfFetalDeath["code"];
-=======
+                }
+            set
+            {
+                if (!String.IsNullOrWhiteSpace(value))
+                {
+                    SetCodeValue("TimeOfFetalDeath", value, BFDR.ValueSets.FetalDeathTimePoints.Codes);
+                }
+            }
+        }
+
         //
         // Fetal Death Cause or Condition Section
         //
@@ -216,18 +221,11 @@
                 if (cond != null && cond.Code != null && cond.Code.Text != null)
                 {
                     return cond.Code.Text.ToString();
->>>>>>> 67a97993
                 }
                 return null;
             }
             set
             {
-<<<<<<< HEAD
-                if (!String.IsNullOrWhiteSpace(value))
-                {
-                    SetCodeValue("TimeOfFetalDeath", value, BFDR.ValueSets.FetalDeathTimePoints.Codes);
-                }
-=======
                 if (String.IsNullOrWhiteSpace(value))
                 {
                     return;
@@ -237,7 +235,6 @@
                     cond = (Condition)CreateEntry(GetFHIRPathAttribute(), SubjectId());
                 }
                 cond.Code.Text = value;
->>>>>>> 67a97993
             }
         }
     }
