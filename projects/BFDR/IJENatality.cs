using System;
using System.Collections.Generic;
using System.Linq;
using VR;

namespace BFDR
{
        /// <summary>A "wrapper" class to convert between a FHIR based <c>BirthRecord</c> and
    /// a record in IJE Natality format. Each property of this class corresponds exactly
    /// with a field in the IJE Natality format. The getters convert from the embedded
    /// FHIR based <c>BirthRecord</c> to the IJE format for a specific field, and
    /// the setters convert from IJE format for a specific field and set that value
    /// on the embedded FHIR based <c>BirthRecord</c>.</summary>
    public class IJENatality : IJE
    {
        private readonly BirthRecord record;

        /// <summary>Constructor that takes a <c>BirthRecord</c>.</summary>
        public IJENatality(BirthRecord record, bool validate = true)
        {
            this.record = record;
            if (validate)
            {
                // We need to force a conversion to happen by calling ToString() if we want to validate
                ToString();
                CheckForValidationErrors();
            }
        }

        /// <summary>Constructor that takes an IJE string and builds a corresponding internal <c>BirthRecord</c>.</summary>
        public IJENatality(string ije, bool validate = true) : this()
        {
            ProcessIJE(ije, validate);
        }

        /// <summary>Get the length of the IJE string.</summary>
        protected override uint IJELength
        {
            get
            {
                return 4000;
            }
        }


        /// <summary>Constructor that creates an empty record for constructing records using the IJE properties.</summary>
        public IJENatality()
        {
            this.record = new BirthRecord();
        }

        /// <summary>FHIR based vital record.</summary>
        protected override VitalRecord Record
        {
            get
            {
                return this.record;
            }
        }

        /// <summary>FHIR based vital record.</summary>
        /// Redundant due to ToRecord(), but kept for compatibility with IJEMortality which has this method for backwards compatibility.
        public BirthRecord ToBirthRecord()
        {
            return this.record;
        }

        /// <summary>FHIR based vital record.</summary>
        /// Hides the IJE ToRecord method that returns a VitalRecord instead of a DeathRecord
        public new BirthRecord ToRecord()
        {
            return this.record;
        }

        /// <summary>Converts the FHIR representation of presence-only fields to the IJE equivalent.</summary>
        /// <param name="fieldValue">the value of the field</param>
        /// <param name="noneOfTheAboveValue">the value of the corresponding none-of-the-above field</param>
        /// <returns>Y (yes), N (no), or U (unknown)</returns>
        private string PresenceToIJE(bool fieldValue, bool noneOfTheAboveValue)
        {
            if (fieldValue)
            {
                return "Y";
            }
            else if (noneOfTheAboveValue)
            {
                return "N";
            }
            else
            {
                return "U";
            }
        }

        /// <summary>Converts the IJE representation of presence-only fields to the FHIR equivalent.</summary>
        /// <param name="value">Y (yes), N (no), or U (unknown)</param>
        /// <param name="field">a function that will set a field in the FHIR record</param>
        /// <param name="noneOfTheAboveField">a function that will set the corresponding none-of-the-above field in the FHIR record</param>
        private void IJEToPresence(string value, Func<bool, bool> field, Func<bool, bool> noneOfTheAboveField)
        {
            if (value.Equals("Y"))
            {
                field(true);
            }
            else if (value.Equals("N"))
            {
                noneOfTheAboveField(true);
            }
            else
            {
                field(false);
            }
        }


        /////////////////////////////////////////////////////////////////////////////////
        //
        // Class helper methods for getting and settings IJE fields.
        //
        /////////////////////////////////////////////////////////////////////////////////
        /// <summary>Checks if the given race exists in the record for Mother.</summary>
        private string Get_MotherRace(string name)
        {
            Tuple<string, string>[] raceStatus = record.MotherRace.ToArray();

            Tuple<string, string> raceTuple = Array.Find(raceStatus, element => element.Item1 == name);
            if (raceTuple != null)
            {
                return (raceTuple.Item2).Trim();
            }
            return "";
        }

        /// <summary>Adds the given race to the record for Mother.</summary>
        private void Set_MotherRace(string name, string value)
        {
            List<Tuple<string, string>> raceStatus = record.MotherRace.ToList();
            raceStatus.Add(Tuple.Create(name, value));
            record.MotherRace = raceStatus.Distinct().ToArray();
        }
        /// <summary>Checks if the given race exists in the record for Father.</summary>
        private string Get_FatherRace(string name)
        {
            Tuple<string, string>[] raceStatus = record.FatherRace.ToArray();

            Tuple<string, string> raceTuple = Array.Find(raceStatus, element => element.Item1 == name);
            if (raceTuple != null)
            {
                return (raceTuple.Item2).Trim();
            }
            return "";
        }

        /// <summary>Adds the given race to the record for Father.</summary>
        private void Set_FatherRace(string name, string value)
        {
            List<Tuple<string, string>> raceStatus = record.FatherRace.ToList();
            raceStatus.Add(Tuple.Create(name, value));
            record.FatherRace = raceStatus.Distinct().ToArray();
        }
        /////////////////////////////////////////////////////////////////////////////////
        //
        // Class Properties that provide getters and setters for each of the IJE
        // Natality fields.
        //
        // Getters look at the embedded DeathRecord and convert values to IJE style.
        // Setters convert and store IJE style values to the embedded DeathRecord.
        //
        /////////////////////////////////////////////////////////////////////////////////

        /// <summary>Date of Birth (Infant)--Year</summary>
        [IJEField(1, 1, 4, "Date of Birth (Infant)--Year", "IDOB_YR", 1)]
        public string IDOB_YR
        {
            get
            {
                return NumericAllowingUnknown_Get("IDOB_YR", "BirthYear");
            }
            set
            {
                NumericAllowingUnknown_Set("IDOB_YR", "BirthYear", value);
            }
        }

        /// <summary>State, U.S. Territory or Canadian Province of Birth (Infant) - code</summary>
        [IJEField(2, 5, 2, "State, U.S. Territory or Canadian Province of Birth (Infant) - code", "BSTATE", 1)]
        public string BSTATE
        {
            get
            {
                return Dictionary_Geo_Get("BSTATE", "PlaceOfBirth", "address", "state", true);
            }
            set
            {
                if (!String.IsNullOrWhiteSpace(value))
                {
                    Dictionary_Set("BSTATE", "PlaceOfBirth", "addressState", value);
                }
            }
        }

        /// <summary>Certificate Number</summary>
        [IJEField(3, 7, 6, "Certificate Number", "FILENO", 1)]
        public string FILENO
        {
            get
            {
                if (String.IsNullOrWhiteSpace(record?.Identifier))
                {
                    return "".PadLeft(6, '0');
                }
                string id_str = record.Identifier;
                if (id_str.Length > 6)
                {
                    id_str = id_str.Substring(id_str.Length - 6);
                }
                return id_str.PadLeft(6, '0');
            }
            set
            {
                if (!String.IsNullOrWhiteSpace(value))
                {
                    RightJustifiedZeroed_Set("FILENO", "Identifier", value);
                }
            }
        }

        /// <summary>Void flag</summary>
        [IJEField(4, 13, 1, "Void flag", "VOID", 1)]
        public string VOID
        {
            get
            {
                // TODO: Implement mapping from FHIR record location:
                return "";
            }
            set
            {
                // TODO: Implement mapping to FHIR record location:
            }
        }

        /// <summary>Auxiliary State file number</summary>
        [IJEField(5, 14, 12, "Auxiliary State file number", "AUXNO", 1)]
        public string AUXNO
        {
            get
            {
                // TODO: Implement mapping from FHIR record location:
                return "";
            }
            set
            {
                // TODO: Implement mapping to FHIR record location:
            }
        }

        /// <summary>Time of Birth</summary>
        [IJEField(6, 26, 4, "Time of Birth", "TB", 1)]
        public string TB
        {
            get
            {
                return TimeAllowingUnknown_Get("TB", "BirthTime");
            }
            set
            {
                if (!String.IsNullOrWhiteSpace(value))
                {
                   TimeAllowingUnknown_Set("TB", "BirthTime", value);
                }
            }
        }

        /// <summary>Sex</summary>
        [IJEField(7, 30, 1, "Sex", "ISEX", 1)]
        public string ISEX
        {
            get
            {
                return Get_MappingFHIRToIJE(VR.Mappings.ConceptMapBirthSexChildVitalRecords.FHIRToIJE, "BirthSex", "ISEX");
            }
            set
            {
                Set_MappingIJEToFHIR(VR.Mappings.ConceptMapBirthSexChildVitalRecords.IJEToFHIR, "ISEX", "BirthSex", value);
            }
        }

        /// <summary>Date of Birth (Infant)--Month</summary>
        [IJEField(8, 31, 2, "Date of Birth (Infant)--Month", "IDOB_MO", 1)]
        public string IDOB_MO
        {
            get
            {
                return NumericAllowingUnknown_Get("IDOB_MO", "BirthMonth");
            }
            set
            {
                NumericAllowingUnknown_Set("IDOB_MO", "BirthMonth", value);
            }
        }

        /// <summary>Date of Birth (Infant)--Day</summary>
        [IJEField(9, 33, 2, "Date of Birth (Infant)--Day", "IDOB_DY", 1)]
        public string IDOB_DY
        {
            get
            {
                return NumericAllowingUnknown_Get("IDOB_DY", "BirthDay");
            }
            set
            {
                NumericAllowingUnknown_Set("IDOB_DY", "BirthDay", value);
            }
        }

        /// <summary>County of Birth</summary>
        [IJEField(10, 35, 3, "County of Birth", "CNTYO", 1)]
        public string CNTYO
        {
            get
            {
<<<<<<< HEAD
                return Dictionary_Geo_Get("CNTYO", "PlaceOfBirth", "address", "countyC", true);
            }
            set
            {
                if (!String.IsNullOrWhiteSpace(value))
                {
                    Dictionary_Geo_Set("CNTYO", "PlaceOfBirth", "address", "countyC", true, value);
                }
=======
                // TODO: Implement mapping from FHIR record location:
                return "";
            }
            set
            {
                // TODO: Implement mapping to FHIR record location:
>>>>>>> a3cf8bc8
            }
        }

        /// <summary>Place Where Birth Occurred (type of place or institution)</summary>
        [IJEField(11, 38, 1, "Place Where Birth Occurred (type of place or institution)", "BPLACE", 1)]
        public string BPLACE
        {
            get
            {
<<<<<<< HEAD
                return Get_MappingFHIRToIJE(BFDR.Mappings.BirthDeliveryOccurred.FHIRToIJE, "BirthPhysicalLocation", "BPLACE");
            }
            set
            {
                Set_MappingIJEToFHIR(BFDR.Mappings.BirthDeliveryOccurred.IJEToFHIR, "BPLACE", "BirthPhysicalLocation", value);
=======
                // TODO: Implement mapping from FHIR record location:
                return "";
            }
            set
            {
                // TODO: Implement mapping to FHIR record location:
>>>>>>> a3cf8bc8
            }
        }

        /// <summary>Facility ID (NPI) - if available</summary>
        [IJEField(12, 39, 12, "Facility ID (NPI) - if available", "FNPI", 1)]
        public string FNPI
        {
            get
            {
                // TODO: Implement mapping from FHIR record location:
                return "";
            }
            set
            {
                // TODO: Implement mapping to FHIR record location:
            }
        }

        /// <summary>Facility ID (State-Assigned)</summary>
        [IJEField(13, 51, 4, "Facility ID (State-Assigned)", "SFN", 1)]
        public string SFN
        {
            get
            {
                // TODO: Implement mapping from FHIR record location:
                return "";
            }
            set
            {
                // TODO: Implement mapping to FHIR record location:
            }
        }

        /// <summary>Date of Birth (Mother)--Year</summary>
        [IJEField(14, 55, 4, "Date of Birth (Mother)--Year", "MDOB_YR", 1)]
        public string MDOB_YR
        {
            get
            {
                return NumericAllowingUnknown_Get("MDOB_YR", "MotherBirthYear");
            }
            set
            {
                NumericAllowingUnknown_Set("MDOB_YR", "MotherBirthYear", value);
            }
        }

        /// <summary>Date of Birth (Mother)--Month</summary>
        [IJEField(15, 59, 2, "Date of Birth (Mother)--Month", "MDOB_MO", 1)]
        public string MDOB_MO
        {
            get
            {
                return NumericAllowingUnknown_Get("MDOB_MO", "MotherBirthMonth");
            }
            set
            {
                NumericAllowingUnknown_Set("MDOB_MO", "MotherBirthMonth", value);
            }
        }

        /// <summary>Date of Birth (Mother)--Day</summary>
        [IJEField(16, 61, 2, "Date of Birth (Mother)--Day", "MDOB_DY", 1)]
        public string MDOB_DY
        {
            get
            {
                return NumericAllowingUnknown_Get("MDOB_DY", "MotherBirthDay");
            }
            set
            {
                NumericAllowingUnknown_Set("MDOB_DY", "MotherBirthDay", value);
            }
        }

        /// <summary>Date of Birth (Mother)--Edit Flag</summary>
        [IJEField(17, 63, 1, "Date of Birth (Mother)--Edit Flag", "MAGE_BYPASS", 1)]
        public string MAGE_BYPASS
        {
            get
            {
                return Get_MappingFHIRToIJE(VR.Mappings.ConceptMapMothersDateOfBirthEditFlagsVitalRecords.FHIRToIJE, "MotherDateOfBirthEditFlag", "MAGE_BYPASS").PadLeft(1, ' ');
            }
            set
            {
                Set_MappingIJEToFHIR(VR.Mappings.ConceptMapMothersDateOfBirthEditFlagsVitalRecords.IJEToFHIR, "MAGE_BYPASS", "MotherDateOfBirthEditFlag", value);
            }
        }

        /// <summary>State, U.S. Territory or Canadian Province of Birth (Mother) - code</summary>
        [IJEField(18, 64, 2, "State, U.S. Territory or Canadian Province of Birth (Mother) - code", "BPLACEC_ST_TER", 1)]
        public string BPLACEC_ST_TER
        {
            get
            {
                return Dictionary_Geo_Get("BPLACEC_ST_TER", "MotherPlaceOfBirth", "address", "state", true);
            }
            set
            {
                if (!String.IsNullOrWhiteSpace(value))
                {
                    Dictionary_Set("BPLACEC_ST_TER", "MotherPlaceOfBirth", "addressState", value);
                }
            }
        }

        /// <summary>Birthplace of Mother--Country</summary>
        [IJEField(19, 66, 2, "Birthplace of Mother--Country", "BPLACEC_CNT", 1)]
        public string BPLACEC_CNT
        {
            get
            {
                return Dictionary_Geo_Get("BPLACEC_CNT", "MotherPlaceOfBirth", "address", "country", true);
            }
            set
            {
                if (!String.IsNullOrWhiteSpace(value))
                {
                    Dictionary_Set("BPLACEC_CNT", "MotherPlaceOfBirth", "addressCountry", value);
                }
            }
        }

        /// <summary>Residence of Mother--City</summary>
        [IJEField(20, 68, 5, "Residence of Mother--City", "CITYC", 1)]
        public string CITYC
        {
            get
            {
                return Dictionary_Geo_Get("CITYC", "MotherResidence", "address", "cityC", true);
            }
            set
            {
                if (!String.IsNullOrWhiteSpace(value))
                {
                    Dictionary_Geo_Set("CITYC", "MotherResidence", "address", "cityC", true, value);
                }
            }
        }

        /// <summary>Residence of Mother--County</summary>
        [IJEField(21, 73, 3, "Residence of Mother--County", "COUNTYC", 1)]
        public string COUNTYC
        {
            get
            {
                return Dictionary_Geo_Get("COUNTYC", "MotherResidence", "address", "countyC", true);
            }
            set
            {
                if (!String.IsNullOrWhiteSpace(value))
                {
                    Dictionary_Geo_Set("COUNTYC", "MotherResidence", "address", "countyC", true, value);
                }
            }
        }

        /// <summary>State, U.S. Territory or Canadian Province of Residence (Mother) - code</summary>
        [IJEField(22, 76, 2, "State, U.S. Territory or Canadian Province of Residence (Mother) - code", "STATEC", 1)]
        public string STATEC
        {
            get
            {
                return Dictionary_Geo_Get("STATEC", "MotherResidence", "address", "state", true);
            }
            set
            {
                if (!String.IsNullOrWhiteSpace(value))
                {
                    Dictionary_Geo_Set("STATEC", "MotherResidence", "address", "state", true, value);
                }
            }
        }

        /// <summary>Residence of Mother--Country</summary>
        [IJEField(23, 78, 2, "Residence of Mother--Country", "COUNTRYC", 1)]
        public string COUNTRYC
        {
            get
            {
                return Dictionary_Geo_Get("COUNTRYC", "MotherResidence", "address", "country", true);
            }
            set
            {
                if (!String.IsNullOrWhiteSpace(value))
                {
                    Dictionary_Geo_Set("COUNTRYC", "MotherResidence", "address", "country", true, value);
                }
            }
        }

        /// <summary>Residence of Mother--Inside City Limits</summary>
        [IJEField(24, 80, 1, "Residence of Mother--Inside City Limits", "LIMITS", 1)]
        public string LIMITS
        {
            get
            {
                return Get_MappingFHIRToIJE(VR.Mappings.ConceptMapYesNoUnknownVitalRecords.FHIRToIJE, "MotherResidenceWithinCityLimits", "LIMITS");
            }
            set
            {
                if (!String.IsNullOrWhiteSpace(value))
                {
                    Set_MappingIJEToFHIR(VR.Mappings.ConceptMapYesNoUnknownVitalRecords.IJEToFHIR, "LIMITS", "MotherResidenceWithinCityLimits", value);
                }
            }
        }

        /// <summary>Date of Birth (Father)--Year</summary>
        [IJEField(25, 81, 4, "Date of Birth (Father)--Year", "FDOB_YR", 1)]
        public string FDOB_YR
        {
            get
            {
                return NumericAllowingUnknown_Get("FDOB_YR", "FatherBirthYear");
            }
            set
            {
                NumericAllowingUnknown_Set("FDOB_YR", "FatherBirthYear", value);
            }
        }

        /// <summary>Date of Birth (Father)--Month</summary>
        [IJEField(26, 85, 2, "Date of Birth (Father)--Month", "FDOB_MO", 1)]
        public string FDOB_MO
        {
            get
            {
                return NumericAllowingUnknown_Get("FDOB_MO", "FatherBirthMonth");
            }
            set
            {
                NumericAllowingUnknown_Set("FDOB_MO", "FatherBirthMonth", value);
            }
        }

        /// <summary>Date of Birth (Father)--Day</summary>
        [IJEField(27, 87, 2, "Date of Birth (Father)--Day", "FDOB_DY", 1)]
        public string FDOB_DY
        {
            get
            {
                return NumericAllowingUnknown_Get("FDOB_DY", "FatherBirthDay");
            }
            set
            {
                NumericAllowingUnknown_Set("FDOB_DY", "FatherBirthDay", value);
            }
        }

        /// <summary>Date of Birth (Father)--Edit Flag</summary>
        [IJEField(28, 89, 1, "Date of Birth (Father)--Edit Flag", "FAGE_BYPASS", 1)]
        public string FAGE_BYPASS
        {
            get
            {
                return Get_MappingFHIRToIJE(VR.Mappings.ConceptMapMothersDateOfBirthEditFlagsVitalRecords.FHIRToIJE, "FatherDateOfBirthEditFlag", "FAGE_BYPASS").PadLeft(1, ' ');
            }
            set
            {
                Set_MappingIJEToFHIR(VR.Mappings.ConceptMapMothersDateOfBirthEditFlagsVitalRecords.IJEToFHIR, "FAGE_BYPASS", "FatherDateOfBirthEditFlag", value);
            }
        }

        /// <summary>Mother Married?--Ever (NCHS DELETED THIS ITEM EFFECTIVE 2014/2015)</summary>
        [IJEField(29, 90, 1, "Mother Married?--Ever (NCHS DELETED THIS ITEM EFFECTIVE 2014/2015)", "MARE", 1)]
        public string MARE
        {
            get
            {
                // TODO: Implement mapping from FHIR record location:
                return "";
            }
            set
            {
                // TODO: Implement mapping to FHIR record location:
            }
        }

        /// <summary>Mother Married?-- At Conception, at Birth or any Time in Between</summary>
        [IJEField(30, 91, 1, "Mother Married?-- At Conception, at Birth or any Time in Between", "MARN", 1)]
        public string MARN
        {
            get
            {
                // TODO: Implement mapping from FHIR record location:
                return "";
            }
            set
            {
                // TODO: Implement mapping to FHIR record location:
            }
        }

        /// <summary>Mother Married?--Acknowledgement of Paternity Signed</summary>
        [IJEField(31, 92, 1, "Mother Married?--Acknowledgement of Paternity Signed", "ACKN", 1)]
        public string ACKN
        {
            get
            {
                // TODO: Implement mapping from FHIR record location:
                return "";
            }
            set
            {
                // TODO: Implement mapping to FHIR record location:
            }
        }

        /// <summary>Mother's Education</summary>
        [IJEField(32, 93, 1, "Mother's Education", "MEDUC", 1)]
        public string MEDUC
        {
            get
            {
                // TODO: Implement mapping from FHIR record location:
                return "";
            }
            set
            {
                // TODO: Implement mapping to FHIR record location:
            }
        }

        /// <summary>Mother's Education--Edit Flag</summary>
        [IJEField(33, 94, 1, "Mother's Education--Edit Flag", "MEDUC_BYPASS", 1)]
        public string MEDUC_BYPASS
        {
            get
            {
                // TODO: Implement mapping from FHIR record location:
                return "";
            }
            set
            {
                // TODO: Implement mapping to FHIR record location:
            }
        }

        /// <summary>Mother of Hispanic Origin?--Mexican</summary>
        [IJEField(34, 95, 1, "Mother of Hispanic Origin?--Mexican", "METHNIC1", 1)]
        public string METHNIC1
        {
            get
            {
                string code = Get_MappingFHIRToIJE(VR.Mappings.ConceptMapHispanicNoUnknownVitalRecords.FHIRToIJE, "MotherEthnicity1", "METHNIC1");
                if (String.IsNullOrWhiteSpace(code))
                {
                    code = "U";
                }
                return code;
            }
            set
            {
                if (!String.IsNullOrWhiteSpace(value))
                {
                    Set_MappingIJEToFHIR(VR.Mappings.ConceptMapHispanicNoUnknownVitalRecords.IJEToFHIR, "METHNIC1", "MotherEthnicity1", value);
                }
            }
        }

        /// <summary>Mother of Hispanic Origin?--Puerto Rican</summary>
        [IJEField(35, 96, 1, "Mother of Hispanic Origin?--Puerto Rican", "METHNIC2", 1)]
        public string METHNIC2
        {
            get
            {
                string code = Get_MappingFHIRToIJE(VR.Mappings.ConceptMapHispanicNoUnknownVitalRecords.FHIRToIJE, "MotherEthnicity2", "METHNIC2");
                if (String.IsNullOrWhiteSpace(code))
                {
                    code = "U";
                }
                return code;
            }
            set
            {
                if (!String.IsNullOrWhiteSpace(value))
                {
                    Set_MappingIJEToFHIR(VR.Mappings.ConceptMapHispanicNoUnknownVitalRecords.IJEToFHIR, "METHNIC2", "MotherEthnicity2", value);
                }
            }
        }

        /// <summary>Mother of Hispanic Origin?--Cuban</summary>
        [IJEField(36, 97, 1, "Mother of Hispanic Origin?--Cuban", "METHNIC3", 1)]
        public string METHNIC3
        {
            get
            {
                string code = Get_MappingFHIRToIJE(VR.Mappings.ConceptMapHispanicNoUnknownVitalRecords.FHIRToIJE, "MotherEthnicity3", "METHNIC3");
                if (String.IsNullOrWhiteSpace(code))
                {
                    code = "U";
                }
                return code;
            }
            set
            {
                if (!String.IsNullOrWhiteSpace(value))
                {
                    Set_MappingIJEToFHIR(VR.Mappings.ConceptMapHispanicNoUnknownVitalRecords.IJEToFHIR, "METHNIC3", "MotherEthnicity3", value);
                }
            }
        }

        /// <summary>Mother of Hispanic Origin?--Other</summary>
        [IJEField(37, 98, 1, "Mother of Hispanic Origin?--Other", "METHNIC4", 1)]
        public string METHNIC4
        {
            get
            {
                string code = Get_MappingFHIRToIJE(VR.Mappings.ConceptMapHispanicNoUnknownVitalRecords.FHIRToIJE, "MotherEthnicity4", "METHNIC4");
                if (String.IsNullOrWhiteSpace(code))
                {
                    code = "U";
                }
                return code;
            }
            set
            {
                if (!String.IsNullOrWhiteSpace(value))
                {
                    Set_MappingIJEToFHIR(VR.Mappings.ConceptMapHispanicNoUnknownVitalRecords.IJEToFHIR, "METHNIC4", "MotherEthnicity4", value);
                }
            }
        }

        /// <summary>Mother of Hispanic Origin?--Other Literal</summary>
        [IJEField(38, 99, 20, "Mother of Hispanic Origin?--Other Literal", "METHNIC5", 1)]
        public string METHNIC5
        {
            get
            {
                var ethnicityLiteral = record.MotherEthnicityLiteral;
                if (!String.IsNullOrWhiteSpace(ethnicityLiteral))
                {
                    return Truncate(ethnicityLiteral, 20).Trim();
                }
                else
                {
                    return "";
                }
            }
            set
            {
                if (!String.IsNullOrWhiteSpace(value))
                {
                    record.MotherEthnicityLiteral = value;
                }
            }
        }

        /// <summary>Mother's Race--White</summary>
        [IJEField(39, 119, 1, "Mother's Race--White", "MRACE1", 1)]
        public string MRACE1
        {
            get
            {
                return Get_MotherRace(NvssRace.White);
            }
            set
            {
                if (!String.IsNullOrWhiteSpace(value))
                {
                    Set_MotherRace(NvssRace.White, value);
                }
            }
        }

        /// <summary>Mother's Race--Black or African American</summary>
        [IJEField(40, 120, 1, "Mother's Race--Black or African American", "MRACE2", 1)]
        public string MRACE2
        {
            get
            {
                return Get_MotherRace(NvssRace.BlackOrAfricanAmerican);
            }
            set
            {
                if (!String.IsNullOrWhiteSpace(value))
                {
                    Set_MotherRace(NvssRace.BlackOrAfricanAmerican, value);
                }
            }
        }

        /// <summary>Mother's Race--American Indian or Alaska Native</summary>
        [IJEField(41, 121, 1, "Mother's Race--American Indian or Alaska Native", "MRACE3", 1)]
        public string MRACE3
        {
            get
            {
                return Get_MotherRace(NvssRace.AmericanIndianOrAlaskanNative);
            }
            set
            {
                if (!String.IsNullOrWhiteSpace(value))
                {
                    Set_MotherRace(NvssRace.AmericanIndianOrAlaskanNative, value);
                }
            }
        }

        /// <summary>Mother's Race--Asian Indian</summary>
        [IJEField(42, 122, 1, "Mother's Race--Asian Indian", "MRACE4", 1)]
        public string MRACE4
        {
            get
            {
                return Get_MotherRace(NvssRace.AsianIndian);
            }
            set
            {
                if (!String.IsNullOrWhiteSpace(value))
                {
                    Set_MotherRace(NvssRace.AsianIndian, value);
                }
            }
        }

        /// <summary>Mother's Race--Chinese</summary>
        [IJEField(43, 123, 1, "Mother's Race--Chinese", "MRACE5", 1)]
        public string MRACE5
        {
            get
            {
                return Get_MotherRace(NvssRace.Chinese);
            }
            set
            {
                if (!String.IsNullOrWhiteSpace(value))
                {
                    Set_MotherRace(NvssRace.Chinese, value);
                }
            }
        }

        /// <summary>Mother's Race--Filipino</summary>
        [IJEField(44, 124, 1, "Mother's Race--Filipino", "MRACE6", 1)]
        public string MRACE6
        {
            get
            {
                return Get_MotherRace(NvssRace.Filipino);
            }
            set
            {
                if (!String.IsNullOrWhiteSpace(value))
                {
                    Set_MotherRace(NvssRace.Filipino, value);
                }
            }
        }

        /// <summary>Mother's Race--Japanese</summary>
        [IJEField(45, 125, 1, "Mother's Race--Japanese", "MRACE7", 1)]
        public string MRACE7
        {
            get
            {
                return Get_MotherRace(NvssRace.Japanese);
            }
            set
            {
                if (!String.IsNullOrWhiteSpace(value))
                {
                    Set_MotherRace(NvssRace.Japanese, value);
                }
            }
        }

        /// <summary>Mother's Race--Korean</summary>
        [IJEField(46, 126, 1, "Mother's Race--Korean", "MRACE8", 1)]
        public string MRACE8
        {
            get
            {
                return Get_MotherRace(NvssRace.Korean);
            }
            set
            {
                if (!String.IsNullOrWhiteSpace(value))
                {
                    Set_MotherRace(NvssRace.Korean, value);
                }
            }
        }

        /// <summary>Mother's Race--Vietnamese</summary>
        [IJEField(47, 127, 1, "Mother's Race--Vietnamese", "MRACE9", 1)]
        public string MRACE9
        {
            get
            {
                return Get_MotherRace(NvssRace.Vietnamese);
            }
            set
            {
                if (!String.IsNullOrWhiteSpace(value))
                {
                    Set_MotherRace(NvssRace.Vietnamese, value);
                }
            }
        }

        /// <summary>Mother's Race--Other Asian</summary>
        [IJEField(48, 128, 1, "Mother's Race--Other Asian", "MRACE10", 1)]
        public string MRACE10
        {
            get
            {
                return Get_MotherRace(NvssRace.OtherAsian);
            }
            set
            {
                if (!String.IsNullOrWhiteSpace(value))
                {
                    Set_MotherRace(NvssRace.OtherAsian, value);
                }

            }
        }

        /// <summary>Mother's Race--Native Hawaiian</summary>
        [IJEField(49, 129, 1, "Mother's Race--Native Hawaiian", "MRACE11", 1)]
        public string MRACE11
        {
            get
            {
                return Get_MotherRace(NvssRace.NativeHawaiian);
            }
            set
            {
                if (!String.IsNullOrWhiteSpace(value))
                {
                    Set_MotherRace(NvssRace.NativeHawaiian, value);
                }
            }
        }

        /// <summary>Mother's Race--Guamanian or Chamorro</summary>
        [IJEField(50, 130, 1, "Mother's Race--Guamanian or Chamorro", "MRACE12", 1)]
        public string MRACE12
        {
            get
            {
                return Get_MotherRace(NvssRace.GuamanianOrChamorro);
            }
            set
            {
                if (!String.IsNullOrWhiteSpace(value))
                {
                    Set_MotherRace(NvssRace.GuamanianOrChamorro, value);
                }
            }
        }

        /// <summary>Mother's Race--Samoan</summary>
        [IJEField(51, 131, 1, "Mother's Race--Samoan", "MRACE13", 1)]
        public string MRACE13
        {
            get
            {
                return Get_MotherRace(NvssRace.Samoan);
            }
            set
            {
                if (!String.IsNullOrWhiteSpace(value))
                {
                    Set_MotherRace(NvssRace.Samoan, value);
                }
            }
        }

        /// <summary>Mother's Race--Other Pacific Islander</summary>
        [IJEField(52, 132, 1, "Mother's Race--Other Pacific Islander", "MRACE14", 1)]
        public string MRACE14
        {
            get
            {
                return Get_MotherRace(NvssRace.OtherPacificIslander);
            }
            set
            {
                if (!String.IsNullOrWhiteSpace(value))
                {
                    Set_MotherRace(NvssRace.OtherPacificIslander, value);
                }
            }
        }

        /// <summary>Mother's Race--Other</summary>
        [IJEField(53, 133, 1, "Mother's Race--Other", "MRACE15", 1)]
        public string MRACE15
        {
            get
            {
                return Get_MotherRace(NvssRace.OtherRace);
            }
            set
            {
                if (!String.IsNullOrWhiteSpace(value))
                {
                    Set_MotherRace(NvssRace.OtherRace, value);
                }
            }
        }

        /// <summary>Mother's Race--First American Indian or Alaska Native Literal</summary>
        [IJEField(54, 134, 30, "Mother's Race--First American Indian or Alaska Native Literal", "MRACE16", 1)]
        public string MRACE16
        {
            get
            {
                return Get_MotherRace(NvssRace.FirstAmericanIndianOrAlaskanNativeLiteral);
            }
            set
            {
                if (!String.IsNullOrWhiteSpace(value))
                {
                    Set_MotherRace(NvssRace.FirstAmericanIndianOrAlaskanNativeLiteral, value);
                }
            }
        }

        /// <summary>Mother's Race--Second American Indian or Alaska Native Literal</summary>
        [IJEField(55, 164, 30, "Mother's Race--Second American Indian or Alaska Native Literal", "MRACE17", 1)]
        public string MRACE17
        {
            get
            {
                return Get_MotherRace(NvssRace.SecondAmericanIndianOrAlaskanNativeLiteral);
            }
            set
            {
                if (!String.IsNullOrWhiteSpace(value))
                {
                    Set_MotherRace(NvssRace.SecondAmericanIndianOrAlaskanNativeLiteral, value);
                }
            }
        }

        /// <summary>Mother's Race--First Other Asian Literal</summary>
        [IJEField(56, 194, 30, "Mother's Race--First Other Asian Literal", "MRACE18", 1)]
        public string MRACE18
        {
            get
            {
                return Get_MotherRace(NvssRace.FirstOtherAsianLiteral);
            }
            set
            {
                if (!String.IsNullOrWhiteSpace(value))
                {
                    Set_MotherRace(NvssRace.FirstOtherAsianLiteral, value);
                }
            }
        }

        /// <summary>Mother's Race--Second Other Asian Literal</summary>
        [IJEField(57, 224, 30, "Mother's Race--Second Other Asian Literal", "MRACE19", 1)]
        public string MRACE19
        {
            get
            {
                return Get_MotherRace(NvssRace.SecondOtherAsianLiteral);
            }
            set
            {
                if (!String.IsNullOrWhiteSpace(value))
                {
                    Set_MotherRace(NvssRace.SecondOtherAsianLiteral, value);
                }
            }
        }

        /// <summary>Mother's Race--First Other Pacific Islander Literal</summary>
        [IJEField(58, 254, 30, "Mother's Race--First Other Pacific Islander Literal", "MRACE20", 1)]
        public string MRACE20
        {
            get
            {
                return Get_MotherRace(NvssRace.FirstOtherPacificIslanderLiteral);
            }
            set
            {
                if (!String.IsNullOrWhiteSpace(value))
                {
                    Set_MotherRace(NvssRace.FirstOtherPacificIslanderLiteral, value);
                }
            }
        }

        /// <summary>Mother's Race--Second Other Pacific Islander Literal</summary>
        [IJEField(59, 284, 30, "Mother's Race--Second Other Pacific Islander Literal", "MRACE21", 1)]
        public string MRACE21
        {
            get
            {
                return Get_MotherRace(NvssRace.SecondOtherPacificIslanderLiteral);
            }
            set
            {
                if (!String.IsNullOrWhiteSpace(value))
                {
                    Set_MotherRace(NvssRace.SecondOtherPacificIslanderLiteral, value);
                }
            }
        }

        /// <summary>Mother's Race--First Other Literal</summary>
        [IJEField(60, 314, 30, "Mother's Race--First Other Literal", "MRACE22", 1)]
        public string MRACE22
        {
            get
            {
                return Get_MotherRace(NvssRace.FirstOtherRaceLiteral);
            }
            set
            {
                if (!String.IsNullOrWhiteSpace(value))
                {
                    Set_MotherRace(NvssRace.FirstOtherRaceLiteral, value);
                }
            }
        }

        /// <summary>Mother's Race--Second Other Literal</summary>
        [IJEField(61, 344, 30, "Mother's Race--Second Other Literal", "MRACE23", 1)]
        public string MRACE23
        {
            get
            {
                return Get_MotherRace(NvssRace.SecondOtherRaceLiteral);
            }
            set
            {
                if (!String.IsNullOrWhiteSpace(value))
                {
                    Set_MotherRace(NvssRace.SecondOtherRaceLiteral, value);
                }
            }
        }

        /// <summary>Mother's Race Tabulation Variable 1E</summary>
        [IJEField(62, 374, 3, "Mother's Race Tabulation Variable 1E", "MRACE1E", 1)]
        public string MRACE1E
        {
            get
            {
                // TODO: Implement mapping from FHIR record location:
                return "";
            }
            set
            {
                // TODO: Implement mapping to FHIR record location:
            }
        }

        /// <summary>Mother's Race Tabulation Variable 2E</summary>
        [IJEField(63, 377, 3, "Mother's Race Tabulation Variable 2E", "MRACE2E", 1)]
        public string MRACE2E
        {
            get
            {
                // TODO: Implement mapping from FHIR record location:
                return "";
            }
            set
            {
                // TODO: Implement mapping to FHIR record location:
            }
        }

        /// <summary>Mother's Race Tabulation Variable 3E</summary>
        [IJEField(64, 380, 3, "Mother's Race Tabulation Variable 3E", "MRACE3E", 1)]
        public string MRACE3E
        {
            get
            {
                // TODO: Implement mapping from FHIR record location:
                return "";
            }
            set
            {
                // TODO: Implement mapping to FHIR record location:
            }
        }

        /// <summary>Mother's Race Tabulation Variable 4E</summary>
        [IJEField(65, 383, 3, "Mother's Race Tabulation Variable 4E", "MRACE4E", 1)]
        public string MRACE4E
        {
            get
            {
                // TODO: Implement mapping from FHIR record location:
                return "";
            }
            set
            {
                // TODO: Implement mapping to FHIR record location:
            }
        }

        /// <summary>Mother's Race Tabulation Variable 5E</summary>
        [IJEField(66, 386, 3, "Mother's Race Tabulation Variable 5E", "MRACE5E", 1)]
        public string MRACE5E
        {
            get
            {
                // TODO: Implement mapping from FHIR record location:
                return "";
            }
            set
            {
                // TODO: Implement mapping to FHIR record location:
            }
        }

        /// <summary>Mother's Race Tabulation Variable 6E</summary>
        [IJEField(67, 389, 3, "Mother's Race Tabulation Variable 6E", "MRACE6E", 1)]
        public string MRACE6E
        {
            get
            {
                // TODO: Implement mapping from FHIR record location:
                return "";
            }
            set
            {
                // TODO: Implement mapping to FHIR record location:
            }
        }

        /// <summary>Mother's Race Tabulation Variable 7E</summary>
        [IJEField(68, 392, 3, "Mother's Race Tabulation Variable 7E", "MRACE7E", 1)]
        public string MRACE7E
        {
            get
            {
                // TODO: Implement mapping from FHIR record location:
                return "";
            }
            set
            {
                // TODO: Implement mapping to FHIR record location:
            }
        }

        /// <summary>Mother's Race Tabulation Variable 8E</summary>
        [IJEField(69, 395, 3, "Mother's Race Tabulation Variable 8E", "MRACE8E", 1)]
        public string MRACE8E
        {
            get
            {
                // TODO: Implement mapping from FHIR record location:
                return "";
            }
            set
            {
                // TODO: Implement mapping to FHIR record location:
            }
        }

        /// <summary>Mother's Race Tabulation Variable 16C</summary>
        [IJEField(70, 398, 3, "Mother's Race Tabulation Variable 16C", "MRACE16C", 1)]
        public string MRACE16C
        {
            get
            {
                // TODO: Implement mapping from FHIR record location:
                return "";
            }
            set
            {
                // TODO: Implement mapping to FHIR record location:
            }
        }

        /// <summary>Mother's Race Tabulation Variable 17C</summary>
        [IJEField(71, 401, 3, "Mother's Race Tabulation Variable 17C", "MRACE17C", 1)]
        public string MRACE17C
        {
            get
            {
                // TODO: Implement mapping from FHIR record location:
                return "";
            }
            set
            {
                // TODO: Implement mapping to FHIR record location:
            }
        }

        /// <summary>Mother's Race Tabulation Variable 18C</summary>
        [IJEField(72, 404, 3, "Mother's Race Tabulation Variable 18C", "MRACE18C", 1)]
        public string MRACE18C
        {
            get
            {
                // TODO: Implement mapping from FHIR record location:
                return "";
            }
            set
            {
                // TODO: Implement mapping to FHIR record location:
            }
        }

        /// <summary>Mother's Race Tabulation Variable 19C</summary>
        [IJEField(73, 407, 3, "Mother's Race Tabulation Variable 19C", "MRACE19C", 1)]
        public string MRACE19C
        {
            get
            {
                // TODO: Implement mapping from FHIR record location:
                return "";
            }
            set
            {
                // TODO: Implement mapping to FHIR record location:
            }
        }

        /// <summary>Mother's Race Tabulation Variable 20C</summary>
        [IJEField(74, 410, 3, "Mother's Race Tabulation Variable 20C", "MRACE20C", 1)]
        public string MRACE20C
        {
            get
            {
                // TODO: Implement mapping from FHIR record location:
                return "";
            }
            set
            {
                // TODO: Implement mapping to FHIR record location:
            }
        }

        /// <summary>Mother's Race Tabulation Variable 21C</summary>
        [IJEField(75, 413, 3, "Mother's Race Tabulation Variable 21C", "MRACE21C", 1)]
        public string MRACE21C
        {
            get
            {
                // TODO: Implement mapping from FHIR record location:
                return "";
            }
            set
            {
                // TODO: Implement mapping to FHIR record location:
            }
        }

        /// <summary>Mother's Race Tabulation Variable 22C</summary>
        [IJEField(76, 416, 3, "Mother's Race Tabulation Variable 22C", "MRACE22C", 1)]
        public string MRACE22C
        {
            get
            {
                // TODO: Implement mapping from FHIR record location:
                return "";
            }
            set
            {
                // TODO: Implement mapping to FHIR record location:
            }
        }

        /// <summary>Mother's Race Tabulation Variable 23C</summary>
        [IJEField(77, 419, 3, "Mother's Race Tabulation Variable 23C", "MRACE23C", 1)]
        public string MRACE23C
        {
            get
            {
                // TODO: Implement mapping from FHIR record location:
                return "";
            }
            set
            {
                // TODO: Implement mapping to FHIR record location:
            }
        }

        /// <summary>Father's Education</summary>
        [IJEField(78, 422, 1, "Father's Education", "FEDUC", 1)]
        public string FEDUC
        {
            get
            {
                // TODO: Implement mapping from FHIR record location:
                return "";
            }
            set
            {
                // TODO: Implement mapping to FHIR record location:
            }
        }

        /// <summary>Father's Education--Edit Flag</summary>
        [IJEField(79, 423, 1, "Father's Education--Edit Flag", "FEDUC_BYPASS", 1)]
        public string FEDUC_BYPASS
        {
            get
            {
                // TODO: Implement mapping from FHIR record location:
                return "";
            }
            set
            {
                // TODO: Implement mapping to FHIR record location:
            }
        }

        /// <summary>Father of Hispanic Origin?--Mexican</summary>
        [IJEField(80, 424, 1, "Father of Hispanic Origin?--Mexican", "FETHNIC1", 1)]
        public string FETHNIC1
        {
            get
            {
                string code = Get_MappingFHIRToIJE(VR.Mappings.ConceptMapHispanicNoUnknownVitalRecords.FHIRToIJE, "FatherEthnicity1", "FETHNIC1");
                if (String.IsNullOrWhiteSpace(code))
                {
                    code = "U";
                }
                return code;
            }
            set
            {
                if (!String.IsNullOrWhiteSpace(value))
                {
                    Set_MappingIJEToFHIR(VR.Mappings.ConceptMapHispanicNoUnknownVitalRecords.IJEToFHIR, "FETHNIC1", "FatherEthnicity1", value);
                }
            }
        }

        /// <summary>Father of Hispanic Origin?--Puerto Rican</summary>
        [IJEField(81, 425, 1, "Father of Hispanic Origin?--Puerto Rican", "FETHNIC2", 1)]
        public string FETHNIC2
        {
            get
            {
                string code = Get_MappingFHIRToIJE(VR.Mappings.ConceptMapHispanicNoUnknownVitalRecords.FHIRToIJE, "FatherEthnicity2", "FETHNIC2");
                if (String.IsNullOrWhiteSpace(code))
                {
                    code = "U";
                }
                return code;
            }
            set
            {
                if (!String.IsNullOrWhiteSpace(value))
                {
                    Set_MappingIJEToFHIR(VR.Mappings.ConceptMapHispanicNoUnknownVitalRecords.IJEToFHIR, "FETHNIC2", "FatherEthnicity2", value);
                }
            }
        }

        /// <summary>Father of Hispanic Origin?--Cuban</summary>
        [IJEField(82, 426, 1, "Father of Hispanic Origin?--Cuban", "FETHNIC3", 1)]
        public string FETHNIC3
        {
            get
            {
                string code = Get_MappingFHIRToIJE(VR.Mappings.ConceptMapHispanicNoUnknownVitalRecords.FHIRToIJE, "FatherEthnicity3", "FETHNIC3");
                if (String.IsNullOrWhiteSpace(code))
                {
                    code = "U";
                }
                return code;
            }
            set
            {
                if (!String.IsNullOrWhiteSpace(value))
                {
                    Set_MappingIJEToFHIR(VR.Mappings.ConceptMapHispanicNoUnknownVitalRecords.IJEToFHIR, "FETHNIC3", "FatherEthnicity3", value);
                }
            }
        }

        /// <summary>Father of Hispanic Origin?--Other</summary>
        [IJEField(83, 427, 1, "Father of Hispanic Origin?--Other", "FETHNIC4", 1)]
        public string FETHNIC4
        {
            get
            {
                string code = Get_MappingFHIRToIJE(VR.Mappings.ConceptMapHispanicNoUnknownVitalRecords.FHIRToIJE, "FatherEthnicity4", "FETHNIC4");
                if (String.IsNullOrWhiteSpace(code))
                {
                    code = "U";
                }
                return code;
            }
            set
            {
                if (!String.IsNullOrWhiteSpace(value))
                {
                    Set_MappingIJEToFHIR(VR.Mappings.ConceptMapHispanicNoUnknownVitalRecords.IJEToFHIR, "FETHNIC4", "FatherEthnicity4", value);
                }
            }
        }

        /// <summary>Father of Hispanic Origin?--Other Literal</summary>
        [IJEField(84, 428, 20, "Father of Hispanic Origin?--Other Literal", "FETHNIC5", 1)]
        public string FETHNIC5
        {
            get
            {
                var ethnicityLiteral = record.FatherEthnicityLiteral;
                if (!String.IsNullOrWhiteSpace(ethnicityLiteral))
                {
                    return Truncate(ethnicityLiteral, 20).Trim();
                }
                else
                {
                    return "";
                }
            }
            set
            {
                if (!String.IsNullOrWhiteSpace(value))
                {
                    record.FatherEthnicityLiteral = value;
                }
            }
        }

        /// <summary>Father's Race--White</summary>
        [IJEField(85, 448, 1, "Father's Race--White", "FRACE1", 1)]
        public string FRACE1
        {
            get
            {
                return Get_FatherRace(NvssRace.White);
            }
            set
            {
                if (!String.IsNullOrWhiteSpace(value))
                {
                    Set_FatherRace(NvssRace.White, value);
                }
            }
        }

        /// <summary>Father's Race--Black or African American</summary>
        [IJEField(86, 449, 1, "Father's Race--Black or African American", "FRACE2", 1)]
        public string FRACE2
        {
            get
            {
                return Get_FatherRace(NvssRace.BlackOrAfricanAmerican);
            }
            set
            {
                if (!String.IsNullOrWhiteSpace(value))
                {
                    Set_FatherRace(NvssRace.BlackOrAfricanAmerican, value);
                }
            }
        }

        /// <summary>Father's Race--American Indian or Alaska Native</summary>
        [IJEField(87, 450, 1, "Father's Race--American Indian or Alaska Native", "FRACE3", 1)]
        public string FRACE3
        {
            get
            {
                return Get_FatherRace(NvssRace.AmericanIndianOrAlaskanNative);
            }
            set
            {
                if (!String.IsNullOrWhiteSpace(value))
                {
                    Set_FatherRace(NvssRace.AmericanIndianOrAlaskanNative, value);
                }
            }
        }

        /// <summary>Father's Race--Asian Indian</summary>
        [IJEField(88, 451, 1, "Father's Race--Asian Indian", "FRACE4", 1)]
        public string FRACE4
        {
            get
            {
                return Get_FatherRace(NvssRace.AsianIndian);
            }
            set
            {
                if (!String.IsNullOrWhiteSpace(value))
                {
                    Set_FatherRace(NvssRace.AsianIndian, value);
                }
            }
        }

        /// <summary>Father's Race--Chinese</summary>
        [IJEField(89, 452, 1, "Father's Race--Chinese", "FRACE5", 1)]
        public string FRACE5
        {
            get
            {
                return Get_FatherRace(NvssRace.Chinese);
            }
            set
            {
                if (!String.IsNullOrWhiteSpace(value))
                {
                    Set_FatherRace(NvssRace.Chinese, value);
                }
            }
        }

        /// <summary>Father's Race--Filipino</summary>
        [IJEField(90, 453, 1, "Father's Race--Filipino", "FRACE6", 1)]
        public string FRACE6
        {
            get
            {
                return Get_FatherRace(NvssRace.Filipino);
            }
            set
            {
                if (!String.IsNullOrWhiteSpace(value))
                {
                    Set_FatherRace(NvssRace.Filipino, value);
                }
            }
        }

        /// <summary>Father's Race--Japanese</summary>
        [IJEField(91, 454, 1, "Father's Race--Japanese", "FRACE7", 1)]
        public string FRACE7
        {
            get
            {
                return Get_FatherRace(NvssRace.Japanese);
            }
            set
            {
                if (!String.IsNullOrWhiteSpace(value))
                {
                    Set_FatherRace(NvssRace.Japanese, value);
                }
            }
        }

        /// <summary>Father's Race--Korean</summary>
        [IJEField(92, 455, 1, "Father's Race--Korean", "FRACE8", 1)]
        public string FRACE8
        {
            get
            {
                return Get_FatherRace(NvssRace.Korean);
            }
            set
            {
                if (!String.IsNullOrWhiteSpace(value))
                {
                    Set_FatherRace(NvssRace.Korean, value);
                }
            }
        }

        /// <summary>Father's Race--Vietnamese</summary>
        [IJEField(93, 456, 1, "Father's Race--Vietnamese", "FRACE9", 1)]
        public string FRACE9
        {
            get
            {
                return Get_FatherRace(NvssRace.Vietnamese);
            }
            set
            {
                if (!String.IsNullOrWhiteSpace(value))
                {
                    Set_FatherRace(NvssRace.Vietnamese, value);
                }
            }
        }

        /// <summary>Father's Race--Other Asian</summary>
        [IJEField(94, 457, 1, "Father's Race--Other Asian", "FRACE10", 1)]
        public string FRACE10
        {
            get
            {
                return Get_FatherRace(NvssRace.OtherAsian);
            }
            set
            {
                if (!String.IsNullOrWhiteSpace(value))
                {
                    Set_FatherRace(NvssRace.OtherAsian, value);
                }

            }
        }

        /// <summary>Father's Race--Native Hawaiian</summary>
        [IJEField(95, 458, 1, "Father's Race--Native Hawaiian", "FRACE11", 1)]
        public string FRACE11
        {
            get
            {
                return Get_FatherRace(NvssRace.NativeHawaiian);
            }
            set
            {
                if (!String.IsNullOrWhiteSpace(value))
                {
                    Set_FatherRace(NvssRace.NativeHawaiian, value);
                }
            }
        }

        /// <summary>Father's Race--Guamanian or Chamorro</summary>
        [IJEField(96, 459, 1, "Father's Race--Guamanian or Chamorro", "FRACE12", 1)]
        public string FRACE12
        {
            get
            {
                return Get_FatherRace(NvssRace.GuamanianOrChamorro);
            }
            set
            {
                if (!String.IsNullOrWhiteSpace(value))
                {
                    Set_FatherRace(NvssRace.GuamanianOrChamorro, value);
                }
            }
        }

        /// <summary>Father's Race--Samoan</summary>
        [IJEField(97, 460, 1, "Father's Race--Samoan", "FRACE13", 1)]
        public string FRACE13
        {
            get
            {
                return Get_FatherRace(NvssRace.Samoan);
            }
            set
            {
                if (!String.IsNullOrWhiteSpace(value))
                {
                    Set_FatherRace(NvssRace.Samoan, value);
                }
            }
        }

        /// <summary>Father's Race--Other Pacific Islander</summary>
        [IJEField(98, 461, 1, "Father's Race--Other Pacific Islander", "FRACE14", 1)]
        public string FRACE14
        {
             get
            {
                return Get_FatherRace(NvssRace.OtherPacificIslander);
            }
            set
            {
                if (!String.IsNullOrWhiteSpace(value))
                {
                    Set_FatherRace(NvssRace.OtherPacificIslander, value);
                }
            }
        }

        /// <summary>Father's Race--Other</summary>
        [IJEField(99, 462, 1, "Father's Race--Other", "FRACE15", 1)]
        public string FRACE15
        {
            get
            {
                return Get_FatherRace(NvssRace.OtherRace);
            }
            set
            {
                if (!String.IsNullOrWhiteSpace(value))
                {
                    Set_FatherRace(NvssRace.OtherRace, value);
                }
            }
        }

        /// <summary>Father's Race--First American Indian or Alaska Native Literal</summary>
        [IJEField(100, 463, 30, "Father's Race--First American Indian or Alaska Native Literal", "FRACE16", 1)]
        public string FRACE16
        {
            get
            {
                return Get_FatherRace(NvssRace.FirstAmericanIndianOrAlaskanNativeLiteral);
            }
            set
            {
                if (!String.IsNullOrWhiteSpace(value))
                {
                    Set_FatherRace(NvssRace.FirstAmericanIndianOrAlaskanNativeLiteral, value);
                }
            }
        }

        /// <summary>Father's Race--Second American Indian or Alaska Native Literal</summary>
        [IJEField(101, 493, 30, "Father's Race--Second American Indian or Alaska Native Literal", "FRACE17", 1)]
        public string FRACE17
        {
            get
            {
                return Get_FatherRace(NvssRace.SecondAmericanIndianOrAlaskanNativeLiteral);
            }
            set
            {
                if (!String.IsNullOrWhiteSpace(value))
                {
                    Set_FatherRace(NvssRace.SecondAmericanIndianOrAlaskanNativeLiteral, value);
                }
            }
        }

        /// <summary>Father's Race--First Other Asian Literal</summary>
        [IJEField(102, 523, 30, "Father's Race--First Other Asian Literal", "FRACE18", 1)]
        public string FRACE18
        {
            get
            {
                return Get_FatherRace(NvssRace.FirstOtherAsianLiteral);
            }
            set
            {
                if (!String.IsNullOrWhiteSpace(value))
                {
                    Set_FatherRace(NvssRace.FirstOtherAsianLiteral, value);
                }
            }
        }

        /// <summary>Father's Race--Second Other Asian Literal</summary>
        [IJEField(103, 553, 30, "Father's Race--Second Other Asian Literal", "FRACE19", 1)]
        public string FRACE19
        {
            get
            {
                return Get_FatherRace(NvssRace.SecondOtherAsianLiteral);
            }
            set
            {
                if (!String.IsNullOrWhiteSpace(value))
                {
                    Set_FatherRace(NvssRace.SecondOtherAsianLiteral, value);
                }
            }
        }

        /// <summary>Father's Race--First Other Pacific Islander Literal</summary>
        [IJEField(104, 583, 30, "Father's Race--First Other Pacific Islander Literal", "FRACE20", 1)]
        public string FRACE20
        {
            get
            {
                return Get_FatherRace(NvssRace.FirstOtherPacificIslanderLiteral);
            }
            set
            {
                if (!String.IsNullOrWhiteSpace(value))
                {
                    Set_FatherRace(NvssRace.FirstOtherPacificIslanderLiteral, value);
                }
            }
        }

        /// <summary>Father's Race--Second Other Pacific Islander Literal</summary>
        [IJEField(105, 613, 30, "Father's Race--Second Other Pacific Islander Literal", "FRACE21", 1)]
        public string FRACE21
        {
            get
            {
                return Get_FatherRace(NvssRace.SecondOtherPacificIslanderLiteral);
            }
            set
            {
                if (!String.IsNullOrWhiteSpace(value))
                {
                    Set_FatherRace(NvssRace.SecondOtherPacificIslanderLiteral, value);
                }
            }
        }

        /// <summary>Father's Race--First Other Literal</summary>
        [IJEField(106, 643, 30, "Father's Race--First Other Literal", "FRACE22", 1)]
        public string FRACE22
        {
            get
            {
                return Get_FatherRace(NvssRace.FirstOtherRaceLiteral);
            }
            set
            {
                if (!String.IsNullOrWhiteSpace(value))
                {
                    Set_FatherRace(NvssRace.FirstOtherRaceLiteral, value);
                }
            }
        }

        /// <summary>Father's Race--Second Other Literal</summary>
        [IJEField(107, 673, 30, "Father's Race--Second Other Literal", "FRACE23", 1)]
        public string FRACE23
        {
            get
            {
                return Get_FatherRace(NvssRace.SecondOtherRaceLiteral);
            }
            set
            {
                if (!String.IsNullOrWhiteSpace(value))
                {
                    Set_FatherRace(NvssRace.SecondOtherRaceLiteral, value);
                }
            }
        }

        /// <summary>Father's Race Tabulation Variable 1E</summary>
        [IJEField(108, 703, 3, "Father's Race Tabulation Variable 1E", "FRACE1E", 1)]
        public string FRACE1E
        {
            get
            {
                // TODO: Implement mapping from FHIR record location:
                return "";
            }
            set
            {
                // TODO: Implement mapping to FHIR record location:
            }
        }

        /// <summary>Father's Race Tabulation Variable 2E</summary>
        [IJEField(109, 706, 3, "Father's Race Tabulation Variable 2E", "FRACE2E", 1)]
        public string FRACE2E
        {
            get
            {
                // TODO: Implement mapping from FHIR record location:
                return "";
            }
            set
            {
                // TODO: Implement mapping to FHIR record location:
            }
        }

        /// <summary>Father's Race Tabulation Variable 3E</summary>
        [IJEField(110, 709, 3, "Father's Race Tabulation Variable 3E", "FRACE3E", 1)]
        public string FRACE3E
        {
            get
            {
                // TODO: Implement mapping from FHIR record location:
                return "";
            }
            set
            {
                // TODO: Implement mapping to FHIR record location:
            }
        }

        /// <summary>Father's Race Tabulation Variable 4E</summary>
        [IJEField(111, 712, 3, "Father's Race Tabulation Variable 4E", "FRACE4E", 1)]
        public string FRACE4E
        {
            get
            {
                // TODO: Implement mapping from FHIR record location:
                return "";
            }
            set
            {
                // TODO: Implement mapping to FHIR record location:
            }
        }

        /// <summary>Father's Race Tabulation Variable 5E</summary>
        [IJEField(112, 715, 3, "Father's Race Tabulation Variable 5E", "FRACE5E", 1)]
        public string FRACE5E
        {
            get
            {
                // TODO: Implement mapping from FHIR record location:
                return "";
            }
            set
            {
                // TODO: Implement mapping to FHIR record location:
            }
        }

        /// <summary>Father's Race Tabulation Variable 6E</summary>
        [IJEField(113, 718, 3, "Father's Race Tabulation Variable 6E", "FRACE6E", 1)]
        public string FRACE6E
        {
            get
            {
                // TODO: Implement mapping from FHIR record location:
                return "";
            }
            set
            {
                // TODO: Implement mapping to FHIR record location:
            }
        }

        /// <summary>Father's Race Tabulation Variable 7E</summary>
        [IJEField(114, 721, 3, "Father's Race Tabulation Variable 7E", "FRACE7E", 1)]
        public string FRACE7E
        {
            get
            {
                // TODO: Implement mapping from FHIR record location:
                return "";
            }
            set
            {
                // TODO: Implement mapping to FHIR record location:
            }
        }

        /// <summary>Father's Race Tabulation Variable 8E</summary>
        [IJEField(115, 724, 3, "Father's Race Tabulation Variable 8E", "FRACE8E", 1)]
        public string FRACE8E
        {
            get
            {
                // TODO: Implement mapping from FHIR record location:
                return "";
            }
            set
            {
                // TODO: Implement mapping to FHIR record location:
            }
        }

        /// <summary>Father's Race Tabulation Variable 16C</summary>
        [IJEField(116, 727, 3, "Father's Race Tabulation Variable 16C", "FRACE16C", 1)]
        public string FRACE16C
        {
            get
            {
                // TODO: Implement mapping from FHIR record location:
                return "";
            }
            set
            {
                // TODO: Implement mapping to FHIR record location:
            }
        }

        /// <summary>Father's Race Tabulation Variable 17C</summary>
        [IJEField(117, 730, 3, "Father's Race Tabulation Variable 17C", "FRACE17C", 1)]
        public string FRACE17C
        {
            get
            {
                // TODO: Implement mapping from FHIR record location:
                return "";
            }
            set
            {
                // TODO: Implement mapping to FHIR record location:
            }
        }

        /// <summary>Father's Race Tabulation Variable 18C</summary>
        [IJEField(118, 733, 3, "Father's Race Tabulation Variable 18C", "FRACE18C", 1)]
        public string FRACE18C
        {
            get
            {
                // TODO: Implement mapping from FHIR record location:
                return "";
            }
            set
            {
                // TODO: Implement mapping to FHIR record location:
            }
        }

        /// <summary>Father's Race Tabulation Variable 19C</summary>
        [IJEField(119, 736, 3, "Father's Race Tabulation Variable 19C", "FRACE19C", 1)]
        public string FRACE19C
        {
            get
            {
                // TODO: Implement mapping from FHIR record location:
                return "";
            }
            set
            {
                // TODO: Implement mapping to FHIR record location:
            }
        }

        /// <summary>Father's Race Tabulation Variable 20C</summary>
        [IJEField(120, 739, 3, "Father's Race Tabulation Variable 20C", "FRACE20C", 1)]
        public string FRACE20C
        {
            get
            {
                // TODO: Implement mapping from FHIR record location:
                return "";
            }
            set
            {
                // TODO: Implement mapping to FHIR record location:
            }
        }

        /// <summary>Father's Race Tabulation Variable 21C</summary>
        [IJEField(121, 742, 3, "Father's Race Tabulation Variable 21C", "FRACE21C", 1)]
        public string FRACE21C
        {
            get
            {
                // TODO: Implement mapping from FHIR record location:
                return "";
            }
            set
            {
                // TODO: Implement mapping to FHIR record location:
            }
        }

        /// <summary>Father's Race Tabulation Variable 22C</summary>
        [IJEField(122, 745, 3, "Father's Race Tabulation Variable 22C", "FRACE22C", 1)]
        public string FRACE22C
        {
            get
            {
                // TODO: Implement mapping from FHIR record location:
                return "";
            }
            set
            {
                // TODO: Implement mapping to FHIR record location:
            }
        }

        /// <summary>Father's Race Tabulation Variable 23C</summary>
        [IJEField(123, 748, 3, "Father's Race Tabulation Variable 23C", "FRACE23C", 1)]
        public string FRACE23C
        {
            get
            {
                // TODO: Implement mapping from FHIR record location:
                return "";
            }
            set
            {
                // TODO: Implement mapping to FHIR record location:
            }
        }

        /// <summary>Attendant Title</summary>
        [IJEField(124, 751, 1, "Attendant Title", "ATTEND", 1)]
        public string ATTEND
        {
            get
            {
                var ret = record.AttendantTitleHelper;
                if (ret != null && Mappings.BirthAttendantTitles.FHIRToIJE.ContainsKey(ret))
                {
                    return Get_MappingFHIRToIJE(Mappings.BirthAttendantTitles.FHIRToIJE, "AttendantTitle", "ATTEND");
                }
                else  // If the return value is not a code, it is just an arbitrary string, so return it.
                {
                    return ret;
                }
            }
            set
            {
                if (Mappings.BirthAttendantTitles.IJEToFHIR.ContainsKey(value.Split(' ')[0]))
                {
                    Set_MappingIJEToFHIR(Mappings.BirthAttendantTitles.IJEToFHIR, "ATTEND", "AttendantTitle", value.Trim());
                }
                else  // If the value is not a valid code, it is just an arbitrary string.  The helper will deal with it.
                {
                    record.AttendantTitleHelper = value;
                }
            }
        }

        /// <summary>Mother Transferred?</summary>
        [IJEField(125, 752, 1, "Mother Transferred?", "TRAN", 1)]
        public string TRAN
        {
            get
            {
                // TODO: Implement mapping from FHIR record location:
                return "";
            }
            set
            {
                // TODO: Implement mapping to FHIR record location:
            }
        }

        /// <summary>Date of First Prenatal Care Visit--Month</summary>
        [IJEField(126, 753, 2, "Date of First Prenatal Care Visit--Month", "DOFP_MO", 1)]
        public string DOFP_MO
        {
            get
            {
                // TODO: Implement mapping from FHIR record location:
                return "";
            }
            set
            {
                // TODO: Implement mapping to FHIR record location:
            }
        }

        /// <summary>Date of First Prenatal Care Visit--Day</summary>
        [IJEField(127, 755, 2, "Date of First Prenatal Care Visit--Day", "DOFP_DY", 1)]
        public string DOFP_DY
        {
            get
            {
                // TODO: Implement mapping from FHIR record location:
                return "";
            }
            set
            {
                // TODO: Implement mapping to FHIR record location:
            }
        }

        /// <summary>Date of First Prenatal Care Visit--Year</summary>
        [IJEField(128, 757, 4, "Date of First Prenatal Care Visit--Year", "DOFP_YR", 1)]
        public string DOFP_YR
        {
            get
            {
                // TODO: Implement mapping from FHIR record location:
                return "";
            }
            set
            {
                // TODO: Implement mapping to FHIR record location:
            }
        }

        /// <summary>Date of Last Prenatal Care Visit--Month(NCHS DELETED THIS ITEM EFFECTIVE 2014/2015)</summary>
        [IJEField(129, 761, 2, "Date of Last Prenatal Care Visit--Month(NCHS DELETED THIS ITEM EFFECTIVE 2014/2015)", "DOLP_MO", 1)]
        public string DOLP_MO
        {
            get
            {
                // TODO: Implement mapping from FHIR record location:
                return "";
            }
            set
            {
                // TODO: Implement mapping to FHIR record location:
            }
        }

        /// <summary>Date of Last Prenatal Care Visit--Day(NCHS DELETED THIS ITEM EFFECTIVE 2014/2015)</summary>
        [IJEField(130, 763, 2, "Date of Last Prenatal Care Visit--Day(NCHS DELETED THIS ITEM EFFECTIVE 2014/2015)", "DOLP_DY", 1)]
        public string DOLP_DY
        {
            get
            {
                // TODO: Implement mapping from FHIR record location:
                return "";
            }
            set
            {
                // TODO: Implement mapping to FHIR record location:
            }
        }

        /// <summary>Date of Last Prenatal Care Visit--Year(NCHS DELETED THIS ITEM EFFECTIVE 2014/2015)</summary>
        [IJEField(131, 765, 4, "Date of Last Prenatal Care Visit--Year(NCHS DELETED THIS ITEM EFFECTIVE 2014/2015)", "DOLP_YR", 1)]
        public string DOLP_YR
        {
            get
            {
                // TODO: Implement mapping from FHIR record location:
                return "";
            }
            set
            {
                // TODO: Implement mapping to FHIR record location:
            }
        }

        /// <summary>Total Number of Prenatal Care Visits</summary>
        [IJEField(132, 769, 2, "Total Number of Prenatal Care Visits", "NPREV", 1)]
        public string NPREV
        {
            get
            {
                // TODO: Implement mapping from FHIR record location:
                return "";
            }
            set
            {
                // TODO: Implement mapping to FHIR record location:
            }
        }

        /// <summary>Total Number of Prenatal Care Visits--Edit Flag</summary>
        [IJEField(133, 771, 1, "Total Number of Prenatal Care Visits--Edit Flag", "NPREV_BYPASS", 1)]
        public string NPREV_BYPASS
        {
            get
            {
                // TODO: Implement mapping from FHIR record location:
                return "";
            }
            set
            {
                // TODO: Implement mapping to FHIR record location:
            }
        }

        /// <summary>Mother's Height--Feet</summary>
        [IJEField(134, 772, 1, "Mother's Height--Feet", "HFT", 1)]
        public string HFT
        {
            get
            {
                // TODO: Implement mapping from FHIR record location:
                return "";
            }
            set
            {
                // TODO: Implement mapping to FHIR record location:
            }
        }

        /// <summary>Mother's Height--Inches</summary>
        [IJEField(135, 773, 2, "Mother's Height--Inches", "HIN", 1)]
        public string HIN
        {
            get
            {
                // TODO: Implement mapping from FHIR record location:
                return "";
            }
            set
            {
                // TODO: Implement mapping to FHIR record location:
            }
        }

        /// <summary>Mother's Height--Edit Flag</summary>
        [IJEField(136, 775, 1, "Mother's Height--Edit Flag", "HGT_BYPASS", 1)]
        public string HGT_BYPASS
        {
            get
            {
                // TODO: Implement mapping from FHIR record location:
                return "";
            }
            set
            {
                // TODO: Implement mapping to FHIR record location:
            }
        }

        /// <summary>Mother's Prepregnancy Weight (in whole pounds)</summary>
        [IJEField(137, 776, 3, "Mother's Prepregnancy Weight (in whole pounds)", "PWGT", 1)]
        public string PWGT
        {
            get
            {
                return NumericAllowingUnknown_Get("PWGT", "MotherPrepregnancyWeight");
            }
            set
            {
                NumericAllowingUnknown_Set("PWGT", "MotherPrepregnancyWeight", value);
            }
        }

        /// <summary>Mother's Prepregnancy Weight--Edit Flag</summary>
        [IJEField(138, 779, 1, "Mother's Prepregnancy Weight--Edit Flag", "PWGT_BYPASS", 1)]
        public string PWGT_BYPASS
        {
            get
            {
                return record.MotherPrepregnancyWeightEditFlagHelper;
            }
            set
            {
                record.MotherPrepregnancyWeightEditFlagHelper = value;
            }
        }

        /// <summary>Mother's Weight at Delivery (in whole pounds)</summary>
        [IJEField(139, 780, 3, "Mother's Weight at Delivery (in whole pounds)", "DWGT", 1)]
        public string DWGT
        {
            get
            {
                return NumericAllowingUnknown_Get("DWGT", "MotherWeightAtDelivery");
            }
            set
            {
                NumericAllowingUnknown_Set("DWGT", "MotherWeightAtDelivery", value);
            }
        }

        /// <summary>Mother's Weight at Delivery--Edit Flag</summary>
        [IJEField(140, 783, 1, "Mother's Weight at Delivery--Edit Flag", "DWGT_BYPASS", 1)]
        public string DWGT_BYPASS
        {
            // FHIR and IJE codes match so no need for a mapping
            get
            {
                return record.MotherWeightAtDeliveryEditFlagHelper;
            }
            set
            {
                record.MotherWeightAtDeliveryEditFlagHelper = value;
            }
        }

        /// <summary>Did Mother get WIC Food for Herself?</summary>
        [IJEField(141, 784, 1, "Did Mother get WIC Food for Herself?", "WIC", 1)]
        public string WIC
        {
            get
            {
                // TODO: Implement mapping from FHIR record location:
                return "";
            }
            set
            {
                // TODO: Implement mapping to FHIR record location:
            }
        }

        /// <summary>Previous Live Births Now Living</summary>
        [IJEField(142, 785, 2, "Previous Live Births Now Living", "PLBL", 1)]
        public string PLBL
        {
            get
            {
                // TODO: Implement mapping from FHIR record location:
                return "";
            }
            set
            {
                // TODO: Implement mapping to FHIR record location:
            }
        }

        /// <summary>Previous Live Births Now Dead</summary>
        [IJEField(143, 787, 2, "Previous Live Births Now Dead", "PLBD", 1)]
        public string PLBD
        {
            get
            {
                // TODO: Implement mapping from FHIR record location:
                return "";
            }
            set
            {
                // TODO: Implement mapping to FHIR record location:
            }
        }

        /// <summary>Previous Other Pregnancy Outcomes</summary>
        [IJEField(144, 789, 2, "Previous Other Pregnancy Outcomes", "POPO", 1)]
        public string POPO
        {
            get
            {
                // TODO: Implement mapping from FHIR record location:
                return "";
            }
            set
            {
                // TODO: Implement mapping to FHIR record location:
            }
        }

        /// <summary>Date of Last Live Birth--Month</summary>
        [IJEField(145, 791, 2, "Date of Last Live Birth--Month", "MLLB", 1)]
        public string MLLB
        {
            get
            {
                // TODO: Implement mapping from FHIR record location:
                return "";
            }
            set
            {
                // TODO: Implement mapping to FHIR record location:
            }
        }

        /// <summary>Date of Last Live Birth--Year</summary>
        [IJEField(146, 793, 4, "Date of Last Live Birth--Year", "YLLB", 1)]
        public string YLLB
        {
            get
            {
                // TODO: Implement mapping from FHIR record location:
                return "";
            }
            set
            {
                // TODO: Implement mapping to FHIR record location:
            }
        }

        /// <summary>Date of Last Other Pregnancy Outcome--Month</summary>
        [IJEField(147, 797, 2, "Date of Last Other Pregnancy Outcome--Month", "MOPO", 1)]
        public string MOPO
        {
            get
            {
                // TODO: Implement mapping from FHIR record location:
                return "";
            }
            set
            {
                // TODO: Implement mapping to FHIR record location:
            }
        }

        /// <summary>Date of Last Other Pregnancy Outcome--Year</summary>
        [IJEField(148, 799, 4, "Date of Last Other Pregnancy Outcome--Year", "YOPO", 1)]
        public string YOPO
        {
            get
            {
                // TODO: Implement mapping from FHIR record location:
                return "";
            }
            set
            {
                // TODO: Implement mapping to FHIR record location:
            }
        }

        /// <summary>Number of Cigarettes Smoked in 3 months prior to Pregnancy</summary>
        [IJEField(149, 803, 2, "Number of Cigarettes Smoked in 3 months prior to Pregnancy", "CIGPN", 1)]
        public string CIGPN
        {
            get
            {
                return NumericAllowingUnknown_Get("CIGPN", "CigarettesPerDayInThreeMonthsPriorToPregancy");
            }
            set
            {
                NumericAllowingUnknown_Set("CIGPN", "CigarettesPerDayInThreeMonthsPriorToPregancy", value);
            }
        }

        /// <summary>Number of Cigarettes Smoked in 1st 3 months</summary>
        [IJEField(150, 805, 2, "Number of Cigarettes Smoked in 1st 3 months", "CIGFN", 1)]
        public string CIGFN
        {
            get
            {
                return NumericAllowingUnknown_Get("CIGFN", "CigarettesPerDayInFirstTrimester");
            }
            set
            {
                NumericAllowingUnknown_Set("CIGFN", "CigarettesPerDayInFirstTrimester", value);
            }
        }

        /// <summary>Number of Cigarettes Smoked in 2nd 3 months</summary>
        [IJEField(151, 807, 2, "Number of Cigarettes Smoked in 2nd 3 months", "CIGSN", 1)]
        public string CIGSN
        {
            get
            {
                return NumericAllowingUnknown_Get("CIGSN", "CigarettesPerDayInSecondTrimester");
            }
            set
            {
                NumericAllowingUnknown_Set("CIGSN", "CigarettesPerDayInSecondTrimester", value);
            }
        }

        /// <summary>Number of Cigarettes Smoked in third or last trimester</summary>
        [IJEField(152, 809, 2, "Number of Cigarettes Smoked in third or last trimester", "CIGLN", 1)]
        public string CIGLN
        {
            get
            {
                return NumericAllowingUnknown_Get("CIGLN", "CigarettesPerDayInLastTrimester");
            }
            set
            {
                NumericAllowingUnknown_Set("CIGLN", "CigarettesPerDayInLastTrimester", value);
            }
        }

        /// <summary>Principal source of Payment for this delivery</summary>
        [IJEField(153, 811, 1, "Principal source of Payment for this delivery", "PAY", 1)]
        public string PAY
        {
            get
            {
                // TODO: Implement mapping from FHIR record location:
                return "";
            }
            set
            {
                // TODO: Implement mapping to FHIR record location:
            }
        }

        /// <summary>Date Last Normal Menses Began--Year</summary>
        [IJEField(154, 812, 4, "Date Last Normal Menses Began--Year", "DLMP_YR", 1)]
        public string DLMP_YR
        {
            get
            {
                // TODO: Implement mapping from FHIR record location:
                return "";
            }
            set
            {
                // TODO: Implement mapping to FHIR record location:
            }
        }

        /// <summary>Date Last Normal Menses Began--Month</summary>
        [IJEField(155, 816, 2, "Date Last Normal Menses Began--Month", "DLMP_MO", 1)]
        public string DLMP_MO
        {
            get
            {
                // TODO: Implement mapping from FHIR record location:
                return "";
            }
            set
            {
                // TODO: Implement mapping to FHIR record location:
            }
        }

        /// <summary>Date Last Normal Menses Began--Day</summary>
        [IJEField(156, 818, 2, "Date Last Normal Menses Began--Day", "DLMP_DY", 1)]
        public string DLMP_DY
        {
            get
            {
                // TODO: Implement mapping from FHIR record location:
                return "";
            }
            set
            {
                // TODO: Implement mapping to FHIR record location:
            }
        }

        /// <summary>Risk Factors--Prepregnancy Diabetes</summary>
        [IJEField(157, 820, 1, "Risk Factors--Prepregnancy Diabetes", "PDIAB", 1)]
        public string PDIAB
        {
            get => PresenceToIJE(record.PrepregnancyDiabetes, record.NoPregnancyRiskFactors);
            set => IJEToPresence(value, (v) => record.PrepregnancyDiabetes = v, (v) => record.NoPregnancyRiskFactors = v);
        }

        /// <summary>Risk Factors--Gestational Diabetes</summary>
        [IJEField(158, 821, 1, "Risk Factors--Gestational Diabetes", "GDIAB", 1)]
        public string GDIAB
        {
            get => PresenceToIJE(record.GestationalDiabetes, record.NoPregnancyRiskFactors);
            set => IJEToPresence(value, (v) => record.GestationalDiabetes = v, (v) => record.NoPregnancyRiskFactors = v);
        }

        /// <summary>Risk Factors--Prepregnancy Hypertension</summary>
        [IJEField(159, 822, 1, "Risk Factors--Prepregnancy Hypertension", "PHYPE", 1)]
        public string PHYPE
        {
            get => PresenceToIJE(record.PrepregnancyHypertension, record.NoPregnancyRiskFactors);
            set => IJEToPresence(value, (v) => record.PrepregnancyHypertension = v, (v) => record.NoPregnancyRiskFactors = v);
        }

        /// <summary>Risk Factors--Gestational Hypertension  (SEE ADDITIONAL HYPERTENSION CATEGORY IN LOCATION 924)</summary>
        [IJEField(160, 823, 1, "Risk Factors--Gestational Hypertension  (SEE ADDITIONAL HYPERTENSION CATEGORY IN LOCATION 924)", "GHYPE", 1)]
        public string GHYPE
        {
            get => PresenceToIJE(record.GestationalHypertension, record.NoPregnancyRiskFactors);
            set => IJEToPresence(value, (v) => record.GestationalHypertension = v, (v) => record.NoPregnancyRiskFactors = v);
        }

        /// <summary>Risk Factors--Previous Preterm Births</summary>
        [IJEField(161, 824, 1, "Risk Factors--Previous Preterm Births", "PPB", 1)]
        public string PPB
        {
            get => PresenceToIJE(record.PreviousPretermBirth, record.NoPregnancyRiskFactors);
            set => IJEToPresence(value, (v) => record.PreviousPretermBirth = v, (v) => record.NoPregnancyRiskFactors = v);
        }

        /// <summary>Risk Factors--Poor Pregnancy Outcomes(NCHS DELETED THIS ITEM EFFECTIVE 2014/2015)</summary>
        [IJEField(162, 825, 1, "Risk Factors--Poor Pregnancy Outcomes(NCHS DELETED THIS ITEM EFFECTIVE 2014/2015)", "PPO", 1)]
        public string PPO
        {
            get => "U"; // Not present in FHIR
            set {}
        }

        /// <summary><html>Risk Factors--Vaginal Bleeding  <b>(NCHS DELETED THIS ITEM EFFECTIVE 2011)</b></html></summary>
        [IJEField(163, 826, 1, "<html>Risk Factors--Vaginal Bleeding  <b>(NCHS DELETED THIS ITEM EFFECTIVE 2011)</b></html>", "VB", 1)]
        public string VB
        {
            get => "U"; // Not present in FHIR
            set {}
        }

        /// <summary>Risk Factors--Infertility Treatment  (SEE ADDITIONAL SUBCATEGORIES IN LOCATIONS 925-926)</summary>
        [IJEField(164, 827, 1, "Risk Factors--Infertility Treatment  (SEE ADDITIONAL SUBCATEGORIES IN LOCATIONS 925-926)", "INFT", 1)]
        public string INFT
        {
            get => PresenceToIJE(record.InfertilityTreatment, record.NoPregnancyRiskFactors);
            set => IJEToPresence(value, (v) => record.InfertilityTreatment = v, (v) => record.NoPregnancyRiskFactors = v);
        }

        /// <summary>Risk Factors--Previous Cesarean</summary>
        [IJEField(165, 828, 1, "Risk Factors--Previous Cesarean", "PCES", 1)]
        public string PCES
        {
            get => PresenceToIJE(record.PreviousCesarean, record.NoPregnancyRiskFactors);
            set => IJEToPresence(value, (v) => record.PreviousCesarean = v, (v) => record.NoPregnancyRiskFactors = v);
        }

        /// <summary>Risk Factors--Number Previous Cesareans</summary>
        [IJEField(166, 829, 2, "Risk Factors--Number Previous Cesareans", "NPCES", 1)]
        public string NPCES
        {
            get
            {
                // TODO: Implement mapping from FHIR record location:
                return "";
            }
            set
            {
                // TODO: Implement mapping to FHIR record location:
            }
        }

        /// <summary>Risk Factors--Number Previous Cesareans--Edit Flag</summary>
        [IJEField(167, 831, 1, "Risk Factors--Number Previous Cesareans--Edit Flag", "NPCES_BYPASS", 1)]
        public string NPCES_BYPASS
        {
            get
            {
                // TODO: Implement mapping from FHIR record location:
                return "";
            }
            set
            {
                // TODO: Implement mapping to FHIR record location:
            }
        }

        /// <summary>Infections Present--Gonorrhea</summary>
        [IJEField(168, 832, 1, "Infections Present--Gonorrhea", "GON", 1)]
        public string GON
        {
            get => PresenceToIJE(record.Gonorrhea, record.NoInfectionsPresentDuringPregnancy);
            set => IJEToPresence(value, (v) => record.Gonorrhea = v, (v) => record.NoInfectionsPresentDuringPregnancy = v);
        }

        /// <summary>Infections Present--Syphilis</summary>
        [IJEField(169, 833, 1, "Infections Present--Syphilis", "SYPH", 1)]
        public string SYPH
        {
            get => PresenceToIJE(record.Syphilis, record.NoInfectionsPresentDuringPregnancy);
            set => IJEToPresence(value, (v) => record.Syphilis = v, (v) => record.NoInfectionsPresentDuringPregnancy = v);
        }

        /// <summary><html>Infections Present--Herpes Simplex (HSV) <b> (NCHS DELETED THIS ITEM EFFECTIVE 2011)</b></html></summary>
        [IJEField(170, 834, 1, "<html>Infections Present--Herpes Simplex (HSV) <b> (NCHS DELETED THIS ITEM EFFECTIVE 2011)</b></html>", "HSV", 1)]
        public string HSV
        {
            get => PresenceToIJE(record.GenitalHerpesSimplex, record.NoInfectionsPresentDuringPregnancy);
            set => IJEToPresence(value, (v) => record.GenitalHerpesSimplex = v, (v) => record.NoInfectionsPresentDuringPregnancy = v);
        }

        /// <summary>Infections Present--Chlamydia</summary>
        [IJEField(171, 835, 1, "Infections Present--Chlamydia", "CHAM", 1)]
        public string CHAM
        {
            get => PresenceToIJE(record.Chlamydia, record.NoInfectionsPresentDuringPregnancy);
            set => IJEToPresence(value, (v) => record.Chlamydia = v, (v) => record.NoInfectionsPresentDuringPregnancy = v);
        }

        /// <summary>Infections Present--Hepatitis B</summary>
        [IJEField(172, 836, 1, "Infections Present--Hepatitis B", "HEPB", 1)]
        public string HEPB
        {
            get => PresenceToIJE(record.HepatitisB, record.NoInfectionsPresentDuringPregnancy);
            set => IJEToPresence(value, (v) => record.HepatitisB = v, (v) => record.NoInfectionsPresentDuringPregnancy = v);
        }

        /// <summary>Infections Present--Hepatitis C</summary>
        [IJEField(173, 837, 1, "Infections Present--Hepatitis C", "HEPC", 1)]
        public string HEPC
        {
            get => PresenceToIJE(record.HepatitisC, record.NoInfectionsPresentDuringPregnancy);
            set => IJEToPresence(value, (v) => record.HepatitisC = v, (v) => record.NoInfectionsPresentDuringPregnancy = v);
        }

        /// <summary>Obstetric Procedures--Cervical Cerclage(NCHS DELETED THIS ITEM EFFECTIVE 2014/2015)</summary>
        [IJEField(174, 838, 1, "Obstetric Procedures--Cervical Cerclage(NCHS DELETED THIS ITEM EFFECTIVE 2014/2015)", "CERV", 1)]
        public string CERV
        {
            get
            {
                // TODO: Implement mapping from FHIR record location:
                return "";
            }
            set
            {
                // TODO: Implement mapping to FHIR record location:
            }
        }

        /// <summary>Obstetric Procedures--Tocolysis(NCHS DELETED THIS ITEM EFFECTIVE 2014/2015)</summary>
        [IJEField(175, 839, 1, "Obstetric Procedures--Tocolysis(NCHS DELETED THIS ITEM EFFECTIVE 2014/2015)", "TOC", 1)]
        public string TOC
        {
            get
            {
                // TODO: Implement mapping from FHIR record location:
                return "";
            }
            set
            {
                // TODO: Implement mapping to FHIR record location:
            }
        }

        /// <summary>Obstetric Procedures--Successful External Cephalic Version</summary>
        [IJEField(176, 840, 1, "Obstetric Procedures--Successful External Cephalic Version", "ECVS", 1)]
        public string ECVS
        {
            get => PresenceToIJE(record.SuccessfulExternalCephalicVersion, record.NoObstetricProcedures);
            set => IJEToPresence(value, (v) => record.SuccessfulExternalCephalicVersion = v, (v) => record.NoObstetricProcedures = v);
        }

        /// <summary>Obstetric Procedures--Failed External Cephalic Version</summary>
        [IJEField(177, 841, 1, "Obstetric Procedures--Failed External Cephalic Version", "ECVF", 1)]
        public string ECVF
        {
            get => PresenceToIJE(record.UnsuccessfulExternalCephalicVersion, record.NoObstetricProcedures);
            set => IJEToPresence(value, (v) => record.UnsuccessfulExternalCephalicVersion = v, (v) => record.NoObstetricProcedures = v);
        }

        /// <summary>Onset of Labor--Premature Rupture of Membranes(NCHS DELETED THIS ITEM EFFECTIVE 2014/2015)</summary>
        [IJEField(178, 842, 1, "Onset of Labor--Premature Rupture of Membranes(NCHS DELETED THIS ITEM EFFECTIVE 2014/2015)", "PROM", 1)]
        public string PROM
        {
            get
            {
                // TODO: Implement mapping from FHIR record location:
                return "";
            }
            set
            {
                // TODO: Implement mapping to FHIR record location:
            }
        }

        /// <summary>Onset of Labor--Precipitous Labor(NCHS DELETED THIS ITEM EFFECTIVE 2014/2015)</summary>
        [IJEField(179, 843, 1, "Onset of Labor--Precipitous Labor(NCHS DELETED THIS ITEM EFFECTIVE 2014/2015)", "PRIC", 1)]
        public string PRIC
        {
            get
            {
                // TODO: Implement mapping from FHIR record location:
                return "";
            }
            set
            {
                // TODO: Implement mapping to FHIR record location:
            }
        }

        /// <summary>Onset of Labor--Prolonged Labor(NCHS DELETED THIS ITEM EFFECTIVE 2014/2015)</summary>
        [IJEField(180, 844, 1, "Onset of Labor--Prolonged Labor(NCHS DELETED THIS ITEM EFFECTIVE 2014/2015)", "PROL", 1)]
        public string PROL
        {
            get
            {
                // TODO: Implement mapping from FHIR record location:
                return "";
            }
            set
            {
                // TODO: Implement mapping to FHIR record location:
            }
        }

        /// <summary>Characteristics of Labor &amp; Delivery--Induction of Labor</summary>
        [IJEField(181, 845, 1, "Characteristics of Labor & Delivery--Induction of Labor", "INDL", 1)]
        public string INDL
        {
            get => PresenceToIJE(record.InductionOfLabor, record.NoCharacteristicsOfLaborAndDelivery);
            set => IJEToPresence(value, (v) => record.InductionOfLabor = v, (v) => record.NoCharacteristicsOfLaborAndDelivery = v);
        }

        /// <summary>Characteristics of Labor &amp; Delivery--Augmentation of Labor</summary>
        [IJEField(182, 846, 1, "Characteristics of Labor & Delivery--Augmentation of Labor", "AUGL", 1)]
        public string AUGL
        {
            get => PresenceToIJE(record.AugmentationOfLabor, record.NoCharacteristicsOfLaborAndDelivery);
            set => IJEToPresence(value, (v) => record.AugmentationOfLabor = v, (v) => record.NoCharacteristicsOfLaborAndDelivery = v);
        }

        /// <summary><html>Characteristics of Labor &amp; Delivery--Non-vertex Presentation <b>(NCHS DELETED THIS ITEM EFFECTIVE 2011)</b></html></summary>
        [IJEField(183, 847, 1, "<html>Characteristics of Labor & Delivery--Non-vertex Presentation <b>(NCHS DELETED THIS ITEM EFFECTIVE 2011)</b></html>", "NVPR", 1)]
        public string NVPR
        {
            get => "U"; // Not present in FHIR
            set {}
        }

        /// <summary>Characteristics of Labor &amp; Delivery--Steroids</summary>
        [IJEField(184, 848, 1, "Characteristics of Labor & Delivery--Steroids", "STER", 1)]
        public string STER
        {
            get => PresenceToIJE(record.AdministrationOfSteroidsForFetalLungMaturation, record.NoCharacteristicsOfLaborAndDelivery);
            set => IJEToPresence(value, (v) => record.AdministrationOfSteroidsForFetalLungMaturation = v, (v) => record.NoCharacteristicsOfLaborAndDelivery = v);
        }

        /// <summary>Characteristics of Labor &amp; Delivery--Antibiotics</summary>
        [IJEField(185, 849, 1, "Characteristics of Labor & Delivery--Antibiotics", "ANTB", 1)]
        public string ANTB
        {
            get => PresenceToIJE(record.AntibioticsAdministeredDuringLabor, record.NoCharacteristicsOfLaborAndDelivery);
            set => IJEToPresence(value, (v) => record.AntibioticsAdministeredDuringLabor = v, (v) => record.NoCharacteristicsOfLaborAndDelivery = v);
        }

        /// <summary>Characteristics of Labor &amp; Delivery--Chorioamnionitis</summary>
        [IJEField(186, 850, 1, "Characteristics of Labor & Delivery--Chorioamnionitis", "CHOR", 1)]
        public string CHOR
        {
            get => PresenceToIJE(record.Chorioamnionitis, record.NoCharacteristicsOfLaborAndDelivery);
            set => IJEToPresence(value, (v) => record.Chorioamnionitis = v, (v) => record.NoCharacteristicsOfLaborAndDelivery = v);
        }

        /// <summary>Characteristics of Labor &amp; Delivery--Meconium Staining(NCHS DELETED THIS ITEM EFFECTIVE 2014/2015)</summary>
        [IJEField(187, 851, 1, "Characteristics of Labor & Delivery--Meconium Staining(NCHS DELETED THIS ITEM EFFECTIVE 2014/2015)", "MECS", 1)]
        public string MECS
        {
            get => "U"; // Not present in FHIR
            set {}
        }

        /// <summary>Characteristics of Labor &amp; Delivery--Fetal Intolerance(NCHS DELETED THIS ITEM EFFECTIVE 2014/2015)</summary>
        [IJEField(188, 852, 1, "Characteristics of Labor & Delivery--Fetal Intolerance(NCHS DELETED THIS ITEM EFFECTIVE 2014/2015)", "FINT", 1)]
        public string FINT
        {
            get => "U"; // Not present in FHIR
            set {}
        }

        /// <summary>Characteristics of Labor &amp; Delivery--Anesthesia</summary>
        [IJEField(189, 853, 1, "Characteristics of Labor & Delivery--Anesthesia", "ESAN", 1)]
        public string ESAN
        {
            get => PresenceToIJE(record.EpiduralOrSpinalAnesthesia, record.NoCharacteristicsOfLaborAndDelivery);
            set => IJEToPresence(value, (v) => record.EpiduralOrSpinalAnesthesia = v, (v) => record.NoCharacteristicsOfLaborAndDelivery = v);
        }

        /// <summary><html>Method of Delivery--Attempted Forceps <b>(NCHS DELETED THIS ITEM EFFECTIVE 2011)</b></html></summary>
        [IJEField(190, 854, 1, "<html>Method of Delivery--Attempted Forceps <b>(NCHS DELETED THIS ITEM EFFECTIVE 2011)</b></html>", "ATTF", 1)]
        public string ATTF
        {
            get
            {
                // TODO: Implement mapping from FHIR record location:
                return "";
            }
            set
            {
                // TODO: Implement mapping to FHIR record location:
            }
        }

        /// <summary><html>Method of Delivery--Attempted Vacuum <b>(NCHS DELETED THIS ITEM EFFECTIVE 2011)</b></html></summary>
        [IJEField(191, 855, 1, "<html>Method of Delivery--Attempted Vacuum <b>(NCHS DELETED THIS ITEM EFFECTIVE 2011)</b></html>", "ATTV", 1)]
        public string ATTV
        {
            get
            {
                // TODO: Implement mapping from FHIR record location:
                return "";
            }
            set
            {
                // TODO: Implement mapping to FHIR record location:
            }
        }

        /// <summary>Method of Delivery--Fetal Presentation</summary>
        [IJEField(192, 856, 1, "Method of Delivery--Fetal Presentation", "PRES", 1)]
        public string PRES
        {
            get
            {
                // TODO: Implement mapping from FHIR record location:
                return "";
            }
            set
            {
                // TODO: Implement mapping to FHIR record location:
            }
        }

        /// <summary>Method of Delivery--Route and Method of Delivery</summary>
        [IJEField(193, 857, 1, "Method of Delivery--Route and Method of Delivery", "ROUT", 1)]
        public string ROUT
        {
            get
            {
                if (record.UnknownFinalRouteAndMethodOfDelivery)
                {
                    return "9";
                }
                return Get_MappingFHIRToIJE(Mappings.DeliveryRoutes.FHIRToIJE, "FinalRouteAndMethodOfDelivery", "ROUT");
            }
            set
            {
                if (value == "9")
                {
                    record.UnknownFinalRouteAndMethodOfDelivery = true;
                }
                else if (String.IsNullOrEmpty(value))
                {
                    record.FinalRouteAndMethodOfDeliveryHelper = null;
                }
                else
                {
                    Set_MappingIJEToFHIR(Mappings.DeliveryRoutes.IJEToFHIR, "ROUT", "FinalRouteAndMethodOfDelivery", value.Trim());
                }
            }
        }

        /// <summary>Method of Delivery--Trial of Labor Attempted</summary>
        [IJEField(194, 858, 1, "Method of Delivery--Trial of Labor Attempted", "TLAB", 1)]
        public string TLAB
        {
            get
            {
                // TODO: Implement mapping from FHIR record location:
                return "";
            }
            set
            {
                // TODO: Implement mapping to FHIR record location:
            }
        }

        /// <summary>Maternal Morbidity--Maternal Transfusion</summary>
        [IJEField(195, 859, 1, "Maternal Morbidity--Maternal Transfusion", "MTR", 1)]
        public string MTR
        {
            get => PresenceToIJE(record.MaternalTransfusion, record.NoMaternalMorbidities);
            set => IJEToPresence(value, (v) => record.MaternalTransfusion = v, (v) => record.NoMaternalMorbidities = v);
        }

        /// <summary>Maternal Morbidity--Perineal Laceration</summary>
        [IJEField(196, 860, 1, "Maternal Morbidity--Perineal Laceration", "PLAC", 1)]
        public string PLAC
        {
            get => PresenceToIJE(record.PerinealLaceration, record.NoMaternalMorbidities);
            set => IJEToPresence(value, (v) => record.PerinealLaceration = v, (v) => record.NoMaternalMorbidities = v);
        }

        /// <summary>Maternal Morbidity--Ruptured Uterus</summary>
        [IJEField(197, 861, 1, "Maternal Morbidity--Ruptured Uterus", "RUT", 1)]
        public string RUT
        {
            get => PresenceToIJE(record.RupturedUterus, record.NoMaternalMorbidities);
            set => IJEToPresence(value, (v) => record.RupturedUterus = v, (v) => record.NoMaternalMorbidities = v);
        }

        /// <summary>Maternal Morbidity--Unplanned Hysterectomy</summary>
        [IJEField(198, 862, 1, "Maternal Morbidity--Unplanned Hysterectomy", "UHYS", 1)]
        public string UHYS
        {
            get => PresenceToIJE(record.UnplannedHysterectomy, record.NoMaternalMorbidities);
            set => IJEToPresence(value, (v) => record.UnplannedHysterectomy = v, (v) => record.NoMaternalMorbidities = v);
        }

        /// <summary>Maternal Morbidity--Admit to Intensive Care</summary>
        [IJEField(199, 863, 1, "Maternal Morbidity--Admit to Intensive Care", "AINT", 1)]
        public string AINT
        {
            get => PresenceToIJE(record.ICUAdmission, record.NoMaternalMorbidities);
            set => IJEToPresence(value, (v) => record.ICUAdmission = v, (v) => record.NoMaternalMorbidities = v);
        }

        /// <summary>Maternal Morbidity--Unplanned Operation(NCHS DELETED THIS ITEM EFFECTIVE 2014/2015)</summary>
        [IJEField(200, 864, 1, "Maternal Morbidity--Unplanned Operation(NCHS DELETED THIS ITEM EFFECTIVE 2014/2015)", "UOPR", 1)]
        public string UOPR
        {
            get => "U"; // Not present in FHIR
            set {}
        }

        /// <summary>Birthweight in grams</summary>
        [IJEField(201, 865, 4, "Birthweight in grams", "BWG", 1)]
        public string BWG
        {
            get
            {
                return NumericAllowingUnknown_Get("BWG", "BirthWeight");
            }
            set
            {
                NumericAllowingUnknown_Set("BWG", "BirthWeight", value);
            }
        }

        /// <summary>Birthweight--Edit Flag</summary>
        [IJEField(202, 869, 1, "Birthweight--Edit Flag", "BW_BYPASS", 1)]
        public string BW_BYPASS
        {
            // TODO implement mapping once BFDR/Mapping.cs has been generated
            get
            {
                return record.BirthWeightEditFlagHelper;
            }
            set
            {
                record.BirthWeightEditFlagHelper = value;
            }
        }

        /// <summary>Obstetric Estimation of Gestation</summary>
        [IJEField(203, 870, 2, "Obstetric Estimation of Gestation", "OWGEST", 1)]
        public string OWGEST
        {
            get
            {
                // TODO: Implement mapping from FHIR record location:
                return "";
            }
            set
            {
                // TODO: Implement mapping to FHIR record location:
            }
        }

        /// <summary>Obstetric Estimation of Gestation--Edit Flag</summary>
        [IJEField(204, 872, 1, "Obstetric Estimation of Gestation--Edit Flag", "OWGEST_BYPASS", 1)]
        public string OWGEST_BYPASS
        {
            get
            {
                // TODO: Implement mapping from FHIR record location:
                return "";
            }
            set
            {
                // TODO: Implement mapping to FHIR record location:
            }
        }

        /// <summary>Apgar Score at 5 Minutes</summary>
        [IJEField(205, 873, 2, "Apgar Score at 5 Minutes", "APGAR5", 1)]
        public string APGAR5
        {
            get
            {
                // TODO: Implement mapping from FHIR record location:
                return "";
            }
            set
            {
                // TODO: Implement mapping to FHIR record location:
            }
        }

        /// <summary>Apgar Score at 10 Minutes</summary>
        [IJEField(206, 875, 2, "Apgar Score at 10 Minutes", "APGAR10", 1)]
        public string APGAR10
        {
            get
            {
                // TODO: Implement mapping from FHIR record location:
                return "";
            }
            set
            {
                // TODO: Implement mapping to FHIR record location:
            }
        }

        /// <summary>Plurality</summary>
        [IJEField(207, 877, 2, "Plurality", "PLUR", 1)]
        public string PLUR
        {
            get
            {
                return NumericAllowingUnknown_Get("PLUR", "Plurality");
            }
            set
            {
                NumericAllowingUnknown_Set("PLUR", "Plurality", value);
            }
        }

        /// <summary>Set Order</summary>
        [IJEField(208, 879, 2, "SetOrder", "SORD", 1)]
        public string SORD
        {
            get
            {
                return NumericAllowingUnknown_Get("SORD", "SetOrder");
            }
            set
            {
                NumericAllowingUnknown_Set("SORD", "SetOrder", value);
            }
        }

        /// <summary>Number of Live Born</summary>
        [IJEField(209, 881, 2, "Number of Live Born", "LIVEB", 1)]
        public string LIVEB
        {
            get
            {
                // TODO: Implement mapping from FHIR record location:
                return "";
            }
            set
            {
                // TODO: Implement mapping to FHIR record location:
            }
        }

        /// <summary>Matching Number</summary>
        [IJEField(210, 883, 6, "Matching Number", "MATCH", 1)]
        public string MATCH
        {
            get
            {
                // TODO: Implement mapping from FHIR record location:
                return "";
            }
            set
            {
                // TODO: Implement mapping to FHIR record location:
            }
        }

        /// <summary>Plurality--Edit Flag</summary>
        [IJEField(211, 889, 1, "Plurality--Edit Flag", "PLUR_BYPASS", 1)]
        public string PLUR_BYPASS
        {
            get
            {
                return Get_MappingFHIRToIJE(VR.Mappings.ConceptMapPluralityEditFlagsVitalRecords.FHIRToIJE, "PluralityEditFlag", "PLUR_BYPASS").PadLeft(1, ' ');
            }
            set
            {
                Set_MappingIJEToFHIR(VR.Mappings.ConceptMapPluralityEditFlagsVitalRecords.IJEToFHIR, "PLUR_BYPASS", "PluralityEditFlag", value);
            }
        }

        /// <summary>Abnormal Conditions of the Newborn--Assisted Ventilation</summary>
        [IJEField(212, 890, 1, "Abnormal Conditions of the Newborn--Assisted Ventilation", "AVEN1", 1)]
        public string AVEN1
        {
            get => PresenceToIJE(record.AssistedVentilationFollowingDelivery, record.NoSpecifiedAbnormalConditionsOfNewborn);
            set => IJEToPresence(value, (v) => record.AssistedVentilationFollowingDelivery = v, (v) => record.NoSpecifiedAbnormalConditionsOfNewborn = v);
        }

        /// <summary>Abnormal Conditions of the Newborn--Assisted Ventilation > 6 hours</summary>
        [IJEField(213, 891, 1, "Abnormal Conditions of the Newborn--Assisted Ventilation > 6 hours", "AVEN6", 1)]
        public string AVEN6
        {
            get => PresenceToIJE(record.AssistedVentilationMoreThanSixHours, record.NoSpecifiedAbnormalConditionsOfNewborn);
            set => IJEToPresence(value, (v) => record.AssistedVentilationMoreThanSixHours = v, (v) => record.NoSpecifiedAbnormalConditionsOfNewborn = v);
        }

        /// <summary>Abnormal Conditions of the Newborn--Admission to NICU</summary>
        [IJEField(214, 892, 1, "Abnormal Conditions of the Newborn--Admission to NICU", "NICU", 1)]
        public string NICU
        {
            get => PresenceToIJE(record.NICUAdmission, record.NoSpecifiedAbnormalConditionsOfNewborn);
            set => IJEToPresence(value, (v) => record.NICUAdmission = v, (v) => record.NoSpecifiedAbnormalConditionsOfNewborn = v);
        }

        /// <summary>Abnormal Conditions of the Newborn--Surfactant Replacement</summary>
        [IJEField(215, 893, 1, "Abnormal Conditions of the Newborn--Surfactant Replacement", "SURF", 1)]
        public string SURF
        {
            get => PresenceToIJE(record.SurfactantReplacementTherapy, record.NoSpecifiedAbnormalConditionsOfNewborn);
            set => IJEToPresence(value, (v) => record.SurfactantReplacementTherapy = v, (v) => record.NoSpecifiedAbnormalConditionsOfNewborn = v);
        }

        /// <summary>Abnormal Conditions of the Newborn--Antibiotics</summary>
        [IJEField(216, 894, 1, "Abnormal Conditions of the Newborn--Antibiotics", "ANTI", 1)]
        public string ANTI
        {
            get => PresenceToIJE(record.AntibioticForSuspectedNeonatalSepsis, record.NoSpecifiedAbnormalConditionsOfNewborn);
            set => IJEToPresence(value, (v) => record.AntibioticForSuspectedNeonatalSepsis = v, (v) => record.NoSpecifiedAbnormalConditionsOfNewborn = v);
        }

        /// <summary>Abnormal Conditions of the Newborn--Seizures</summary>
        [IJEField(217, 895, 1, "Abnormal Conditions of the Newborn--Seizures", "SEIZ", 1)]
        public string SEIZ
        {
            get => PresenceToIJE(record.Seizure, record.NoSpecifiedAbnormalConditionsOfNewborn);
            set => IJEToPresence(value, (v) => record.Seizure = v, (v) => record.NoSpecifiedAbnormalConditionsOfNewborn = v);
        }

        /// <summary>Abnormal Conditions of the Newborn--Birth Injury(NCHS DELETED THIS ITEM EFFECTIVE 2014/2015)</summary>
        [IJEField(218, 896, 1, "Abnormal Conditions of the Newborn--Birth Injury(NCHS DELETED THIS ITEM EFFECTIVE 2014/2015)", "BINJ", 1)]
        public string BINJ
        {
            get => "U"; // Not present in FHIR
            set {}
        }

        /// <summary>Congenital Anomalies of the Newborn--Anencephaly</summary>
        [IJEField(219, 897, 1, "Congenital Anomalies of the Newborn--Anencephaly", "ANEN", 1)]
        public string ANEN
        {
            get => PresenceToIJE(record.Anencephaly, record.NoCongenitalAnomaliesOfTheNewborn);
            set => IJEToPresence(value, (v) => record.Anencephaly = v, (v) => record.NoCongenitalAnomaliesOfTheNewborn = v);
        }

        /// <summary>Congenital Anomalies of the Newborn--Meningomyelocele/Spina Bifida</summary>
        [IJEField(220, 898, 1, "Congenital Anomalies of the Newborn--Meningomyelocele/Spina Bifida", "MNSB", 1)]
        public string MNSB
        {
            get => PresenceToIJE(record.Meningomyelocele, record.NoCongenitalAnomaliesOfTheNewborn);
            set => IJEToPresence(value, (v) => record.Meningomyelocele = v, (v) => record.NoCongenitalAnomaliesOfTheNewborn = v);
        }

        /// <summary>Congenital Anomalies of the Newborn--Cyanotic congenital heart disease</summary>
        [IJEField(221, 899, 1, "Congenital Anomalies of the Newborn--Cyanotic congenital heart disease", "CCHD", 1)]
        public string CCHD
        {
            get => PresenceToIJE(record.CyanoticCongenitalHeartDisease, record.NoCongenitalAnomaliesOfTheNewborn);
            set => IJEToPresence(value, (v) => record.CyanoticCongenitalHeartDisease = v, (v) => record.NoCongenitalAnomaliesOfTheNewborn = v);
        }

        /// <summary>Congenital Anomalies of the Newborn--Congenital diaphragmatic hernia</summary>
        [IJEField(222, 900, 1, "Congenital Anomalies of the Newborn--Congenital diaphragmatic hernia", "CDH", 1)]
        public string CDH
        {
            get => PresenceToIJE(record.CongenitalDiaphragmaticHernia, record.NoCongenitalAnomaliesOfTheNewborn);
            set => IJEToPresence(value, (v) => record.CongenitalDiaphragmaticHernia = v, (v) => record.NoCongenitalAnomaliesOfTheNewborn = v);
        }

        /// <summary>Congenital Anomalies of the Newborn--Omphalocele</summary>
        [IJEField(223, 901, 1, "Congenital Anomalies of the Newborn--Omphalocele", "OMPH", 1)]
        public string OMPH
        {
            get => PresenceToIJE(record.Omphalocele, record.NoCongenitalAnomaliesOfTheNewborn);
            set => IJEToPresence(value, (v) => record.Omphalocele = v, (v) => record.NoCongenitalAnomaliesOfTheNewborn = v);
        }

        /// <summary>Congenital Anomalies of the Newborn--Gastroschisis</summary>
        [IJEField(224, 902, 1, "Congenital Anomalies of the Newborn--Gastroschisis", "GAST", 1)]
        public string GAST
        {
            get => PresenceToIJE(record.Gastroschisis, record.NoCongenitalAnomaliesOfTheNewborn);
            set => IJEToPresence(value, (v) => record.Gastroschisis = v, (v) => record.NoCongenitalAnomaliesOfTheNewborn = v);
        }

        /// <summary>Congenital Anomalies of the Newborn--Limb Reduction Defect</summary>
        [IJEField(225, 903, 1, "Congenital Anomalies of the Newborn--Limb Reduction Defect", "LIMB", 1)]
        public string LIMB
        {
            get => PresenceToIJE(record.LimbReductionDefect, record.NoCongenitalAnomaliesOfTheNewborn);
            set => IJEToPresence(value, (v) => record.LimbReductionDefect = v, (v) => record.NoCongenitalAnomaliesOfTheNewborn = v);
        }

        /// <summary>Congenital Anomalies of the Newborn--Cleft Lip with or without Cleft Palate</summary>
        [IJEField(226, 904, 1, "Congenital Anomalies of the Newborn--Cleft Lip with or without Cleft Palate", "CL", 1)]
        public string CL
        {
            get => PresenceToIJE(record.CleftLipWithOrWithoutCleftPalate, record.NoCongenitalAnomaliesOfTheNewborn);
            set => IJEToPresence(value, (v) => record.CleftLipWithOrWithoutCleftPalate = v, (v) => record.NoCongenitalAnomaliesOfTheNewborn = v);
        }

        /// <summary>Congenital Anomalies of the Newborn--Cleft Palate Alone</summary>
        [IJEField(227, 905, 1, "Congenital Anomalies of the Newborn--Cleft Palate Alone", "CP", 1)]
        public string CP
        {
            get => PresenceToIJE(record.CleftPalateAlone, record.NoCongenitalAnomaliesOfTheNewborn);
            set => IJEToPresence(value, (v) => record.CleftPalateAlone = v, (v) => record.NoCongenitalAnomaliesOfTheNewborn = v);
        }

        /// <summary>Congenital Anomalies of the Newborn--Down Syndrome</summary>
        [IJEField(228, 906, 1, "Congenital Anomalies of the Newborn--Down Syndrome", "DOWT", 1)]
        public string DOWT
        {
            get => PresenceToIJE(record.DownSyndrome, record.NoCongenitalAnomaliesOfTheNewborn);
            set => IJEToPresence(value, (v) => record.DownSyndrome = v, (v) => record.NoCongenitalAnomaliesOfTheNewborn = v);
        }

        /// <summary>Congenital Anomalies of the Newborn--Suspected Chromosomal disorder</summary>
        [IJEField(229, 907, 1, "Congenital Anomalies of the Newborn--Suspected Chromosomal disorder", "CDIT", 1)]
        public string CDIT
        {
            get => PresenceToIJE(record.SuspectedChromosomalDisorder, record.NoCongenitalAnomaliesOfTheNewborn);
            set => IJEToPresence(value, (v) => record.SuspectedChromosomalDisorder = v, (v) => record.NoCongenitalAnomaliesOfTheNewborn = v);
        }

        /// <summary>Congenital Anomalies of the Newborn--Hypospadias</summary>
        [IJEField(230, 908, 1, "Congenital Anomalies of the Newborn--Hypospadias", "HYPO", 1)]
        public string HYPO
        {
            get => PresenceToIJE(record.Hypospadias, record.NoCongenitalAnomaliesOfTheNewborn);
            set => IJEToPresence(value, (v) => record.Hypospadias = v, (v) => record.NoCongenitalAnomaliesOfTheNewborn = v);
        }

        /// <summary>Was Infant Transferred Within 24 Hours of Delivery?</summary>
        [IJEField(231, 909, 1, "Was Infant Transferred Within 24 Hours of Delivery?", "ITRAN", 1)]
        public string ITRAN
        {
            get
            {
                // TODO: Implement mapping from FHIR record location:
                return "";
            }
            set
            {
                // TODO: Implement mapping to FHIR record location:
            }
        }

        /// <summary>Is Infant Living at Time of Report?</summary>
        [IJEField(232, 910, 1, "Is Infant Living at Time of Report?", "ILIV", 1)]
        public string ILIV
        {
            get
            {
                // TODO: Implement mapping from FHIR record location:
                return "";
            }
            set
            {
                // TODO: Implement mapping to FHIR record location:
            }
        }

        /// <summary>Is Infant Being Breastfed?  (RECOMMENDED CHANGE TO "AT DISCHARGE" EFFECTIVE 2004)</summary>
        [IJEField(233, 911, 1, "Is Infant Being Breastfed?  (RECOMMENDED CHANGE TO \"AT DISCHARGE\" EFFECTIVE 2004)", "BFED", 1)]
        public string BFED
        {
            get
            {
                // TODO: Implement mapping from FHIR record location:
                return "";
            }
            set
            {
                // TODO: Implement mapping to FHIR record location:
            }
        }

        /// <summary>NCHS USE ONLY: Receipt date -- Year</summary>
        [IJEField(234, 912, 4, "NCHS USE ONLY: Receipt date -- Year", "R_YR", 1)]
        public string R_YR
        {
            get
            {
                // TODO: Implement mapping from FHIR record location:
                return "";
            }
            set
            {
                // TODO: Implement mapping to FHIR record location:
            }
        }

        /// <summary>NCHS USE ONLY: Receipt date -- Month</summary>
        [IJEField(235, 916, 2, "NCHS USE ONLY: Receipt date -- Month", "R_MO", 1)]
        public string R_MO
        {
            get
            {
                // TODO: Implement mapping from FHIR record location:
                return "";
            }
            set
            {
                // TODO: Implement mapping to FHIR record location:
            }
        }

        /// <summary>NCHS USE ONLY: Receipt date -- Day</summary>
        [IJEField(236, 918, 2, "NCHS USE ONLY: Receipt date -- Day", "R_DY", 1)]
        public string R_DY
        {
            get
            {
                // TODO: Implement mapping from FHIR record location:
                return "";
            }
            set
            {
                // TODO: Implement mapping to FHIR record location:
            }
        }

        /// <summary>Mother's Reported Age</summary>
        [IJEField(237, 920, 2, "Mother's Reported Age", "MAGER", 1)]
        public string MAGER
        {
            get
            {
                return NumericAllowingUnknown_Get("MAGER", "MotherReportedAgeAtDelivery");
            }
            set
            {
                NumericAllowingUnknown_Set("MAGER", "MotherReportedAgeAtDelivery", value);
            }
        }

        /// <summary>Father's Reported Age</summary>
        [IJEField(238, 922, 2, "Father's Reported Age", "FAGER", 1)]
        public string FAGER
        {
            get
            {
                return NumericAllowingUnknown_Get("FAGER", "FatherReportedAgeAtDelivery");
            }
            set
            {
                NumericAllowingUnknown_Set("FAGER", "FatherReportedAgeAtDelivery", value);
            }
        }

        /// <summary>Risk Factors--Hypertension Eclampsia   (RECOMMENDED ADDITION EFFECTIVE 2004)</summary>
        [IJEField(239, 924, 1, "Risk Factors--Hypertension Eclampsia   (RECOMMENDED ADDITION EFFECTIVE 2004)", "EHYPE", 1)]
        public string EHYPE
        {
            get => PresenceToIJE(record.EclampsiaHypertension, record.NoPregnancyRiskFactors);
            set => IJEToPresence(value, (v) => record.EclampsiaHypertension = v, (v) => record.NoPregnancyRiskFactors = v);
        }

        /// <summary>Risk Factors--Infertility: Fertility Enhancing Drugs  (RECOMMENDED ADDITION EFFECTIVE 2004)</summary>
        [IJEField(240, 925, 1, "Risk Factors--Infertility: Fertility Enhancing Drugs  (RECOMMENDED ADDITION EFFECTIVE 2004)", "INFT_DRG", 1)]
        public string INFT_DRG
        {
            get => PresenceToIJE(record.ArtificialInsemination, record.NoPregnancyRiskFactors);
            set => IJEToPresence(value, (v) => record.ArtificialInsemination = v, (v) => record.NoPregnancyRiskFactors = v);
        }

        /// <summary>Risk Factors--Infertility: Asst. Rep. Technology  (RECOMMENDED ADDITION EFFECTIVE 2004)</summary>
        [IJEField(241, 926, 1, "Risk Factors--Infertility: Asst. Rep. Technology  (RECOMMENDED ADDITION EFFECTIVE 2004)", "INFT_ART", 1)]
        public string INFT_ART
        {
            get => PresenceToIJE(record.AssistedFertilization, record.NoPregnancyRiskFactors);
            set => IJEToPresence(value, (v) => record.AssistedFertilization = v, (v) => record.NoPregnancyRiskFactors = v);
        }

        /// <summary>FILLER 1</summary>
        [IJEField(242, 927, 17, "FILLER 1", "", 1)]
        public string FILLER1
        {
            get
            {
                // TODO: Implement mapping from FHIR record location:
                return "";
            }
            set
            {
                // TODO: Implement mapping to FHIR record location:
            }
        }

        /// <summary>Date of Registration--Year</summary>
        [IJEField(243, 944, 4, "Date of Registration--Year", "DOR_YR", 1)]
        public string DOR_YR
        {
            get
            {
                // TODO: Implement mapping from FHIR record location:
                return "";
            }
            set
            {
                // TODO: Implement mapping to FHIR record location:
            }
        }

        /// <summary>Date of Registration--Month</summary>
        [IJEField(244, 948, 2, "Date of Registration--Month", "DOR_MO", 1)]
        public string DOR_MO
        {
            get
            {
                // TODO: Implement mapping from FHIR record location:
                return "";
            }
            set
            {
                // TODO: Implement mapping to FHIR record location:
            }
        }

        /// <summary>Date of Registration--Day</summary>
        [IJEField(245, 950, 2, "Date of Registration--Day", "DOR_DY", 1)]
        public string DOR_DY
        {
            get
            {
                // TODO: Implement mapping from FHIR record location:
                return "";
            }
            set
            {
                // TODO: Implement mapping to FHIR record location:
            }
        }

        /// <summary>Abnormal Conditions of the Newborn--Microcephaly</summary>
        [IJEField(246, 952, 49, "Abnormal Conditions of the Newborn--Microcephaly", "MCPH", 1)]
        public string MCPH
        {
            get
            {
                // TODO: Implement mapping from FHIR record location:
                return "";
            }
            set
            {
                // TODO: Implement mapping to FHIR record location:
            }
        }

        /// <summary>Child's First Name</summary>
        [IJEField(247, 1001, 50, "Child's First Name", "KIDFNAME", 1)]
        public string KIDFNAME
        {
            get
            {
                string[] names = record.ChildGivenNames;
                if (names.Length > 0)
                {
                    return Truncate(names[0], 50).PadRight(50, ' ');
                }
                return new string(' ', 50);
            }
            set
            {
                if (!String.IsNullOrWhiteSpace(value))
                {
                    record.ChildGivenNames = new string[] { value.Trim() };
                }
            }
        }

        /// <summary>Child's Middle Name</summary>
        [IJEField(248, 1051, 50, "Child's Middle Name", "KIDMNAME", 1)]
        public string KIDMNAME
        {
            get
            {
                string[] names = record.ChildGivenNames;
                if (names.Length > 1)
                {
                    return Truncate(names[1], 50).PadRight(50, ' ');
                }
                return " ";
            }
            set
            {
                if (!String.IsNullOrWhiteSpace(value))
                {
                    if (String.IsNullOrWhiteSpace(KIDFNAME)) throw new ArgumentException("Middle name cannot be set before first name");
                    if (!String.IsNullOrWhiteSpace(value))
                    {
                        if (record.ChildGivenNames != null)
                        {
                            List<string> names = record.ChildGivenNames.ToList();
                            if (names.Count() > 1) names[1] = value.Trim(); else names.Add(value.Trim());
                            record.ChildGivenNames = names.ToArray();
                        }
                    }
                }
            }
        }

        /// <summary>Child's Last Name</summary>
        [IJEField(249, 1101, 50, "Child's Last Name", "KIDLNAME", 1)]
        public string KIDLNAME
        {
            get
            {
                return LeftJustified_Get("KIDLNAME", "ChildFamilyName");
            }
            set
            {
                LeftJustified_Set("KIDLNAME", "ChildFamilyName", value);
            }
        }

        /// <summary>Child's Surname Suffix (moved from end)</summary>
        [IJEField(250, 1151, 7, "Child's Surname Suffix (moved from end)", "KIDSUFFX", 1)]
        public string KIDSUFFX
        {
            get
            {
                return LeftJustified_Get("KIDSUFFX", "ChildSuffix");
            }
            set
            {
                LeftJustified_Set("KIDSUFFX", "ChildSuffix", value);
            }
        }

        /// <summary>County of Birth (Literal)</summary>
        [IJEField(251, 1158, 25, "County of Birth (Literal)", "BIRTH_CO", 1)]
        public string BIRTH_CO
        {
            get
            {
                return Dictionary_Geo_Get("BIRTH_CO", "PlaceOfBirth", "address", "county", true);
            }
            set
            {
                if (!String.IsNullOrWhiteSpace(value))
                {
                    Dictionary_Set("BIRTH_CO", "PlaceOfBirth", "addressCounty", value);
                }
            }
        }

        /// <summary>City/town/place of birth (Literal)</summary>
        [IJEField(252, 1183, 50, "City/town/place of birth (Literal)", "BRTHCITY", 1)]
        public string BRTHCITY
        {
            get
            {
                return Dictionary_Geo_Get("BRTHCITY", "PlaceOfBirth", "address", "city", true);
            }
            set
            {
                if (!String.IsNullOrWhiteSpace(value))
                {
                    Dictionary_Set("BRTHCITY", "PlaceOfBirth", "addressCity", value);
                }
            }
        }

        /// <summary>Name of Facility of Birth</summary>
        [IJEField(253, 1233, 50, "Name of Facility of Birth", "HOSP", 1)]
        public string HOSP
        {
            get
            {
                // TODO: Implement mapping from FHIR record location:
                return "";
            }
            set
            {
                // TODO: Implement mapping to FHIR record location:
            }
        }

        /// <summary>Mother's First Name</summary>
        [IJEField(254, 1283, 50, "Mother's First Name", "MOMFNAME", 1)]
        public string MOMFNAME
        {
            get
            {
                string[] names = record.MotherGivenNames;
                if (names.Length > 0)
                {
                    return Truncate(names[0], 50).PadRight(50, ' ');
                }
                return new string(' ', 50);
            }
            set
            {
                if (!String.IsNullOrWhiteSpace(value))
                {
                    record.MotherGivenNames = new string[] { value.Trim() };
                }
            }
        }

        /// <summary>Mother's Middle Name</summary>
        [IJEField(255, 1333, 50, "Mother's Middle Name", "MOMMIDDL", 1)]
        public string MOMMIDDL
        {
            get
            {
                string[] names = record.MotherGivenNames;
                if (names.Length > 1)
                {
                    return Truncate(names[1], 50).PadRight(50, ' ');
                }
                return " ";
            }
            set
            {
                if (!String.IsNullOrWhiteSpace(value))
                {
                    if (String.IsNullOrWhiteSpace(MOMFNAME)) throw new ArgumentException("Middle name cannot be set before first name");
                    if (!String.IsNullOrWhiteSpace(value))
                    {
                        if (record.MotherGivenNames != null)
                        {
                            List<string> names = record.MotherGivenNames.ToList();
                            if (names.Count() > 1) names[1] = value.Trim(); else names.Add(value.Trim());
                            record.MotherGivenNames = names.ToArray();
                        }
                    }
                }
            }
        }

        /// <summary>Mother's Last Name</summary>
        [IJEField(256, 1383, 50, "Mother's Last Name", "MOMLNAME", 1)]
        public string MOMLNAME
        {
            get
            {
                return LeftJustified_Get("MOMLNAME", "MotherFamilyName");            }
            set
            {
                LeftJustified_Set("MOMLNAME", "MotherFamilyName", value);
            }
        }

        /// <summary>Mother's Surname Suffix</summary>
        [IJEField(257, 1433, 7, "Mother's Surname Suffix", "MOMSUFFX", 1)]
        public string MOMSUFFX
        {
            get
            {
                return LeftJustified_Get("MOMSUFFX", "MotherSuffix");
            }
            set
            {
                LeftJustified_Set("MOMSUFFX", "MotherSuffix", value);
            }
        }

        /// <summary>Mother's First Maiden Name</summary>
        [IJEField(258, 1440, 50, "Mother's First Maiden Name", "MOMFMNME", 1)]
        public string MOMFMNME
        {
            get
            {
                string[] names = record.MotherMaidenGivenNames;
                if (names.Length > 0)
                {
                    return Truncate(names[0], 50).PadRight(50, ' ');
                }
                return new string(' ', 50);
            }
            set
            {
                if (!String.IsNullOrWhiteSpace(value))
                {
                    record.MotherMaidenGivenNames = new string[] { value.Trim() };
                }
            }
        }

        /// <summary>Mother's Middle Maiden Name</summary>
        [IJEField(259, 1490, 50, "Mother's Middle Maiden Name", "MOMMMID", 1)]
        public string MOMMMID
        {
            get
            {
                string[] names = record.MotherMaidenGivenNames;
                if (names.Length > 1)
                {
                    return Truncate(names[1], 50).PadRight(50, ' ');
                }
                return " ";
            }
            set
            {
                if (!String.IsNullOrWhiteSpace(value))
                {
                    if (String.IsNullOrWhiteSpace(MOMFMNME)) throw new ArgumentException("Middle name cannot be set before first name");
                    if (!String.IsNullOrWhiteSpace(value))
                    {
                        if (record.MotherMaidenGivenNames != null)
                        {
                            List<string> names = record.MotherMaidenGivenNames.ToList();
                            if (names.Count() > 1) names[1] = value.Trim(); else names.Add(value.Trim());
                            record.MotherMaidenGivenNames = names.ToArray();
                        }
                    }
                }
            }
        }

        /// <summary>Mother's Maiden Surname</summary>
        [IJEField(260, 1540, 50, "Mother's Maiden Surname", "MOMMAIDN", 1)]
        public string MOMMAIDN
        {
            get
            {
                return LeftJustified_Get("MOMMAIDN", "MotherMaidenFamilyName");
            }
            set
            {
                LeftJustified_Set("MOMMAIDN", "MotherMaidenFamilyName", value);
            }
        }

        /// <summary>Mother's Maiden Surname Suffix</summary>
        [IJEField(261, 1590, 7, "Mother's Maiden Surname Suffix", "MOMMSUFX", 1)]
        public string MOMMSUFX
        {
            get
            {
                return LeftJustified_Get("MOMMSUFX", "MotherMaidenSuffix");
            }
            set
            {
                LeftJustified_Set("MOMMSUFX", "MotherMaidenSuffix", value);
            }
        }

        /// <summary>Residence Street Number</summary>
        [IJEField(262, 1597, 10, "Residence Street Number", "STNUM", 1)]
        public string STNUM
        {
            get
            {
                return Dictionary_Geo_Get("STNUM", "MotherResidence", "address", "stnum", false);
            }
            set
            {
                if (!String.IsNullOrWhiteSpace(value))
                {
                    Dictionary_Geo_Set("STNUM", "MotherResidence", "address", "stnum", false, value);
                }
            }
        }

        /// <summary>Residence Pre Directional</summary>
        [IJEField(263, 1607, 10, "Residence Pre Directional", "PREDIR", 1)]
        public string PREDIR
        {
            get
            {
                return Dictionary_Geo_Get("PREDIR", "MotherResidence", "address", "predir", false);
            }
            set
            {
                if (!String.IsNullOrWhiteSpace(value))
                {
                    Dictionary_Geo_Set("PREDIR", "MotherResidence", "address", "predir", false, value);
                }
            }
        }

        /// <summary>Residence Street name</summary>
        [IJEField(264, 1617, 28, "Residence Street name", "STNAME", 1)]
        public string STNAME
        {
            get
            {
                return Dictionary_Geo_Get("STNAME", "MotherResidence", "address", "stname", false);
            }
            set
            {
                if (!String.IsNullOrWhiteSpace(value))
                {
                    Dictionary_Geo_Set("STNAME", "MotherResidence", "address", "stname", false, value);
                }
            }
        }

        /// <summary>Residence Street designator</summary>
        [IJEField(265, 1645, 10, "Residence Street designator", "STDESIG", 1)]
        public string STDESIG
        {
            get
            {
                return Dictionary_Geo_Get("STDESIG", "MotherResidence", "address", "stdesig", false);
            }
            set
            {
                if (!String.IsNullOrWhiteSpace(value))
                {
                    Dictionary_Geo_Set("STDESIG", "MotherResidence", "address", "stdesig", false, value);
                }
            }
        }

        /// <summary>Residence Post Directional</summary>
        [IJEField(266, 1655, 10, "Residence Post Directional", "POSTDIR", 1)]
        public string POSTDIR
        {
            get
            {
                return Dictionary_Geo_Get("POSTDIR", "MotherResidence", "address", "postdir", false);
            }
            set
            {
                if (!String.IsNullOrWhiteSpace(value))
                {
                    Dictionary_Geo_Set("POSTDIR", "MotherResidence", "address", "postdir", false, value);
                }
            }
        }

        /// <summary>Residence Unit or Apartment Number</summary>
        [IJEField(267, 1665, 7, "Residence Unit or Apartment Number", "UNUM", 1)]
        public string UNUM
        {
            get
            {
                return Dictionary_Geo_Get("UNUM", "MotherResidence", "address", "unitnum", false);
            }
            set
            {
                if (!String.IsNullOrWhiteSpace(value))
                {
                    Dictionary_Geo_Set("UNUM", "MotherResidence", "address", "unitnum", false, value);
                }
            }
        }

        /// <summary>Mother's Residence Street Address</summary>
        [IJEField(268, 1672, 50, "Mother's Residence Street Address", "ADDRESS", 1)]
        public string ADDRESS
        {
            get
            {
                return Dictionary_Geo_Get("ADDRESS", "MotherResidence", "address", "line1", false);
            }
            set
            {
                if (!String.IsNullOrWhiteSpace(value))
                {
                    Dictionary_Geo_Set("ADDRESS", "MotherResidence", "address", "line1", false, value);
                }
            }
        }

        /// <summary>Mother's Residence Zip Code and Zip+4</summary>
        [IJEField(269, 1722, 9, "Mother's Residence Zip Code and Zip+4", "ZIPCODE", 1)]
        public string ZIPCODE
        {
            get
            {
                return Dictionary_Geo_Get("ZIPCODE", "MotherResidence", "address", "zip", false);
            }
            set
            {
                if (!String.IsNullOrWhiteSpace(value))
                {
                    Dictionary_Geo_Set("ZIPCODE", "MotherResidence", "address", "zip", false, value);
                }
            }
        }

        /// <summary>Mother's Residence County (Literal)</summary>
        [IJEField(270, 1731, 28, "Mother's Residence County (Literal)", "COUNTYTXT", 1)]
        public string COUNTYTXT
        {
            get
            {
                return Dictionary_Geo_Get("COUNTYTXT", "MotherResidence", "address", "county", false);
            }
            set
            {
                if (!String.IsNullOrWhiteSpace(value))
                {
                    Dictionary_Geo_Set("COUNTYTXT", "MotherResidence", "address", "county", false, value);
                }
            }
        }

        /// <summary>Mother's Residence City/Town (Literal)</summary>
        [IJEField(271, 1759, 28, "Mother's Residence City/Town (Literal)", "CITYTEXT", 1)]
        public string CITYTEXT
        {
            get
            {
                return Dictionary_Geo_Get("CITYTEXT", "MotherResidence", "address", "city", false);
            }
            set
            {
                if (!String.IsNullOrWhiteSpace(value))
                {
                    Dictionary_Geo_Set("CITYTEXT", "MotherResidence", "address", "city", false, value);
                }
            }
        }

        /// <summary>State, U.S. Territory or Canadian Province of Residence (Mother) - literal</summary>
        [IJEField(272, 1787, 28, "State, U.S. Territory or Canadian Province of Residence (Mother) - literal", "STATETXT", 1)]
        public string STATETXT
        {
            get
            {
                return IJEData.Instance.StateCodeToStateName(STATEC);
            }
            set
            {
                STATEC = IJEData.Instance.StateNameToStateCode(value);
            }
        }

        /// <summary>Mother's Residence Country (Literal)</summary>
        [IJEField(273, 1815, 28, "Mother's Residence Country (Literal)", "CNTRYTXT", 1)]
        public string CNTRYTXT
        {
            get
            {
                return IJEData.Instance.CountryCodeToCountryName(COUNTRYC);
            }
            set
            {
                COUNTRYC = IJEData.Instance.CountryCodeToCountryName(value);
            }
        }

        /// <summary>Father's First Name</summary>
        [IJEField(274, 1843, 50, "Father's First Name", "DADFNAME", 1)]
        public string DADFNAME
        {
            get
            {
                string[] names = record.FatherGivenNames;
                if (names.Length > 0)
                {
                    return Truncate(names[0], 50).PadRight(50, ' ');
                }
                return new string(' ', 50);
            }
            set
            {
                if (!String.IsNullOrWhiteSpace(value))
                {
                    record.FatherGivenNames = new string[] { value.Trim() };
                }
            }
        }

        /// <summary>Father's Middle Name</summary>
        [IJEField(275, 1893, 50, "Father's Middle Name", "DADMNAME", 1)]
        public string DADMNAME
        {
            get
            {
                string[] names = record.FatherGivenNames;
                if (names.Length > 1)
                {
                    return Truncate(names[1], 50).PadRight(50, ' ');
                }
                return " ";
            }
            set
            {
                if (!String.IsNullOrWhiteSpace(value))
                {
                    if (String.IsNullOrWhiteSpace(DADFNAME)) throw new ArgumentException("Middle name cannot be set before first name");
                    if (!String.IsNullOrWhiteSpace(value))
                    {
                        if (record.FatherGivenNames != null)
                        {
                            List<string> names = record.FatherGivenNames.ToList();
                            if (names.Count() > 1) names[1] = value.Trim(); else names.Add(value.Trim());
                            record.FatherGivenNames = names.ToArray();
                        }
                    }
                }
            }
        }

        /// <summary>Father's Last Name</summary>
        [IJEField(276, 1943, 50, "Father's Last Name", "DADLNAME", 1)]
        public string DADLNAME
        {
            get
            {
                return LeftJustified_Get("DADLNAME", "FatherFamilyName");            }
            set
            {
                LeftJustified_Set("DADLNAME", "FatherFamilyName", value);
            }
        }

        /// <summary>Father's Surname Suffix</summary>
        [IJEField(277, 1993, 7, "Father's Surname Suffix", "DADSUFFX", 1)]
        public string DADSUFFX
        {
            get
            {
                return LeftJustified_Get("DADSUFFX", "FatherSuffix");
            }
            set
            {
                LeftJustified_Set("DADSUFFX", "FatherSuffix", value);
            }
        }

        /// <summary>Mother's Social Security Number</summary>
        [IJEField(278, 2000, 9, "Mother's Social Security Number", "MOM_SSN", 1)]
        public string MOM_SSN
        {
            get
            {
                return record.MotherSocialSecurityNumber;
            }
            set
            {
                record.MotherSocialSecurityNumber = value;
            }
        }

        /// <summary>Father's Social Security Number</summary>
        [IJEField(279, 2009, 9, "Father's Social Security Number", "DAD_SSN", 1)]
        public string DAD_SSN
        {
            get
            {
                return record.FatherSocialSecurityNumber;
            }
            set
            {
                record.FatherSocialSecurityNumber = value;
            }
        }

        /// <summary>Mother's Age (Calculated)</summary>
        [IJEField(280, 2018, 2, "Mother's Age (Calculated)", "MAGE_CALC", 1)]
        public string MAGE_CALC
        {
            get
            {
                // Not implemented in FHIR
                return "";
            }
            set
            {
                // Not implemented in FHIR
            }
        }

        /// <summary>Father's Age (Calculated)</summary>
        [IJEField(281, 2020, 2, "Father's Age (Calculated)", "FAGE_CALC", 1)]
        public string FAGE_CALC
        {
            get
            {
                // Not implemented in FHIR
                return "";
            }
            set
            {
                // Not implemented in FHIR
            }
        }

        /// <summary>Occupation of Mother</summary>
        [IJEField(282, 2022, 25, "Occupation of Mother", "MOM_OC_T", 1)]
        public string MOM_OC_T
        {
            get
            {
                return record.MotherOccupation;
            }
            set
            {
                record.MotherOccupation = value;
            }
        }

        /// <summary>Occupation of Mother (coded)</summary>
        [IJEField(283, 2047, 3, "Occupation of Mother (coded)", "MOM_OC_C", 1)]
        public string MOM_OC_C
        {
            get
            {
                // Not implemented in FHIR
                return "";
            }
            set
            {
                // Not implemented in FHIR
            }
        }

        /// <summary>Occupation of Father</summary>
        [IJEField(284, 2050, 25, "Occupation of Father", "DAD_OC_T", 1)]
        public string DAD_OC_T
        {
            get
            {
                return record.FatherOccupation;
            }
            set
            {
                record.FatherOccupation = value;
            }
        }

        /// <summary>Occupation of Father (coded)</summary>
        [IJEField(285, 2075, 3, "Occupation of Father (coded)", "DAD_OC_C", 1)]
        public string DAD_OC_C
        {
            get
            {
                // Not implemented in FHIR
                return "";
            }
            set
            {
                // Not implemented in FHIR
            }
        }

        /// <summary>Industry of Mother</summary>
        [IJEField(286, 2078, 25, "Industry of Mother", "MOM_IN_T", 1)]
        public string MOM_IN_T
        {
            get
            {
                return record.MotherIndustry;
            }
            set
            {
                record.MotherIndustry = value;
            }
        }

        /// <summary>Industry of Mother (coded)</summary>
        [IJEField(287, 2103, 3, "Industry of Mother (coded)", "MOM_IN_C", 1)]
        public string MOM_IN_C
        {
            get
            {
                // Not implemented in FHIR
                return "";
            }
            set
            {
                // Not implemented in FHIR
            }
        }

        /// <summary>Industry of Father</summary>
        [IJEField(288, 2106, 25, "Industry of Father", "DAD_IN_T", 1)]
        public string DAD_IN_T
        {
            get
            {
                return record.FatherIndustry;
            }
            set
            {
                record.FatherIndustry = value;
            }
        }

        /// <summary>Industry of Father (coded)</summary>
        [IJEField(289, 2131, 3, "Industry of Father (coded)", "DAD_IN_C", 1)]
        public string DAD_IN_C
        {
            get
            {
                // Not implemented in FHIR
                return "";
            }
            set
            {
                // Not implemented in FHIR
            }
        }

        /// <summary>State, U.S. Territory or Canadian Province of Birth (Father) - code</summary>
        [IJEField(290, 2134, 2, "State, U.S. Territory or Canadian Province of Birth (Father) - code", "FBPLACD_ST_TER_C", 1)]
        public string FBPLACD_ST_TER_C
        {
            get
            {
                return Dictionary_Geo_Get("FBPLACD_ST_TER_C", "FatherPlaceOfBirth", "address", "state", true);
            }
            set
            {
                if (!String.IsNullOrWhiteSpace(value))
                {
                    Dictionary_Set("FBPLACD_ST_TER_C", "FatherPlaceOfBirth", "addressState", value);
                }
            }
        }

        /// <summary>Father's Country of Birth (Code)</summary>
        [IJEField(291, 2136, 2, "Father's Country of Birth (Code)", "FBPLACE_CNT_C", 1)]
        public string FBPLACE_CNT_C
        {
            get
            {
                return Dictionary_Geo_Get("FBPLACE_CNT_C", "FatherPlaceOfBirth", "address", "country", true);
            }
            set
            {
                if (!String.IsNullOrWhiteSpace(value))
                {
                    Dictionary_Set("FBPLACE_CNT_C", "FatherPlaceOfBirth", "addressCountry", value);
                }
            }
        }

        /// <summary>Mother's Hispanic Code for Literal</summary>
        [IJEField(292, 2138, 3, "Mother's Hispanic Code for Literal", "METHNIC5C", 1)]
        public string METHNIC5C
        {
            get
            {
                // TODO: Implement mapping from FHIR record location:
                return "";
            }
            set
            {
                // TODO: Implement mapping to FHIR record location:
            }
        }

        /// <summary>Mother's Edited Hispanic Origin Code</summary>
        [IJEField(293, 2141, 3, "Mother's Edited Hispanic Origin Code", "METHNICE", 1)]
        public string METHNICE
        {
            get
            {
                // TODO: Implement mapping from FHIR record location:
                return "";
            }
            set
            {
                // TODO: Implement mapping to FHIR record location:
            }
        }

        /// <summary>Mother's Bridged Race - NCHS Code</summary>
        [IJEField(294, 2144, 2, "Mother's Bridged Race - NCHS Code", "MRACEBG_C", 1)]
        public string MRACEBG_C
        {
            get
            {
                // TODO: Implement mapping from FHIR record location:
                return "";
            }
            set
            {
                // TODO: Implement mapping to FHIR record location:
            }
        }

        /// <summary>Father's Hispanic Code for Literal</summary>
        [IJEField(295, 2146, 3, "Father's Hispanic Code for Literal", "FETHNIC5C", 1)]
        public string FETHNIC5C
        {
            get
            {
                // TODO: Implement mapping from FHIR record location:
                return "";
            }
            set
            {
                // TODO: Implement mapping to FHIR record location:
            }
        }

        /// <summary>Father's Edited Hispanic Origin Code</summary>
        [IJEField(296, 2149, 3, "Father's Edited Hispanic Origin Code", "FETHNICE", 1)]
        public string FETHNICE
        {
            get
            {
                // TODO: Implement mapping from FHIR record location:
                return "";
            }
            set
            {
                // TODO: Implement mapping to FHIR record location:
            }
        }

        /// <summary>Father's Bridged Race - NCHS Code</summary>
        [IJEField(297, 2152, 2, "Father's Bridged Race - NCHS Code", "FRACEBG_C", 1)]
        public string FRACEBG_C
        {
            get
            {
                // TODO: Implement mapping from FHIR record location:
                return "";
            }
            set
            {
                // TODO: Implement mapping to FHIR record location:
            }
        }

        /// <summary>Mother's Hispanic Origin - Specify</summary>
        [IJEField(298, 2154, 15, "Mother's Hispanic Origin - Specify", "METHNIC_T", 1)]
        public string METHNIC_T
        {
            get
            {
                // TODO: Implement mapping from FHIR record location:
                return "";
            }
            set
            {
                // TODO: Implement mapping to FHIR record location:
            }
        }

        /// <summary>Mother's Race - Specify</summary>
        [IJEField(299, 2169, 50, "Mother's Race - Specify", "MRACE_T", 1)]
        public string MRACE_T
        {
            get
            {
                // TODO: Implement mapping from FHIR record location:
                return "";
            }
            set
            {
                // TODO: Implement mapping to FHIR record location:
            }
        }

        /// <summary>Father's Hispanic Origin - Specify</summary>
        [IJEField(300, 2219, 15, "Father's Hispanic Origin - Specify", "FETHNIC_T", 1)]
        public string FETHNIC_T
        {
            get
            {
                // TODO: Implement mapping from FHIR record location:
                return "";
            }
            set
            {
                // TODO: Implement mapping to FHIR record location:
            }
        }

        /// <summary>Father's Race - Specify</summary>
        [IJEField(301, 2234, 50, "Father's Race - Specify", "FRACE_T", 1)]
        public string FRACE_T
        {
            get
            {
                // TODO: Implement mapping from FHIR record location:
                return "";
            }
            set
            {
                // TODO: Implement mapping to FHIR record location:
            }
        }

        /// <summary>Facility Mother Moved From (if transferred)</summary>
        [IJEField(302, 2284, 50, "Facility Mother Moved From (if transferred)", "HOSPFROM", 1)]
        public string HOSPFROM
        {
            get
            {
                // TODO: Implement mapping from FHIR record location:
                return "";
            }
            set
            {
                // TODO: Implement mapping to FHIR record location:
            }
        }

        /// <summary>Facility Infant Transferred To (if transferred w/in 24 hours)</summary>
        [IJEField(303, 2334, 50, "Facility Infant Transferred To (if transferred w/in 24 hours)", "HOSPTO", 1)]
        public string HOSPTO
        {
            get
            {
                // TODO: Implement mapping from FHIR record location:
                return "";
            }
            set
            {
                // TODO: Implement mapping to FHIR record location:
            }
        }

        /// <summary>Attendant ("Other" specified text)</summary>
        [IJEField(304, 2384, 20, "Attendant (\"Other\" specified text)", "ATTEND_OTH_TXT", 1)]
        public string ATTEND_OTH_TXT
        {
            get
            {
                if (record.AttendantOtherHelper != null)
                {
                    return LeftJustified_Get("ATTEND_OTH_TXT", "AttendantOtherHelper");
                }
                return "";
            }
            set
            {
                if (!String.IsNullOrWhiteSpace(value))
                {
                    LeftJustified_Set("ATTEND_OTH_TXT", "AttendantOtherHelper", value);
                }
            }
        }

        /// <summary>State, U.S. Territory or Canadian Province of Birth (Mother) - literal</summary>
        [IJEField(305, 2404, 28, "State, U.S. Territory or Canadian Province of Birth (Mother) - literal", "MBPLACE_ST_TER_TXT", 1)]
        public string MBPLACE_ST_TER_TXT
        {
            get
            {
                return IJEData.Instance.StateCodeToStateName(BPLACEC_ST_TER);
            }
            set
            {
                BPLACEC_ST_TER = IJEData.Instance.StateNameToStateCode(value);
            }
        }

        /// <summary>Mother's Country of Birth (Literal)</summary>
        [IJEField(306, 2432, 28, "Mother's Country of Birth (Literal)", "MBPLACE_CNTRY_TXT", 1)]
        public string MBPLACE_CNTRY_TXT
        {
            get
            {
                return IJEData.Instance.CountryCodeToCountryName(BPLACEC_CNT);
            }
            set
            {
                BPLACEC_CNT = IJEData.Instance.CountryNameToCountryCode(value);
            }
        }

        /// <summary>State, U.S. Territory or Canadian Province of Birth (Father) - literal</summary>
        [IJEField(307, 2460, 28, "State, U.S. Territory or Canadian Province of Birth (Father) - literal", "FBPLACE_ST_TER_TXT", 1)]
        public string FBPLACE_ST_TER_TXT
        {
            get
            {
                return IJEData.Instance.StateCodeToStateName(FBPLACD_ST_TER_C);
            }
            set
            {
                FBPLACD_ST_TER_C = IJEData.Instance.StateNameToStateCode(value);
            }
        }

        /// <summary>Father's Country of Birth (Literal)</summary>
        [IJEField(308, 2488, 28, "Father's Country of Birth (Literal)", "FBPLACE_CNTRY_TXT", 1)]
        public string FBPLACE_CNTRY_TXT
        {
            get
            {
                return IJEData.Instance.CountryCodeToCountryName(FBPLACE_CNT_C);
            }
            set
            {
                FBPLACE_CNT_C = IJEData.Instance.CountryNameToCountryCode(value);
            }
        }

        /// <summary>Mother's Mailing Address Street number</summary>
        [IJEField(309, 2516, 10, "Mother's Mailing Address Street number", "MAIL_STNUM", 1)]
        public string MAIL_STNUM
        {
            get
            {
                return Dictionary_Geo_Get("MAIL_STNUM", "MotherBilling", "address", "stnum", false);
            }
            set
            {
                if (!String.IsNullOrWhiteSpace(value))
                {
                    Dictionary_Geo_Set("MAIL_STNUM", "MotherBilling", "address", "stnum", false, value);
                }
            }
        }

        /// <summary>Mother's Mailing Address Pre Directional</summary>
        [IJEField(310, 2526, 10, "Mother's Mailing Address Pre Directional", "MAIL_PREDIR", 1)]
        public string MAIL_PREDIR
        {
            get
            {
                return Dictionary_Geo_Get("MAIL_PREDIR", "MotherBilling", "address", "predir", false);
            }
            set
            {
                if (!String.IsNullOrWhiteSpace(value))
                {
                    Dictionary_Geo_Set("MAIL_PREDIR", "MotherBilling", "address", "predir", false, value);
                }
            }
        }

        /// <summary>Mother's Mailing Address Street name</summary>
        [IJEField(311, 2536, 28, "Mother's Mailing Address Street name", "MAIL_STNAME", 1)]
        public string MAIL_STNAME
        {
            get
            {
                return Dictionary_Geo_Get("MAIL_STNAME", "MotherBilling", "address", "stname", false);
            }
            set
            {
                if (!String.IsNullOrWhiteSpace(value))
                {
                    Dictionary_Geo_Set("MAIL_STNAME", "MotherBilling", "address", "stname", false, value);
                }
            }
        }

        /// <summary>Mother's Mailing Address Street designator</summary>
        [IJEField(312, 2564, 10, "Mother's Mailing Address Street designator", "MAIL_STDESIG", 1)]
        public string MAIL_STDESIG
        {
            get
            {
                return Dictionary_Geo_Get("MAIL_STDESIG", "MotherBilling", "address", "stdesig", false);
            }
            set
            {
                if (!String.IsNullOrWhiteSpace(value))
                {
                    Dictionary_Geo_Set("MAIL_STDESIG", "MotherBilling", "address", "stdesig", false, value);
                }
            }
        }

        /// <summary>Mother's Mailing Address Post Directional</summary>
        [IJEField(313, 2574, 10, "Mother's Mailing Address Post Directional", "MAIL_POSTDIR", 1)]
        public string MAIL_POSTDIR
        {
            get
            {
                return Dictionary_Geo_Get("MAIL_POSTDIR", "MotherBilling", "address", "postdir", false);
            }
            set
            {
                if (!String.IsNullOrWhiteSpace(value))
                {
                    Dictionary_Geo_Set("MAIL_POSTDIR", "MotherBilling", "address", "postdir", false, value);
                }
            }
        }

        /// <summary>Mother's Mailing Address Unit or Apartment Number</summary>
        [IJEField(314, 2584, 7, "Mother's Mailing Address Unit or Apartment Number", "MAIL_UNUM", 1)]
        public string MAIL_UNUM
        {
            get
            {
                return Dictionary_Geo_Get("MAIL_UNUM", "MotherBilling", "address", "unitnum", false);
            }
            set
            {
                if (!String.IsNullOrWhiteSpace(value))
                {
                    Dictionary_Geo_Set("MAIL_UNUM", "MotherBilling", "address", "unitnum", false, value);
                }
            }
        }

        /// <summary>Mother's Mailing Address Street Address</summary>
        [IJEField(315, 2591, 50, "Mother's Mailing Address Street Address", "MAIL_ADDRESS", 1)]
        public string MAIL_ADDRESS
        {
            get
            {
                return Dictionary_Geo_Get("MAIL_ADDRESS", "MotherBilling", "address", "line1", false);
            }
            set
            {
                if (!String.IsNullOrWhiteSpace(value))
                {
                    Dictionary_Geo_Set("MAIL_ADDRESS", "MotherBilling", "address", "line1", false, value);
                }
            }
        }

        /// <summary>Mother's Mailing Address Zip Code and Zip+4</summary>
        [IJEField(316, 2641, 9, "Mother's Mailing Address Zip Code and Zip+4", "MAIL_ZIPCODE", 1)]
        public string MAIL_ZIPCODE
        {
            get
            {
                return Dictionary_Geo_Get("MAIL_ZIPCODE", "MotherBilling", "address", "zip", false);
            }
            set
            {
                if (!String.IsNullOrWhiteSpace(value))
                {
                    Dictionary_Geo_Set("MAIL_ZIPCODE", "MotherBilling", "address", "zip", false, value);
                }
            }
        }

        /// <summary>Mother's Mailing Address County (Literal)</summary>
        [IJEField(317, 2650, 28, "Mother's Mailing Address County (Literal)", "MAIL_COUNTYTXT", 1)]
        public string MAIL_COUNTYTXT
        {
            get
            {
                return Dictionary_Geo_Get("MAIL_COUNTYTXT", "MotherBilling", "address", "county", false);
            }
            set
            {
                if (!String.IsNullOrWhiteSpace(value))
                {
                    Dictionary_Geo_Set("MAIL_COUNTYTXT", "MotherBilling", "address", "county", false, value);
                }
            }
        }

        /// <summary>Mother's Mailing Address City/Town (Literal)</summary>
        [IJEField(318, 2678, 28, "Mother's Mailing Address City/Town (Literal)", "MAIL_CITYTEXT", 1)]
        public string MAIL_CITYTEXT
        {
            get
            {
                return Dictionary_Geo_Get("MAIL_CITYTEXT", "MotherBilling", "address", "city", false);
            }
            set
            {
                if (!String.IsNullOrWhiteSpace(value))
                {
                    Dictionary_Geo_Set("MAIL_CITYTEXT", "MotherBilling", "address", "city", false, value);
                }
            }
        }

        /// <summary>Mother's Mailing Address State (Literal)</summary>
        [IJEField(319, 2706, 28, "Mother's Mailing Address State (Literal)", "MAIL_STATETXT", 1)]
        public string MAIL_STATETXT
        {
            get
            {
                string stateCode = Dictionary_Geo_Get("MAIL_STATETXT", "MotherBilling", "address", "state", false);
                return IJEData.Instance.StateCodeToStateName(stateCode);
            }
            set
            {
                string stateCode = IJEData.Instance.StateNameToStateCode(value);
                if (!String.IsNullOrWhiteSpace(stateCode))
                {
                    Dictionary_Geo_Set("MAIL_STATETXT", "MotherBilling", "address", "state", false, stateCode);
                }
            }
        }

        /// <summary>Mother's Mailing Address Country (Literal)</summary>
        [IJEField(320, 2734, 28, "Mother's Mailing Address Country (Literal)", "MAIL_CNTRYTXT", 1)]
        public string MAIL_CNTRYTXT
        {
            get
            {
                string countryCode = Dictionary_Geo_Get("MAIL_CNTRYTXT", "MotherBilling", "address", "country", false);
                return IJEData.Instance.CountryCodeToCountryName(countryCode);
            }
            set
            {
                string countryCode = IJEData.Instance.CountryNameToCountryCode(value);
                if (!String.IsNullOrWhiteSpace(countryCode))
                {
                    Dictionary_Geo_Set("MAIL_CNTRYTXT", "MotherBilling", "address", "country", false, countryCode);
                }
            }
        }

        /// <summary>Social Security Number Requested for Child?</summary>
        [IJEField(321, 2762, 1, "Social Security Number Requested for Child?", "SSN_REQ", 1)]
        public string SSN_REQ
        {
            get
            {
                // TODO: Implement mapping from FHIR record location:
                return "";
            }
            set
            {
                // TODO: Implement mapping to FHIR record location:
            }
        }

        /// <summary>SSA/EAB Citizenship Code</summary>
        [IJEField(322, 2763, 1, "SSA/EAB Citizenship Code", "SSN_CITIZEN_CD", 1)]
        public string SSN_CITIZEN_CD
        {
            get
            {
                // TODO: Implement mapping from FHIR record location:
                return "";
            }
            set
            {
                // TODO: Implement mapping to FHIR record location:
            }
        }

        /// <summary>SSA/EAB Multiple Birth Code</summary>
        [IJEField(323, 2764, 1, "SSA/EAB Multiple Birth Code", "SSN_MULT_BTH_CD", 1)]
        public string SSN_MULT_BTH_CD
        {
            get
            {
                // TODO: Implement mapping from FHIR record location:
                return "";
            }
            set
            {
                // TODO: Implement mapping to FHIR record location:
            }
        }

        /// <summary>SSA/EAB Feedback Release</summary>
        [IJEField(324, 2765, 1, "SSA/EAB Feedback Release", "SSN_FEEDBACK", 1)]
        public string SSN_FEEDBACK
        {
            get
            {
                // TODO: Implement mapping from FHIR record location:
                return "";
            }
            set
            {
                // TODO: Implement mapping to FHIR record location:
            }
        }

        /// <summary>SSA/EAB Birth Certificate Number Code</summary>
        [IJEField(325, 2766, 11, "SSA/EAB Birth Certificate Number Code", "SSN_BRTH_CRT_NO", 1)]
        public string SSN_BRTH_CRT_NO
        {
            get
            {
                // TODO: Implement mapping from FHIR record location:
                return "";
            }
            set
            {
                // TODO: Implement mapping to FHIR record location:
            }
        }

        /// <summary>Attendant's Name</summary>
        [IJEField(326, 2777, 50, "Attendant's Name", "ATTEND_NAME", 1)]
        public string ATTEND_NAME
        {
            get
            {
                return LeftJustified_Get("ATTEND_NAME", "AttendantName");
            }
            set
            {
                LeftJustified_Set("ATTEND_NAME", "AttendantName", value);
            }
        }

        /// <summary>Attendant's NPI</summary>
        [IJEField(327, 2827, 12, "Attendant's NPI", "ATTEND_NPI", 1)]
        public string ATTEND_NPI
        {
            get
            {
                return LeftJustified_Get("ATTEND_NPI", "AttendantNPI");
            }
            set
            {
                LeftJustified_Set("ATTEND_NPI", "AttendantNPI", value);
            }
        }

        /// <summary>Certifier's Name</summary>
        [IJEField(328, 2839, 50, "Certifier's Name", "CERTIF_NAME", 1)]
        public string CERTIF_NAME
        {
            get
            {
                // TODO: Implement mapping from FHIR record location:
                return "";
            }
            set
            {
                // TODO: Implement mapping to FHIR record location:
            }
        }

        /// <summary>Certifier's NPI</summary>
        [IJEField(329, 2889, 12, "Certifier's NPI", "CERTIF_NPI", 1)]
        public string CERTIF_NPI
        {
            get
            {
                // TODO: Implement mapping from FHIR record location:
                return "";
            }
            set
            {
                // TODO: Implement mapping to FHIR record location:
            }
        }

        /// <summary>Certifier Title</summary>
        [IJEField(330, 2901, 1, "Certifier Title", "CERTIF", 1)]
        public string CERTIF
        {
            get
            {
                // TODO: Implement mapping from FHIR record location:
                return "";
            }
            set
            {
                // TODO: Implement mapping to FHIR record location:
            }
        }

        /// <summary>Certifier ("Other" specified text)</summary>
        [IJEField(331, 2902, 20, "Certifier (\"Other\" specified text)", "CERTIF_OTH_TXT", 1)]
        public string CERTIF_OTH_TXT
        {
            get
            {
                // TODO: Implement mapping from FHIR record location:
                return "";
            }
            set
            {
                // TODO: Implement mapping to FHIR record location:
            }
        }

        /// <summary>Infant's Medical Record Number</summary>
        [IJEField(332, 2922, 15, "Infant's Medical Record Number", "INF_MED_REC_NUM", 1)]
        public string INF_MED_REC_NUM
        {
            get
            {
                return record.InfantMedicalRecordNumber;
            }
            set
            {
                record.InfantMedicalRecordNumber = value;
            }
        }

        /// <summary>Mother's Medical Record Number</summary>
        [IJEField(333, 2937, 15, "Mother's Medical Record Number", "MOM_MED_REC_NUM", 1)]
        public string MOM_MED_REC_NUM
        {
            get
            {
                return record.MotherMedicalRecordNumber;
            }
            set
            {
                record.MotherMedicalRecordNumber = value;
            }
        }

        /// <summary>Date Signed by Certifier--Year</summary>
        [IJEField(334, 2952, 4, "Date Signed by Certifier--Year", "CERTIFIED_YR", 1)]
        public string CERTIFIED_YR
        {
            get
            {
                // TODO: Implement mapping from FHIR record location:
                // return NumericAllowingUnknown_Get("CERTIFIED_YR", "CertifiedYear");
                return "";
            }
            set
            {
                // TODO: Implement mapping to FHIR record location:
                // NumericAllowingUnknown_Set("CERTIFIED_YR", "CertifiedYear", value);
            }
        }

        /// <summary>Date Signed by Certifier--Month</summary>
        [IJEField(335, 2956, 2, "Date Signed by Certifier--Month", "CERTIFIED_MO", 1)]
        public string CERTIFIED_MO
        {
            get
            {
                // TODO: Implement mapping from FHIR record location:
                return "";
            }
            set
            {
                // TODO: Implement mapping to FHIR record location:
            }
        }

        /// <summary>Date Signed by Certifier--Day</summary>
        [IJEField(336, 2958, 2, "Date Signed by Certifier--Day", "CERTIFIED_DY", 1)]
        public string CERTIFIED_DY
        {
            get
            {
                // TODO: Implement mapping from FHIR record location:
                return "";
            }
            set
            {
                // TODO: Implement mapping to FHIR record location:
            }
        }

        /// <summary>Date Filed by Registrar--Year</summary>
        [IJEField(337, 2960, 4, "Date Filed by Registrar--Year", "REGISTER_YR", 1)]
        public string REGISTER_YR
        {
            get
            {
                // TODO: Implement mapping from FHIR record location:
                return "";
            }
            set
            {
                // TODO: Implement mapping to FHIR record location:
            }
        }

        /// <summary>Date Filed by Registrar--Month</summary>
        [IJEField(338, 2964, 2, "Date Filed by Registrar--Month", "REGISTER_MO", 1)]
        public string REGISTER_MO
        {
            get
            {
                // TODO: Implement mapping from FHIR record location:
                return "";
            }
            set
            {
                // TODO: Implement mapping to FHIR record location:
            }
        }

        /// <summary>Date Filed by Registrar--Day</summary>
        [IJEField(339, 2966, 2, "Date Filed by Registrar--Day", "REGISTER_DY", 1)]
        public string REGISTER_DY
        {
            get
            {
                // TODO: Implement mapping from FHIR record location:
                return "";
            }
            set
            {
                // TODO: Implement mapping to FHIR record location:
            }
        }

        /// <summary>For use of jurisdictions with domestic partnerships, other types of relationships.</summary>
        [IJEField(340, 2968, 50, "For use of jurisdictions with domestic partnerships, other\ntypes of relationships.", "MARITAL_DESCRIP", 1)]
        public string MARITAL_DESCRIP
        {
            get
            {
                // TODO: Implement mapping from FHIR record location:
                return "";
            }
            set
            {
                // TODO: Implement mapping to FHIR record location:
            }
        }

        /// <summary>Replacement (amended) record</summary>
        [IJEField(341, 3018, 1, "Replacement (amended) record", "REPLACE", 1)]
        public string REPLACE
        {
            get
            {
                // TODO: Implement mapping from FHIR record location:
                return "";
            }
            set
            {
                // TODO: Implement mapping to FHIR record location:
            }
        }

        /// <summary>Blank for One-Byte Field 1</summary>
        [IJEField(342, 3019, 1, "Blank for One-Byte Field 1", "PLACE1_1", 1)]
        public string PLACE1_1
        {
            get
            {
                // TODO: Implement mapping from FHIR record location:
                return "";
            }
            set
            {
                // TODO: Implement mapping to FHIR record location:
            }
        }

        /// <summary>Blank for One-Byte Field 2</summary>
        [IJEField(343, 3020, 1, "Blank for One-Byte Field 2", "PLACE1_2", 1)]
        public string PLACE1_2
        {
            get
            {
                // TODO: Implement mapping from FHIR record location:
                return "";
            }
            set
            {
                // TODO: Implement mapping to FHIR record location:
            }
        }

        /// <summary>Blank for One-Byte Field 3</summary>
        [IJEField(344, 3021, 1, "Blank for One-Byte Field 3", "PLACE1_3", 1)]
        public string PLACE1_3
        {
            get
            {
                // TODO: Implement mapping from FHIR record location:
                return "";
            }
            set
            {
                // TODO: Implement mapping to FHIR record location:
            }
        }

        /// <summary>Blank for One-Byte Field 4</summary>
        [IJEField(345, 3022, 1, "Blank for One-Byte Field 4", "PLACE1_4", 1)]
        public string PLACE1_4
        {
            get
            {
                // TODO: Implement mapping from FHIR record location:
                return "";
            }
            set
            {
                // TODO: Implement mapping to FHIR record location:
            }
        }

        /// <summary>Blank for One-Byte Field 5</summary>
        [IJEField(346, 3023, 1, "Blank for One-Byte Field 5", "PLACE1_5", 1)]
        public string PLACE1_5
        {
            get
            {
                // TODO: Implement mapping from FHIR record location:
                return "";
            }
            set
            {
                // TODO: Implement mapping to FHIR record location:
            }
        }

        /// <summary>Blank for One-Byte Field 6</summary>
        [IJEField(347, 3024, 1, "Blank for One-Byte Field 6", "PLACE1_6", 1)]
        public string PLACE1_6
        {
            get
            {
                // TODO: Implement mapping from FHIR record location:
                return "";
            }
            set
            {
                // TODO: Implement mapping to FHIR record location:
            }
        }

        /// <summary>Blank for Eight-Byte Field 1</summary>
        [IJEField(348, 3025, 8, "Blank for Eight-Byte Field 1", "PLACE8_1", 1)]
        public string PLACE8_1
        {
            get
            {
                // TODO: Implement mapping from FHIR record location:
                return "";
            }
            set
            {
                // TODO: Implement mapping to FHIR record location:
            }
        }

        /// <summary>Blank for Eight-Byte Field 2</summary>
        [IJEField(349, 3033, 8, "Blank for Eight-Byte Field 2", "PLACE8_2", 1)]
        public string PLACE8_2
        {
            get
            {
                // TODO: Implement mapping from FHIR record location:
                return "";
            }
            set
            {
                // TODO: Implement mapping to FHIR record location:
            }
        }

        /// <summary>Blank for Eight-Byte Field 3</summary>
        [IJEField(350, 3041, 8, "Blank for Eight-Byte Field 3", "PLACE8_3", 1)]
        public string PLACE8_3
        {
            get
            {
                // TODO: Implement mapping from FHIR record location:
                return "";
            }
            set
            {
                // TODO: Implement mapping to FHIR record location:
            }
        }

        /// <summary>Blank for Twenty-Byte Field</summary>
        [IJEField(351, 3049, 20, "Blank for Twenty-Byte Field", "PLACE20", 1)]
        public string PLACE20
        {
            get
            {
                // TODO: Implement mapping from FHIR record location:
                return "";
            }
            set
            {
                // TODO: Implement mapping to FHIR record location:
            }
        }

        /// <summary>Blank for Future Expansion</summary>
        [IJEField(352, 3069, 450, "Blank for Future Expansion", "BLANK", 1)]
        public string BLANK
        {
            get
            {
                // TODO: Implement mapping from FHIR record location:
                return "";
            }
            set
            {
                // TODO: Implement mapping to FHIR record location:
            }
        }

        /// <summary>Blank for Jurisdictional Use Only</summary>
        [IJEField(353, 3519, 482, "Blank for Jurisdictional Use Only", "BLANK2", 1)]
        public string BLANK2
        {
            get
            {
                // TODO: Implement mapping from FHIR record location:
                return "";
            }
            set
            {
                // TODO: Implement mapping to FHIR record location:
            }
        }


    }
}<|MERGE_RESOLUTION|>--- conflicted
+++ resolved
@@ -320,7 +320,6 @@
         {
             get
             {
-<<<<<<< HEAD
                 return Dictionary_Geo_Get("CNTYO", "PlaceOfBirth", "address", "countyC", true);
             }
             set
@@ -329,14 +328,6 @@
                 {
                     Dictionary_Geo_Set("CNTYO", "PlaceOfBirth", "address", "countyC", true, value);
                 }
-=======
-                // TODO: Implement mapping from FHIR record location:
-                return "";
-            }
-            set
-            {
-                // TODO: Implement mapping to FHIR record location:
->>>>>>> a3cf8bc8
             }
         }
 
@@ -346,20 +337,11 @@
         {
             get
             {
-<<<<<<< HEAD
                 return Get_MappingFHIRToIJE(BFDR.Mappings.BirthDeliveryOccurred.FHIRToIJE, "BirthPhysicalLocation", "BPLACE");
             }
             set
             {
                 Set_MappingIJEToFHIR(BFDR.Mappings.BirthDeliveryOccurred.IJEToFHIR, "BPLACE", "BirthPhysicalLocation", value);
-=======
-                // TODO: Implement mapping from FHIR record location:
-                return "";
-            }
-            set
-            {
-                // TODO: Implement mapping to FHIR record location:
->>>>>>> a3cf8bc8
             }
         }
 
