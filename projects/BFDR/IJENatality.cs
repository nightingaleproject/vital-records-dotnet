--- conflicted
+++ resolved
@@ -422,20 +422,11 @@
         {
             get
             {
-<<<<<<< HEAD
-                // TODO: Implement mapping from FHIR record location:
-                return "";
-            }
-            set
-            {
-                // TODO: Implement mapping to FHIR record location:
-=======
                 return Get_MappingFHIRToIJE(VR.Mappings.ConceptMapMothersDateOfBirthEditFlagsVitalRecords.FHIRToIJE, "MotherDateOfBirthEditFlag", "MAGE_BYPASS").PadLeft(1, ' ');
             }
             set
             {
                 Set_MappingIJEToFHIR(VR.Mappings.ConceptMapMothersDateOfBirthEditFlagsVitalRecords.IJEToFHIR, "MAGE_BYPASS", "MotherDateOfBirthEditFlag", value);
->>>>>>> bad5cf26
             }
         }
 
@@ -452,7 +443,7 @@
                 if (!String.IsNullOrWhiteSpace(value))
                 {
                     Dictionary_Set("BPLACEC_ST_TER", "MotherPlaceOfBirth", "addressState", value);
-                } 
+                }
             }
         }
 
@@ -469,7 +460,7 @@
                 if (!String.IsNullOrWhiteSpace(value))
                 {
                     Dictionary_Set("BPLACEC_CNT", "MotherPlaceOfBirth", "addressCountry", value);
-                } 
+                }
             }
         }
 
@@ -606,20 +597,11 @@
         {
             get
             {
-<<<<<<< HEAD
-                // TODO: Implement mapping from FHIR record location:
-                return "";
-            }
-            set
-            {
-                // TODO: Implement mapping to FHIR record location:
-=======
                 return Get_MappingFHIRToIJE(VR.Mappings.ConceptMapMothersDateOfBirthEditFlagsVitalRecords.FHIRToIJE, "FatherDateOfBirthEditFlag", "FAGE_BYPASS").PadLeft(1, ' ');
             }
             set
             {
                 Set_MappingIJEToFHIR(VR.Mappings.ConceptMapMothersDateOfBirthEditFlagsVitalRecords.IJEToFHIR, "FAGE_BYPASS", "FatherDateOfBirthEditFlag", value);
->>>>>>> bad5cf26
             }
         }
 
@@ -2224,14 +2206,6 @@
         {
             get
             {
-<<<<<<< HEAD
-                // TODO: Implement mapping from FHIR record location:
-                return "";
-            }
-            set
-            {
-                // TODO: Implement mapping to FHIR record location:
-=======
                 var ret = record.AttendantTitleHelper;
                 if (ret != null && Mappings.BirthAttendantTitles.FHIRToIJE.ContainsKey(ret))
                 {
@@ -2252,7 +2226,6 @@
                 {
                     record.AttendantTitleHelper = value;
                 }
->>>>>>> bad5cf26
             }
         }
 
@@ -2619,20 +2592,11 @@
         {
             get
             {
-<<<<<<< HEAD
-                // TODO: Implement mapping from FHIR record location:
-                return "";
-            }
-            set
-            {
-                // TODO: Implement mapping to FHIR record location:
-=======
                 return NumericAllowingUnknown_Get("CIGPN", "CigarettesPerDayInThreeMonthsPriorToPregancy");
             }
             set
             {
-                NumericAllowingUnknown_Set("CIGPN", "CigarettesPerDayInThreeMonthsPriorToPregancy", value); 
->>>>>>> bad5cf26
+                NumericAllowingUnknown_Set("CIGPN", "CigarettesPerDayInThreeMonthsPriorToPregancy", value);
             }
         }
 
@@ -2642,20 +2606,11 @@
         {
             get
             {
-<<<<<<< HEAD
-                // TODO: Implement mapping from FHIR record location:
-                return "";
-            }
-            set
-            {
-                // TODO: Implement mapping to FHIR record location:
-=======
                 return NumericAllowingUnknown_Get("CIGFN", "CigarettesPerDayInFirstTrimester");
             }
             set
             {
-                NumericAllowingUnknown_Set("CIGFN", "CigarettesPerDayInFirstTrimester", value); 
->>>>>>> bad5cf26
+                NumericAllowingUnknown_Set("CIGFN", "CigarettesPerDayInFirstTrimester", value);
             }
         }
 
@@ -2665,20 +2620,11 @@
         {
             get
             {
-<<<<<<< HEAD
-                // TODO: Implement mapping from FHIR record location:
-                return "";
-            }
-            set
-            {
-                // TODO: Implement mapping to FHIR record location:
-=======
                 return NumericAllowingUnknown_Get("CIGSN", "CigarettesPerDayInSecondTrimester");
             }
             set
             {
-                NumericAllowingUnknown_Set("CIGSN", "CigarettesPerDayInSecondTrimester", value); 
->>>>>>> bad5cf26
+                NumericAllowingUnknown_Set("CIGSN", "CigarettesPerDayInSecondTrimester", value);
             }
         }
 
@@ -2688,20 +2634,11 @@
         {
             get
             {
-<<<<<<< HEAD
-                // TODO: Implement mapping from FHIR record location:
-                return "";
-            }
-            set
-            {
-                // TODO: Implement mapping to FHIR record location:
-=======
                 return NumericAllowingUnknown_Get("CIGLN", "CigarettesPerDayInLastTrimester");
             }
             set
             {
-                NumericAllowingUnknown_Set("CIGLN", "CigarettesPerDayInLastTrimester", value); 
->>>>>>> bad5cf26
+                NumericAllowingUnknown_Set("CIGLN", "CigarettesPerDayInLastTrimester", value);
             }
         }
 
@@ -3624,20 +3561,11 @@
         {
             get
             {
-<<<<<<< HEAD
-                // TODO: Implement mapping from FHIR record location:
-                return "";
-            }
-            set
-            {
-                // TODO: Implement mapping to FHIR record location:
-=======
                 return NumericAllowingUnknown_Get("MAGER", "MotherReportedAgeAtDelivery");
             }
             set
             {
                 NumericAllowingUnknown_Set("MAGER", "MotherReportedAgeAtDelivery", value);
->>>>>>> bad5cf26
             }
         }
 
@@ -3647,20 +3575,11 @@
         {
             get
             {
-<<<<<<< HEAD
-                // TODO: Implement mapping from FHIR record location:
-                return "";
-            }
-            set
-            {
-                // TODO: Implement mapping to FHIR record location:
-=======
                 return NumericAllowingUnknown_Get("FAGER", "FatherReportedAgeAtDelivery");
             }
             set
             {
                 NumericAllowingUnknown_Set("FAGER", "FatherReportedAgeAtDelivery", value);
->>>>>>> bad5cf26
             }
         }
 
@@ -4169,7 +4088,7 @@
                 if (!String.IsNullOrWhiteSpace(value))
                 {
                     Dictionary_Geo_Set("ADDRESS", "MotherResidence", "address", "line1", false, value);
-                } 
+                }
             }
         }
 
@@ -4234,7 +4153,7 @@
             }
             set
             {
-                STATEC = IJEData.Instance.StateNameToStateCode(value); 
+                STATEC = IJEData.Instance.StateNameToStateCode(value);
             }
         }
 
@@ -4248,7 +4167,7 @@
             }
             set
             {
-                COUNTRYC = IJEData.Instance.CountryCodeToCountryName(value); 
+                COUNTRYC = IJEData.Instance.CountryCodeToCountryName(value);
             }
         }
 
@@ -4366,20 +4285,12 @@
         {
             get
             {
-<<<<<<< HEAD
-                // TODO: Implement mapping from FHIR record location:
-=======
-                // Not implemented in FHIR 
->>>>>>> bad5cf26
-                return "";
-            }
-            set
-            {
-<<<<<<< HEAD
-                // TODO: Implement mapping to FHIR record location:
-=======
-                // Not implemented in FHIR 
->>>>>>> bad5cf26
+                // Not implemented in FHIR
+                return "";
+            }
+            set
+            {
+                // Not implemented in FHIR
             }
         }
 
@@ -4389,20 +4300,12 @@
         {
             get
             {
-<<<<<<< HEAD
-                // TODO: Implement mapping from FHIR record location:
-=======
-                // Not implemented in FHIR 
->>>>>>> bad5cf26
-                return "";
-            }
-            set
-            {
-<<<<<<< HEAD
-                // TODO: Implement mapping to FHIR record location:
-=======
-                // Not implemented in FHIR 
->>>>>>> bad5cf26
+                // Not implemented in FHIR
+                return "";
+            }
+            set
+            {
+                // Not implemented in FHIR
             }
         }
 
@@ -4539,7 +4442,7 @@
                 if (!String.IsNullOrWhiteSpace(value))
                 {
                     Dictionary_Set("FBPLACD_ST_TER_C", "FatherPlaceOfBirth", "addressState", value);
-                } 
+                }
             }
         }
 
@@ -4556,7 +4459,7 @@
                 if (!String.IsNullOrWhiteSpace(value))
                 {
                     Dictionary_Set("FBPLACE_CNT_C", "FatherPlaceOfBirth", "addressCountry", value);
-                } 
+                }
             }
         }
 
@@ -4746,26 +4649,18 @@
         {
             get
             {
-<<<<<<< HEAD
-                // TODO: Implement mapping from FHIR record location:
-=======
                 if (record.AttendantOtherHelper != null)
                 {
                     return LeftJustified_Get("ATTEND_OTH_TXT", "AttendantOtherHelper");
                 }
->>>>>>> bad5cf26
-                return "";
-            }
-            set
-            {
-<<<<<<< HEAD
-                // TODO: Implement mapping to FHIR record location:
-=======
+                return "";
+            }
+            set
+            {
                 if (!String.IsNullOrWhiteSpace(value))
                 {
                     LeftJustified_Set("ATTEND_OTH_TXT", "AttendantOtherHelper", value);
                 }
->>>>>>> bad5cf26
             }
         }
 
@@ -4779,7 +4674,7 @@
             }
             set
             {
-                BPLACEC_ST_TER = IJEData.Instance.StateNameToStateCode(value); 
+                BPLACEC_ST_TER = IJEData.Instance.StateNameToStateCode(value);
             }
         }
 
@@ -4793,7 +4688,7 @@
             }
             set
             {
-                BPLACEC_CNT = IJEData.Instance.CountryNameToCountryCode(value); 
+                BPLACEC_CNT = IJEData.Instance.CountryNameToCountryCode(value);
             }
         }
 
@@ -4807,7 +4702,7 @@
             }
             set
             {
-                FBPLACD_ST_TER_C = IJEData.Instance.StateNameToStateCode(value); 
+                FBPLACD_ST_TER_C = IJEData.Instance.StateNameToStateCode(value);
             }
         }
 
@@ -4821,7 +4716,7 @@
             }
             set
             {
-                FBPLACE_CNT_C = IJEData.Instance.CountryNameToCountryCode(value); 
+                FBPLACE_CNT_C = IJEData.Instance.CountryNameToCountryCode(value);
             }
         }
 
@@ -5114,20 +5009,11 @@
         {
             get
             {
-<<<<<<< HEAD
-                // TODO: Implement mapping from FHIR record location:
-                return "";
-            }
-            set
-            {
-                // TODO: Implement mapping to FHIR record location:
-=======
                 return LeftJustified_Get("ATTEND_NAME", "AttendantName");
             }
             set
             {
                 LeftJustified_Set("ATTEND_NAME", "AttendantName", value);
->>>>>>> bad5cf26
             }
         }
 
@@ -5137,20 +5023,11 @@
         {
             get
             {
-<<<<<<< HEAD
-                // TODO: Implement mapping from FHIR record location:
-                return "";
-            }
-            set
-            {
-                // TODO: Implement mapping to FHIR record location:
-=======
                 return LeftJustified_Get("ATTEND_NPI", "AttendantNPI");
             }
             set
             {
                 LeftJustified_Set("ATTEND_NPI", "AttendantNPI", value);
->>>>>>> bad5cf26
             }
         }
 
