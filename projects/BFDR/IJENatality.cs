using System;
using System.Collections.Generic;
using System.Linq;
using VR;

namespace BFDR
{
        /// <summary>A "wrapper" class to convert between a FHIR based <c>BirthRecord</c> and
    /// a record in IJE Natality format. Each property of this class corresponds exactly
    /// with a field in the IJE Natality format. The getters convert from the embedded
    /// FHIR based <c>BirthRecord</c> to the IJE format for a specific field, and
    /// the setters convert from IJE format for a specific field and set that value
    /// on the embedded FHIR based <c>BirthRecord</c>.</summary>
    public class IJENatality : IJE
    {
        private readonly BirthRecord record;

        /// <summary>Constructor that takes a <c>BirthRecord</c>.</summary>
        public IJENatality(BirthRecord record, bool validate = true)
        {
            this.record = record;
            if (validate)
            {
                // We need to force a conversion to happen by calling ToString() if we want to validate
                ToString();
                CheckForValidationErrors();
            }
        }

        /// <summary>Constructor that takes an IJE string and builds a corresponding internal <c>BirthRecord</c>.</summary>
        public IJENatality(string ije, bool validate = true) : this()
        {
            ProcessIJE(ije, validate);
        }

        /// <summary>Get the length of the IJE string.</summary>
        protected override uint IJELength
        {
            get
            {
                return 4000;
            }
        }


        /// <summary>Constructor that creates an empty record for constructing records using the IJE properties.</summary>
        public IJENatality()
        {
            this.record = new BirthRecord();
        }

        /// <summary>FHIR based vital record.</summary>
        protected override VitalRecord Record
        {
            get
            {
                return this.record;
            }
        }

        /// <summary>FHIR based vital record.</summary>
        /// Redundant due to ToRecord(), but kept for compatibility with IJEMortality which has this method for backwards compatibility.
        public BirthRecord ToBirthRecord()
        {
            return this.record;
        }

        /// <summary>FHIR based vital record.</summary>
        /// Hides the IJE ToRecord method that returns a VitalRecord instead of a DeathRecord
        public new BirthRecord ToRecord()
        {
            return this.record;
        }

        /// <summary>Converts the FHIR representation of presence-only fields to the IJE equivalent.</summary>
        /// <param name="fieldValue">the value of the field</param>
        /// <param name="noneOfTheAboveValue">the value of the corresponding none-of-the-above field</param>
        /// <returns>Y (yes), N (no), or U (unknown)</returns>
        private string PresenceToIJE(bool fieldValue, bool noneOfTheAboveValue)
        {
            if (fieldValue)
            {
                return "Y";
            }
            else if (noneOfTheAboveValue)
            {
                return "N";
            }
            else
            {
                return "U";
            }
        }

        /// <summary>Converts the IJE representation of presence-only fields to the FHIR equivalent.</summary>
        /// <param name="value">Y (yes), N (no), or U (unknown)</param>
        /// <param name="field">a function that will set a field in the FHIR record</param>
        /// <param name="noneOfTheAboveField">a function that will set the corresponding none-of-the-above field in the FHIR record</param>
        private void IJEToPresence(string value, Func<bool, bool> field, Func<bool, bool> noneOfTheAboveField)
        {
            if (value.Equals("Y"))
            {
                field(true);
            } 
            else if (value.Equals("N"))
            {
                noneOfTheAboveField(true);
            }
            else
            {
                field(false);
            }
        }


        /////////////////////////////////////////////////////////////////////////////////
        //
        // Class helper methods for getting and settings IJE fields.
        //
        /////////////////////////////////////////////////////////////////////////////////
        /// <summary>Checks if the given race exists in the record for Mother.</summary>
        private string Get_MotherRace(string name)
        {
            Tuple<string, string>[] raceStatus = record.MotherRace.ToArray();

            Tuple<string, string> raceTuple = Array.Find(raceStatus, element => element.Item1 == name);
            if (raceTuple != null)
            {
                return (raceTuple.Item2).Trim();
            }
            return "";
        }

        /// <summary>Adds the given race to the record for Mother.</summary>
        private void Set_MotherRace(string name, string value)
        {
            List<Tuple<string, string>> raceStatus = record.MotherRace.ToList();
            raceStatus.Add(Tuple.Create(name, value));
            record.MotherRace = raceStatus.Distinct().ToArray();
        }
        /// <summary>Checks if the given race exists in the record for Father.</summary>
        private string Get_FatherRace(string name)
        {
            Tuple<string, string>[] raceStatus = record.FatherRace.ToArray();

            Tuple<string, string> raceTuple = Array.Find(raceStatus, element => element.Item1 == name);
            if (raceTuple != null)
            {
                return (raceTuple.Item2).Trim();
            }
            return "";
        }

        /// <summary>Adds the given race to the record for Father.</summary>
        private void Set_FatherRace(string name, string value)
        {
            List<Tuple<string, string>> raceStatus = record.FatherRace.ToList();
            raceStatus.Add(Tuple.Create(name, value));
            record.FatherRace = raceStatus.Distinct().ToArray();
        }
        /////////////////////////////////////////////////////////////////////////////////
        //
        // Class Properties that provide getters and setters for each of the IJE
        // Natality fields.
        //
        // Getters look at the embedded DeathRecord and convert values to IJE style.
        // Setters convert and store IJE style values to the embedded DeathRecord.
        //
        /////////////////////////////////////////////////////////////////////////////////

        /// <summary>Date of Birth (Infant)--Year</summary>
        [IJEField(1, 1, 4, "Date of Birth (Infant)--Year", "IDOB_YR", 1)]
        public string IDOB_YR
        {
            get
            {
                return NumericAllowingUnknown_Get("IDOB_YR", "BirthYear");
            }
            set
            {
                NumericAllowingUnknown_Set("IDOB_YR", "BirthYear", value);
            }
        }

        /// <summary>State, U.S. Territory or Canadian Province of Birth (Infant) - code</summary>
        [IJEField(2, 5, 2, "State, U.S. Territory or Canadian Province of Birth (Infant) - code", "BSTATE", 1)]
        public string BSTATE
        {
            get
            {
                return Dictionary_Geo_Get("BSTATE", "PlaceOfBirth", "address", "state", true);
            }
            set
            {
                if (!String.IsNullOrWhiteSpace(value))
                {
                    Dictionary_Set("BSTATE", "PlaceOfBirth", "addressState", value);
                }
            }
        }

        /// <summary>Certificate Number</summary>
        [IJEField(3, 7, 6, "Certificate Number", "FILENO", 1)]
        public string FILENO
        {
            get
            {
                if (String.IsNullOrWhiteSpace(record?.Identifier))
                {
                    return "".PadLeft(6, '0');
                }
                string id_str = record.Identifier;
                if (id_str.Length > 6)
                {
                    id_str = id_str.Substring(id_str.Length - 6);
                }
                return id_str.PadLeft(6, '0');
            }
            set
            {
                if (!String.IsNullOrWhiteSpace(value))
                {
                    RightJustifiedZeroed_Set("FILENO", "Identifier", value);
                }
            }
        }

        /// <summary>Void flag</summary>
        [IJEField(4, 13, 1, "Void flag", "VOID", 1)]
        public string VOID
        {
            get
            {
                // TODO: Implement mapping from FHIR record location: 
                return "";
            }
            set
            {
                // TODO: Implement mapping to FHIR record location: 
            }
        }

        /// <summary>Auxiliary State file number</summary>
        [IJEField(5, 14, 12, "Auxiliary State file number", "AUXNO", 1)]
        public string AUXNO
        {
            get
            {
                // TODO: Implement mapping from FHIR record location: 
                return "";
            }
            set
            {
                // TODO: Implement mapping to FHIR record location: 
            }
        }

        /// <summary>Time of Birth</summary>
        [IJEField(6, 26, 4, "Time of Birth", "TB", 1)]
        public string TB
        {
            get
            {
                return TimeAllowingUnknown_Get("TB", "BirthTime");
            }
            set
            {
                if (!String.IsNullOrWhiteSpace(value))
                {
                   TimeAllowingUnknown_Set("TB", "BirthTime", value);
                }
            }
        }

        /// <summary>Sex</summary>
        [IJEField(7, 30, 1, "Sex", "ISEX", 1)]
        public string ISEX
        {
            get
            {
                return Get_MappingFHIRToIJE(VR.Mappings.ConceptMapBirthSexChildVitalRecords.FHIRToIJE, "BirthSex", "ISEX");
            }
            set
            {
                Set_MappingIJEToFHIR(VR.Mappings.ConceptMapBirthSexChildVitalRecords.IJEToFHIR, "ISEX", "BirthSex", value);
            }
        }

        /// <summary>Date of Birth (Infant)--Month</summary>
        [IJEField(8, 31, 2, "Date of Birth (Infant)--Month", "IDOB_MO", 1)]
        public string IDOB_MO
        {
            get
            {
                return NumericAllowingUnknown_Get("IDOB_MO", "BirthMonth");
            }
            set
            {
                NumericAllowingUnknown_Set("IDOB_MO", "BirthMonth", value);
            }
        }

        /// <summary>Date of Birth (Infant)--Day</summary>
        [IJEField(9, 33, 2, "Date of Birth (Infant)--Day", "IDOB_DY", 1)]
        public string IDOB_DY
        {
            get
            {
                return NumericAllowingUnknown_Get("IDOB_DY", "BirthDay");
            }
            set
            {
                NumericAllowingUnknown_Set("IDOB_DY", "BirthDay", value);
            }
        }

        /// <summary>County of Birth</summary>
        [IJEField(10, 35, 3, "County of Birth", "CNTYO", 1)]
        public string CNTYO
        {
            get
            {
                return Dictionary_Geo_Get("CNTYO", "PlaceOfBirth", "address", "countyC", true);
            }
            set
            {
                if (!String.IsNullOrWhiteSpace(value))
                {
                    Dictionary_Geo_Set("CNTYO", "PlaceOfBirth", "address", "countyC", true, value);
                }
            }
        }

        /// <summary>Place Where Birth Occurred (type of place or institution)</summary>
        [IJEField(11, 38, 1, "Place Where Birth Occurred (type of place or institution)", "BPLACE", 1)]
        public string BPLACE
        {
            get
            {
                return Get_MappingFHIRToIJE(BFDR.Mappings.BirthDeliveryOccurred.FHIRToIJE, "BirthPhysicalLocation", "BPLACE");
            }
            set
            {
                Set_MappingIJEToFHIR(BFDR.Mappings.BirthDeliveryOccurred.IJEToFHIR, "BPLACE", "BirthPhysicalLocation", value);
            }
        }

        /// <summary>Facility ID (NPI) - if available</summary>
        [IJEField(12, 39, 12, "Facility ID (NPI) - if available", "FNPI", 1)]
        public string FNPI
        {
            get
            {
                // TODO: Implement mapping from FHIR record location: 
                return "";
            }
            set
            {
                // TODO: Implement mapping to FHIR record location: 
            }
        }

        /// <summary>Facility ID (State-Assigned)</summary>
        [IJEField(13, 51, 4, "Facility ID (State-Assigned)", "SFN", 1)]
        public string SFN
        {
            get
            {
                // TODO: Implement mapping from FHIR record location: 
                return "";
            }
            set
            {
                // TODO: Implement mapping to FHIR record location: 
            }
        }

        /// <summary>Date of Birth (Mother)--Year</summary>
        [IJEField(14, 55, 4, "Date of Birth (Mother)--Year", "MDOB_YR", 1)]
        public string MDOB_YR
        {
            get
            {
                return NumericAllowingUnknown_Get("MDOB_YR", "MotherBirthYear");
            }
            set
            {
                NumericAllowingUnknown_Set("MDOB_YR", "MotherBirthYear", value);
            }
        }

        /// <summary>Date of Birth (Mother)--Month</summary>
        [IJEField(15, 59, 2, "Date of Birth (Mother)--Month", "MDOB_MO", 1)]
        public string MDOB_MO
        {
            get
            {
                return NumericAllowingUnknown_Get("MDOB_MO", "MotherBirthMonth");
            }
            set
            {
                NumericAllowingUnknown_Set("MDOB_MO", "MotherBirthMonth", value);
            }
        }

        /// <summary>Date of Birth (Mother)--Day</summary>
        [IJEField(16, 61, 2, "Date of Birth (Mother)--Day", "MDOB_DY", 1)]
        public string MDOB_DY
        {
            get
            {
                return NumericAllowingUnknown_Get("MDOB_DY", "MotherBirthDay");
            }
            set
            {
                NumericAllowingUnknown_Set("MDOB_DY", "MotherBirthDay", value);
            }
        }

        /// <summary>Date of Birth (Mother)--Edit Flag</summary>
        [IJEField(17, 63, 1, "Date of Birth (Mother)--Edit Flag", "MAGE_BYPASS", 1)]
        public string MAGE_BYPASS
        {
            get
            {
                return Get_MappingFHIRToIJE(VR.Mappings.ConceptMapMothersDateOfBirthEditFlagsVitalRecords.FHIRToIJE, "MotherDateOfBirthEditFlag", "MAGE_BYPASS").PadLeft(1, ' ');
            }
            set
            {
                Set_MappingIJEToFHIR(VR.Mappings.ConceptMapMothersDateOfBirthEditFlagsVitalRecords.IJEToFHIR, "MAGE_BYPASS", "MotherDateOfBirthEditFlag", value);
            }
        }

        /// <summary>State, U.S. Territory or Canadian Province of Birth (Mother) - code</summary>
        [IJEField(18, 64, 2, "State, U.S. Territory or Canadian Province of Birth (Mother) - code", "BPLACEC_ST_TER", 1)]
        public string BPLACEC_ST_TER
        {
            get
            {
<<<<<<< HEAD
                return LeftJustified_Get("BPLACEC_ST_TER", "MotherBirthState");
            }
            set
            {
                LeftJustified_Set("BPLACEC_ST_TER", "MotherBirthState", value);
=======
                return Dictionary_Geo_Get("BPLACEC_ST_TER", "MotherPlaceOfBirth", "address", "state", true);
            }
            set
            {
                if (!String.IsNullOrWhiteSpace(value))
                {
                    Dictionary_Set("BPLACEC_ST_TER", "MotherPlaceOfBirth", "addressState", value);
                } 
>>>>>>> 6de968a3
            }
        }

        /// <summary>Birthplace of Mother--Country</summary>
        [IJEField(19, 66, 2, "Birthplace of Mother--Country", "BPLACEC_CNT", 1)]
        public string BPLACEC_CNT
        {
            get
            {
<<<<<<< HEAD
                return LeftJustified_Get("BPLACEC_CNT", "MotherBirthCountry");
            }
            set
            {
                LeftJustified_Set("BPLACEC_CNT", "MotherBirthCountry", value);
=======
                return Dictionary_Geo_Get("BPLACEC_CNT", "MotherPlaceOfBirth", "address", "country", true);
            }
            set
            {
                if (!String.IsNullOrWhiteSpace(value))
                {
                    Dictionary_Set("BPLACEC_CNT", "MotherPlaceOfBirth", "addressCountry", value);
                } 
>>>>>>> 6de968a3
            }
        }

        /// <summary>Residence of Mother--City</summary>
        [IJEField(20, 68, 5, "Residence of Mother--City", "CITYC", 1)]
        public string CITYC
        {
            get
            {
                return Dictionary_Geo_Get("CITYC", "MotherResidence", "address", "cityC", true);
            }
            set
            {
                if (!String.IsNullOrWhiteSpace(value))
                {
                    Dictionary_Geo_Set("CITYC", "MotherResidence", "address", "cityC", true, value);
                }
            }
        }

        /// <summary>Residence of Mother--County</summary>
        [IJEField(21, 73, 3, "Residence of Mother--County", "COUNTYC", 1)]
        public string COUNTYC
        {
            get
            {
                return Dictionary_Geo_Get("COUNTYC", "MotherResidence", "address", "countyC", true);
            }
            set
            {
                if (!String.IsNullOrWhiteSpace(value))
                {
                    Dictionary_Geo_Set("COUNTYC", "MotherResidence", "address", "countyC", true, value);
                }
            }
        }

        /// <summary>State, U.S. Territory or Canadian Province of Residence (Mother) - code</summary>
        [IJEField(22, 76, 2, "State, U.S. Territory or Canadian Province of Residence (Mother) - code", "STATEC", 1)]
        public string STATEC
        {
            get
            {
                return Dictionary_Geo_Get("STATEC", "MotherResidence", "address", "state", true);
            }
            set
            {
                if (!String.IsNullOrWhiteSpace(value))
                {
                    Dictionary_Geo_Set("STATEC", "MotherResidence", "address", "state", true, value);
                }
            }
        }

        /// <summary>Residence of Mother--Country</summary>
        [IJEField(23, 78, 2, "Residence of Mother--Country", "COUNTRYC", 1)]
        public string COUNTRYC
        {
            get
            {
                return Dictionary_Geo_Get("COUNTRYC", "MotherResidence", "address", "country", true);
            }
            set
            {
                if (!String.IsNullOrWhiteSpace(value))
                {
                    Dictionary_Geo_Set("COUNTRYC", "MotherResidence", "address", "country", true, value);
                }
            }
        }

        /// <summary>Residence of Mother--Inside City Limits</summary>
        [IJEField(24, 80, 1, "Residence of Mother--Inside City Limits", "LIMITS", 1)]
        public string LIMITS
        {
            get
            {
                return Get_MappingFHIRToIJE(VR.Mappings.ConceptMapYesNoUnknownVitalRecords.FHIRToIJE, "MotherResidenceWithinCityLimits", "LIMITS");
            }
            set
            {
                if (!String.IsNullOrWhiteSpace(value))
                {
                    Set_MappingIJEToFHIR(VR.Mappings.ConceptMapYesNoUnknownVitalRecords.IJEToFHIR, "LIMITS", "MotherResidenceWithinCityLimits", value);
                }
            }
        }

        /// <summary>Date of Birth (Father)--Year</summary>
        [IJEField(25, 81, 4, "Date of Birth (Father)--Year", "FDOB_YR", 1)]
        public string FDOB_YR
        {
            get
            {
                return NumericAllowingUnknown_Get("FDOB_YR", "FatherBirthYear");
            }
            set
            {
                NumericAllowingUnknown_Set("FDOB_YR", "FatherBirthYear", value);
            }
        }

        /// <summary>Date of Birth (Father)--Month</summary>
        [IJEField(26, 85, 2, "Date of Birth (Father)--Month", "FDOB_MO", 1)]
        public string FDOB_MO
        {
            get
            {
                return NumericAllowingUnknown_Get("FDOB_MO", "FatherBirthMonth");
            }
            set
            {
                NumericAllowingUnknown_Set("FDOB_MO", "FatherBirthMonth", value);
            }
        }

        /// <summary>Date of Birth (Father)--Day</summary>
        [IJEField(27, 87, 2, "Date of Birth (Father)--Day", "FDOB_DY", 1)]
        public string FDOB_DY
        {
            get
            {
                return NumericAllowingUnknown_Get("FDOB_DY", "FatherBirthDay");
            }
            set
            {
                NumericAllowingUnknown_Set("FDOB_DY", "FatherBirthDay", value);
            }
        }

        /// <summary>Date of Birth (Father)--Edit Flag</summary>
        [IJEField(28, 89, 1, "Date of Birth (Father)--Edit Flag", "FAGE_BYPASS", 1)]
        public string FAGE_BYPASS
        {
            get
            {
                return Get_MappingFHIRToIJE(VR.Mappings.ConceptMapMothersDateOfBirthEditFlagsVitalRecords.FHIRToIJE, "FatherDateOfBirthEditFlag", "FAGE_BYPASS").PadLeft(1, ' ');
            }
            set
            {
                Set_MappingIJEToFHIR(VR.Mappings.ConceptMapMothersDateOfBirthEditFlagsVitalRecords.IJEToFHIR, "FAGE_BYPASS", "FatherDateOfBirthEditFlag", value);
            }
        }

        /// <summary>Mother Married?--Ever (NCHS DELETED THIS ITEM EFFECTIVE 2014/2015)</summary>
        [IJEField(29, 90, 1, "Mother Married?--Ever (NCHS DELETED THIS ITEM EFFECTIVE 2014/2015)", "MARE", 1)]
        public string MARE
        {
            get
            {
                // TODO: Implement mapping from FHIR record location: 
                return "";
            }
            set
            {
                // TODO: Implement mapping to FHIR record location: 
            }
        }

        /// <summary>Mother Married?-- At Conception, at Birth or any Time in Between</summary>
        [IJEField(30, 91, 1, "Mother Married?-- At Conception, at Birth or any Time in Between", "MARN", 1)]
        public string MARN
        {
            get
            {
                // TODO: Implement mapping from FHIR record location: 
                return "";
            }
            set
            {
                // TODO: Implement mapping to FHIR record location: 
            }
        }

        /// <summary>Mother Married?--Acknowledgement of Paternity Signed</summary>
        [IJEField(31, 92, 1, "Mother Married?--Acknowledgement of Paternity Signed", "ACKN", 1)]
        public string ACKN
        {
            get
            {
                // TODO: Implement mapping from FHIR record location: 
                return "";
            }
            set
            {
                // TODO: Implement mapping to FHIR record location: 
            }
        }

        /// <summary>Mother's Education</summary>
        [IJEField(32, 93, 1, "Mother's Education", "MEDUC", 1)]
        public string MEDUC
        {
            get
            {
                // TODO: Implement mapping from FHIR record location: 
                return "";
            }
            set
            {
                // TODO: Implement mapping to FHIR record location: 
            }
        }

        /// <summary>Mother's Education--Edit Flag</summary>
        [IJEField(33, 94, 1, "Mother's Education--Edit Flag", "MEDUC_BYPASS", 1)]
        public string MEDUC_BYPASS
        {
            get
            {
                // TODO: Implement mapping from FHIR record location: 
                return "";
            }
            set
            {
                // TODO: Implement mapping to FHIR record location: 
            }
        }

        /// <summary>Mother of Hispanic Origin?--Mexican</summary>
        [IJEField(34, 95, 1, "Mother of Hispanic Origin?--Mexican", "METHNIC1", 1)]
        public string METHNIC1
        {
            get
            {
                string code = Get_MappingFHIRToIJE(VR.Mappings.ConceptMapHispanicNoUnknownVitalRecords.FHIRToIJE, "MotherEthnicity1", "METHNIC1");
                if (String.IsNullOrWhiteSpace(code))
                {
                    code = "U";
                }
                return code;
            }
            set
            {
                if (!String.IsNullOrWhiteSpace(value))
                {
                    Set_MappingIJEToFHIR(VR.Mappings.ConceptMapHispanicNoUnknownVitalRecords.IJEToFHIR, "METHNIC1", "MotherEthnicity1", value);
                }
            }
        }

        /// <summary>Mother of Hispanic Origin?--Puerto Rican</summary>
        [IJEField(35, 96, 1, "Mother of Hispanic Origin?--Puerto Rican", "METHNIC2", 1)]
        public string METHNIC2
        {
            get
            {
                string code = Get_MappingFHIRToIJE(VR.Mappings.ConceptMapHispanicNoUnknownVitalRecords.FHIRToIJE, "MotherEthnicity2", "METHNIC2");
                if (String.IsNullOrWhiteSpace(code))
                {
                    code = "U";
                }
                return code;
            }
            set
            {
                if (!String.IsNullOrWhiteSpace(value))
                {
                    Set_MappingIJEToFHIR(VR.Mappings.ConceptMapHispanicNoUnknownVitalRecords.IJEToFHIR, "METHNIC2", "MotherEthnicity2", value);
                }
            }
        }

        /// <summary>Mother of Hispanic Origin?--Cuban</summary>
        [IJEField(36, 97, 1, "Mother of Hispanic Origin?--Cuban", "METHNIC3", 1)]
        public string METHNIC3
        {
            get
            {
                string code = Get_MappingFHIRToIJE(VR.Mappings.ConceptMapHispanicNoUnknownVitalRecords.FHIRToIJE, "MotherEthnicity3", "METHNIC3");
                if (String.IsNullOrWhiteSpace(code))
                {
                    code = "U";
                }
                return code;
            }
            set
            {
                if (!String.IsNullOrWhiteSpace(value))
                {
                    Set_MappingIJEToFHIR(VR.Mappings.ConceptMapHispanicNoUnknownVitalRecords.IJEToFHIR, "METHNIC3", "MotherEthnicity3", value);
                }
            }
        }

        /// <summary>Mother of Hispanic Origin?--Other</summary>
        [IJEField(37, 98, 1, "Mother of Hispanic Origin?--Other", "METHNIC4", 1)]
        public string METHNIC4
        {
            get
            {
                string code = Get_MappingFHIRToIJE(VR.Mappings.ConceptMapHispanicNoUnknownVitalRecords.FHIRToIJE, "MotherEthnicity4", "METHNIC4");
                if (String.IsNullOrWhiteSpace(code))
                {
                    code = "U";
                }
                return code;
            }
            set
            {
                if (!String.IsNullOrWhiteSpace(value))
                {
                    Set_MappingIJEToFHIR(VR.Mappings.ConceptMapHispanicNoUnknownVitalRecords.IJEToFHIR, "METHNIC4", "MotherEthnicity4", value);
                }
            }
        }

        /// <summary>Mother of Hispanic Origin?--Other Literal</summary>
        [IJEField(38, 99, 20, "Mother of Hispanic Origin?--Other Literal", "METHNIC5", 1)]
        public string METHNIC5
        {
            get
            {
                var ethnicityLiteral = record.MotherEthnicityLiteral;
                if (!String.IsNullOrWhiteSpace(ethnicityLiteral))
                {
                    return Truncate(ethnicityLiteral, 20).Trim();
                }
                else
                {
                    return "";
                }
            }
            set
            {
                if (!String.IsNullOrWhiteSpace(value))
                {
                    record.MotherEthnicityLiteral = value;
                }
            }
        }

        /// <summary>Mother's Race--White</summary>
        [IJEField(39, 119, 1, "Mother's Race--White", "MRACE1", 1)]
        public string MRACE1
        {
            get
            {
                return Get_MotherRace(NvssRace.White);
            }
            set
            {
                if (!String.IsNullOrWhiteSpace(value))
                {
                    Set_MotherRace(NvssRace.White, value);
                }
            }
        }

        /// <summary>Mother's Race--Black or African American</summary>
        [IJEField(40, 120, 1, "Mother's Race--Black or African American", "MRACE2", 1)]
        public string MRACE2
        {
            get
            {
                return Get_MotherRace(NvssRace.BlackOrAfricanAmerican);
            }
            set
            {
                if (!String.IsNullOrWhiteSpace(value))
                {
                    Set_MotherRace(NvssRace.BlackOrAfricanAmerican, value);
                }
            }
        }

        /// <summary>Mother's Race--American Indian or Alaska Native</summary>
        [IJEField(41, 121, 1, "Mother's Race--American Indian or Alaska Native", "MRACE3", 1)]
        public string MRACE3
        {
            get
            {
                return Get_MotherRace(NvssRace.AmericanIndianOrAlaskanNative);
            }
            set
            {
                if (!String.IsNullOrWhiteSpace(value))
                {
                    Set_MotherRace(NvssRace.AmericanIndianOrAlaskanNative, value);
                }
            }
        }

        /// <summary>Mother's Race--Asian Indian</summary>
        [IJEField(42, 122, 1, "Mother's Race--Asian Indian", "MRACE4", 1)]
        public string MRACE4
        {
            get
            {
                return Get_MotherRace(NvssRace.AsianIndian);
            }
            set
            {
                if (!String.IsNullOrWhiteSpace(value))
                {
                    Set_MotherRace(NvssRace.AsianIndian, value);
                }
            }
        }

        /// <summary>Mother's Race--Chinese</summary>
        [IJEField(43, 123, 1, "Mother's Race--Chinese", "MRACE5", 1)]
        public string MRACE5
        {
            get
            {
                return Get_MotherRace(NvssRace.Chinese);
            }
            set
            {
                if (!String.IsNullOrWhiteSpace(value))
                {
                    Set_MotherRace(NvssRace.Chinese, value);
                }
            }
        }

        /// <summary>Mother's Race--Filipino</summary>
        [IJEField(44, 124, 1, "Mother's Race--Filipino", "MRACE6", 1)]
        public string MRACE6
        {
            get
            {
                return Get_MotherRace(NvssRace.Filipino);
            }
            set
            {
                if (!String.IsNullOrWhiteSpace(value))
                {
                    Set_MotherRace(NvssRace.Filipino, value);
                }
            }
        }

        /// <summary>Mother's Race--Japanese</summary>
        [IJEField(45, 125, 1, "Mother's Race--Japanese", "MRACE7", 1)]
        public string MRACE7
        {
            get
            {
                return Get_MotherRace(NvssRace.Japanese);
            }
            set
            {
                if (!String.IsNullOrWhiteSpace(value))
                {
                    Set_MotherRace(NvssRace.Japanese, value);
                }
            }
        }

        /// <summary>Mother's Race--Korean</summary>
        [IJEField(46, 126, 1, "Mother's Race--Korean", "MRACE8", 1)]
        public string MRACE8
        {
            get
            {
                return Get_MotherRace(NvssRace.Korean);
            }
            set
            {
                if (!String.IsNullOrWhiteSpace(value))
                {
                    Set_MotherRace(NvssRace.Korean, value);
                }
            }
        }

        /// <summary>Mother's Race--Vietnamese</summary>
        [IJEField(47, 127, 1, "Mother's Race--Vietnamese", "MRACE9", 1)]
        public string MRACE9
        {
            get
            {
                return Get_MotherRace(NvssRace.Vietnamese);
            }
            set
            {
                if (!String.IsNullOrWhiteSpace(value))
                {
                    Set_MotherRace(NvssRace.Vietnamese, value);
                }
            }
        }

        /// <summary>Mother's Race--Other Asian</summary>
        [IJEField(48, 128, 1, "Mother's Race--Other Asian", "MRACE10", 1)]
        public string MRACE10
        {
            get
            {
                return Get_MotherRace(NvssRace.OtherAsian);
            }
            set
            {
                if (!String.IsNullOrWhiteSpace(value))
                {
                    Set_MotherRace(NvssRace.OtherAsian, value);
                }

            }
        }

        /// <summary>Mother's Race--Native Hawaiian</summary>
        [IJEField(49, 129, 1, "Mother's Race--Native Hawaiian", "MRACE11", 1)]
        public string MRACE11
        {
            get
            {
                return Get_MotherRace(NvssRace.NativeHawaiian);
            }
            set
            {
                if (!String.IsNullOrWhiteSpace(value))
                {
                    Set_MotherRace(NvssRace.NativeHawaiian, value);
                }
            }
        }

        /// <summary>Mother's Race--Guamanian or Chamorro</summary>
        [IJEField(50, 130, 1, "Mother's Race--Guamanian or Chamorro", "MRACE12", 1)]
        public string MRACE12
        {
            get
            {
                return Get_MotherRace(NvssRace.GuamanianOrChamorro);
            }
            set
            {
                if (!String.IsNullOrWhiteSpace(value))
                {
                    Set_MotherRace(NvssRace.GuamanianOrChamorro, value);
                }
            }
        }

        /// <summary>Mother's Race--Samoan</summary>
        [IJEField(51, 131, 1, "Mother's Race--Samoan", "MRACE13", 1)]
        public string MRACE13
        {
            get
            {
                return Get_MotherRace(NvssRace.Samoan);
            }
            set
            {
                if (!String.IsNullOrWhiteSpace(value))
                {
                    Set_MotherRace(NvssRace.Samoan, value);
                }
            }
        }

        /// <summary>Mother's Race--Other Pacific Islander</summary>
        [IJEField(52, 132, 1, "Mother's Race--Other Pacific Islander", "MRACE14", 1)]
        public string MRACE14
        {
            get
            {
                return Get_MotherRace(NvssRace.OtherPacificIslander);
            }
            set
            {
                if (!String.IsNullOrWhiteSpace(value))
                {
                    Set_MotherRace(NvssRace.OtherPacificIslander, value);
                }
            }
        }

        /// <summary>Mother's Race--Other</summary>
        [IJEField(53, 133, 1, "Mother's Race--Other", "MRACE15", 1)]
        public string MRACE15
        {
            get
            {
                return Get_MotherRace(NvssRace.OtherRace);
            }
            set
            {
                if (!String.IsNullOrWhiteSpace(value))
                {
                    Set_MotherRace(NvssRace.OtherRace, value);
                }
            }
        }

        /// <summary>Mother's Race--First American Indian or Alaska Native Literal</summary>
        [IJEField(54, 134, 30, "Mother's Race--First American Indian or Alaska Native Literal", "MRACE16", 1)]
        public string MRACE16
        {
            get
            {
                return Get_MotherRace(NvssRace.FirstAmericanIndianOrAlaskanNativeLiteral);
            }
            set
            {
                if (!String.IsNullOrWhiteSpace(value))
                {
                    Set_MotherRace(NvssRace.FirstAmericanIndianOrAlaskanNativeLiteral, value);
                }
            }
        }

        /// <summary>Mother's Race--Second American Indian or Alaska Native Literal</summary>
        [IJEField(55, 164, 30, "Mother's Race--Second American Indian or Alaska Native Literal", "MRACE17", 1)]
        public string MRACE17
        {
            get
            {
                return Get_MotherRace(NvssRace.SecondAmericanIndianOrAlaskanNativeLiteral);
            }
            set
            {
                if (!String.IsNullOrWhiteSpace(value))
                {
                    Set_MotherRace(NvssRace.SecondAmericanIndianOrAlaskanNativeLiteral, value);
                }
            }
        }

        /// <summary>Mother's Race--First Other Asian Literal</summary>
        [IJEField(56, 194, 30, "Mother's Race--First Other Asian Literal", "MRACE18", 1)]
        public string MRACE18
        {
            get
            {
                return Get_MotherRace(NvssRace.FirstOtherAsianLiteral);
            }
            set
            {
                if (!String.IsNullOrWhiteSpace(value))
                {
                    Set_MotherRace(NvssRace.FirstOtherAsianLiteral, value);
                }
            }
        }

        /// <summary>Mother's Race--Second Other Asian Literal</summary>
        [IJEField(57, 224, 30, "Mother's Race--Second Other Asian Literal", "MRACE19", 1)]
        public string MRACE19
        {
            get
            {
                return Get_MotherRace(NvssRace.SecondOtherAsianLiteral);
            }
            set
            {
                if (!String.IsNullOrWhiteSpace(value))
                {
                    Set_MotherRace(NvssRace.SecondOtherAsianLiteral, value);
                }
            }
        }

        /// <summary>Mother's Race--First Other Pacific Islander Literal</summary>
        [IJEField(58, 254, 30, "Mother's Race--First Other Pacific Islander Literal", "MRACE20", 1)]
        public string MRACE20
        {
            get
            {
                return Get_MotherRace(NvssRace.FirstOtherPacificIslanderLiteral);
            }
            set
            {
                if (!String.IsNullOrWhiteSpace(value))
                {
                    Set_MotherRace(NvssRace.FirstOtherPacificIslanderLiteral, value);
                }
            }
        }

        /// <summary>Mother's Race--Second Other Pacific Islander Literal</summary>
        [IJEField(59, 284, 30, "Mother's Race--Second Other Pacific Islander Literal", "MRACE21", 1)]
        public string MRACE21
        {
            get
            {
                return Get_MotherRace(NvssRace.SecondOtherPacificIslanderLiteral);
            }
            set
            {
                if (!String.IsNullOrWhiteSpace(value))
                {
                    Set_MotherRace(NvssRace.SecondOtherPacificIslanderLiteral, value);
                }
            }
        }

        /// <summary>Mother's Race--First Other Literal</summary>
        [IJEField(60, 314, 30, "Mother's Race--First Other Literal", "MRACE22", 1)]
        public string MRACE22
        {
            get
            {
                return Get_MotherRace(NvssRace.FirstOtherRaceLiteral);
            }
            set
            {
                if (!String.IsNullOrWhiteSpace(value))
                {
                    Set_MotherRace(NvssRace.FirstOtherRaceLiteral, value);
                }
            }
        }

        /// <summary>Mother's Race--Second Other Literal</summary>
        [IJEField(61, 344, 30, "Mother's Race--Second Other Literal", "MRACE23", 1)]
        public string MRACE23
        {
            get
            {
                return Get_MotherRace(NvssRace.SecondOtherRaceLiteral);
            }
            set
            {
                if (!String.IsNullOrWhiteSpace(value))
                {
                    Set_MotherRace(NvssRace.SecondOtherRaceLiteral, value);
                }
            }
        }

        /// <summary>Mother's Race Tabulation Variable 1E</summary>
        [IJEField(62, 374, 3, "Mother's Race Tabulation Variable 1E", "MRACE1E", 1)]
        public string MRACE1E
        {
            get
            {
                // TODO: Implement mapping from FHIR record location: 
                return "";
            }
            set
            {
                // TODO: Implement mapping to FHIR record location: 
            }
        }

        /// <summary>Mother's Race Tabulation Variable 2E</summary>
        [IJEField(63, 377, 3, "Mother's Race Tabulation Variable 2E", "MRACE2E", 1)]
        public string MRACE2E
        {
            get
            {
                // TODO: Implement mapping from FHIR record location: 
                return "";
            }
            set
            {
                // TODO: Implement mapping to FHIR record location: 
            }
        }

        /// <summary>Mother's Race Tabulation Variable 3E</summary>
        [IJEField(64, 380, 3, "Mother's Race Tabulation Variable 3E", "MRACE3E", 1)]
        public string MRACE3E
        {
            get
            {
                // TODO: Implement mapping from FHIR record location: 
                return "";
            }
            set
            {
                // TODO: Implement mapping to FHIR record location: 
            }
        }

        /// <summary>Mother's Race Tabulation Variable 4E</summary>
        [IJEField(65, 383, 3, "Mother's Race Tabulation Variable 4E", "MRACE4E", 1)]
        public string MRACE4E
        {
            get
            {
                // TODO: Implement mapping from FHIR record location: 
                return "";
            }
            set
            {
                // TODO: Implement mapping to FHIR record location: 
            }
        }

        /// <summary>Mother's Race Tabulation Variable 5E</summary>
        [IJEField(66, 386, 3, "Mother's Race Tabulation Variable 5E", "MRACE5E", 1)]
        public string MRACE5E
        {
            get
            {
                // TODO: Implement mapping from FHIR record location: 
                return "";
            }
            set
            {
                // TODO: Implement mapping to FHIR record location: 
            }
        }

        /// <summary>Mother's Race Tabulation Variable 6E</summary>
        [IJEField(67, 389, 3, "Mother's Race Tabulation Variable 6E", "MRACE6E", 1)]
        public string MRACE6E
        {
            get
            {
                // TODO: Implement mapping from FHIR record location: 
                return "";
            }
            set
            {
                // TODO: Implement mapping to FHIR record location: 
            }
        }

        /// <summary>Mother's Race Tabulation Variable 7E</summary>
        [IJEField(68, 392, 3, "Mother's Race Tabulation Variable 7E", "MRACE7E", 1)]
        public string MRACE7E
        {
            get
            {
                // TODO: Implement mapping from FHIR record location: 
                return "";
            }
            set
            {
                // TODO: Implement mapping to FHIR record location: 
            }
        }

        /// <summary>Mother's Race Tabulation Variable 8E</summary>
        [IJEField(69, 395, 3, "Mother's Race Tabulation Variable 8E", "MRACE8E", 1)]
        public string MRACE8E
        {
            get
            {
                // TODO: Implement mapping from FHIR record location: 
                return "";
            }
            set
            {
                // TODO: Implement mapping to FHIR record location: 
            }
        }

        /// <summary>Mother's Race Tabulation Variable 16C</summary>
        [IJEField(70, 398, 3, "Mother's Race Tabulation Variable 16C", "MRACE16C", 1)]
        public string MRACE16C
        {
            get
            {
                // TODO: Implement mapping from FHIR record location: 
                return "";
            }
            set
            {
                // TODO: Implement mapping to FHIR record location: 
            }
        }

        /// <summary>Mother's Race Tabulation Variable 17C</summary>
        [IJEField(71, 401, 3, "Mother's Race Tabulation Variable 17C", "MRACE17C", 1)]
        public string MRACE17C
        {
            get
            {
                // TODO: Implement mapping from FHIR record location: 
                return "";
            }
            set
            {
                // TODO: Implement mapping to FHIR record location: 
            }
        }

        /// <summary>Mother's Race Tabulation Variable 18C</summary>
        [IJEField(72, 404, 3, "Mother's Race Tabulation Variable 18C", "MRACE18C", 1)]
        public string MRACE18C
        {
            get
            {
                // TODO: Implement mapping from FHIR record location: 
                return "";
            }
            set
            {
                // TODO: Implement mapping to FHIR record location: 
            }
        }

        /// <summary>Mother's Race Tabulation Variable 19C</summary>
        [IJEField(73, 407, 3, "Mother's Race Tabulation Variable 19C", "MRACE19C", 1)]
        public string MRACE19C
        {
            get
            {
                // TODO: Implement mapping from FHIR record location: 
                return "";
            }
            set
            {
                // TODO: Implement mapping to FHIR record location: 
            }
        }

        /// <summary>Mother's Race Tabulation Variable 20C</summary>
        [IJEField(74, 410, 3, "Mother's Race Tabulation Variable 20C", "MRACE20C", 1)]
        public string MRACE20C
        {
            get
            {
                // TODO: Implement mapping from FHIR record location: 
                return "";
            }
            set
            {
                // TODO: Implement mapping to FHIR record location: 
            }
        }

        /// <summary>Mother's Race Tabulation Variable 21C</summary>
        [IJEField(75, 413, 3, "Mother's Race Tabulation Variable 21C", "MRACE21C", 1)]
        public string MRACE21C
        {
            get
            {
                // TODO: Implement mapping from FHIR record location: 
                return "";
            }
            set
            {
                // TODO: Implement mapping to FHIR record location: 
            }
        }

        /// <summary>Mother's Race Tabulation Variable 22C</summary>
        [IJEField(76, 416, 3, "Mother's Race Tabulation Variable 22C", "MRACE22C", 1)]
        public string MRACE22C
        {
            get
            {
                // TODO: Implement mapping from FHIR record location: 
                return "";
            }
            set
            {
                // TODO: Implement mapping to FHIR record location: 
            }
        }

        /// <summary>Mother's Race Tabulation Variable 23C</summary>
        [IJEField(77, 419, 3, "Mother's Race Tabulation Variable 23C", "MRACE23C", 1)]
        public string MRACE23C
        {
            get
            {
                // TODO: Implement mapping from FHIR record location: 
                return "";
            }
            set
            {
                // TODO: Implement mapping to FHIR record location: 
            }
        }

        /// <summary>Father's Education</summary>
        [IJEField(78, 422, 1, "Father's Education", "FEDUC", 1)]
        public string FEDUC
        {
            get
            {
                // TODO: Implement mapping from FHIR record location: 
                return "";
            }
            set
            {
                // TODO: Implement mapping to FHIR record location: 
            }
        }

        /// <summary>Father's Education--Edit Flag</summary>
        [IJEField(79, 423, 1, "Father's Education--Edit Flag", "FEDUC_BYPASS", 1)]
        public string FEDUC_BYPASS
        {
            get
            {
                // TODO: Implement mapping from FHIR record location: 
                return "";
            }
            set
            {
                // TODO: Implement mapping to FHIR record location: 
            }
        }

        /// <summary>Father of Hispanic Origin?--Mexican</summary>
        [IJEField(80, 424, 1, "Father of Hispanic Origin?--Mexican", "FETHNIC1", 1)]
        public string FETHNIC1
        {
            get
            {
                string code = Get_MappingFHIRToIJE(VR.Mappings.ConceptMapHispanicNoUnknownVitalRecords.FHIRToIJE, "FatherEthnicity1", "FETHNIC1");
                if (String.IsNullOrWhiteSpace(code))
                {
                    code = "U";
                }
                return code;
            }
            set
            {
                if (!String.IsNullOrWhiteSpace(value))
                {
                    Set_MappingIJEToFHIR(VR.Mappings.ConceptMapHispanicNoUnknownVitalRecords.IJEToFHIR, "FETHNIC1", "FatherEthnicity1", value);
                }
            }
        }

        /// <summary>Father of Hispanic Origin?--Puerto Rican</summary>
        [IJEField(81, 425, 1, "Father of Hispanic Origin?--Puerto Rican", "FETHNIC2", 1)]
        public string FETHNIC2
        {
            get
            {
                string code = Get_MappingFHIRToIJE(VR.Mappings.ConceptMapHispanicNoUnknownVitalRecords.FHIRToIJE, "FatherEthnicity2", "FETHNIC2");
                if (String.IsNullOrWhiteSpace(code))
                {
                    code = "U";
                }
                return code;
            }
            set
            {
                if (!String.IsNullOrWhiteSpace(value))
                {
                    Set_MappingIJEToFHIR(VR.Mappings.ConceptMapHispanicNoUnknownVitalRecords.IJEToFHIR, "FETHNIC2", "FatherEthnicity2", value);
                }
            }
        }

        /// <summary>Father of Hispanic Origin?--Cuban</summary>
        [IJEField(82, 426, 1, "Father of Hispanic Origin?--Cuban", "FETHNIC3", 1)]
        public string FETHNIC3
        {
            get
            {
                string code = Get_MappingFHIRToIJE(VR.Mappings.ConceptMapHispanicNoUnknownVitalRecords.FHIRToIJE, "FatherEthnicity3", "FETHNIC3");
                if (String.IsNullOrWhiteSpace(code))
                {
                    code = "U";
                }
                return code;
            }
            set
            {
                if (!String.IsNullOrWhiteSpace(value))
                {
                    Set_MappingIJEToFHIR(VR.Mappings.ConceptMapHispanicNoUnknownVitalRecords.IJEToFHIR, "FETHNIC3", "FatherEthnicity3", value);
                }
            }
        }

        /// <summary>Father of Hispanic Origin?--Other</summary>
        [IJEField(83, 427, 1, "Father of Hispanic Origin?--Other", "FETHNIC4", 1)]
        public string FETHNIC4
        {
            get
            {
                string code = Get_MappingFHIRToIJE(VR.Mappings.ConceptMapHispanicNoUnknownVitalRecords.FHIRToIJE, "FatherEthnicity4", "FETHNIC4");
                if (String.IsNullOrWhiteSpace(code))
                {
                    code = "U";
                }
                return code;
            }
            set
            {
                if (!String.IsNullOrWhiteSpace(value))
                {
                    Set_MappingIJEToFHIR(VR.Mappings.ConceptMapHispanicNoUnknownVitalRecords.IJEToFHIR, "FETHNIC4", "FatherEthnicity4", value);
                }
            }
        }

        /// <summary>Father of Hispanic Origin?--Other Literal</summary>
        [IJEField(84, 428, 20, "Father of Hispanic Origin?--Other Literal", "FETHNIC5", 1)]
        public string FETHNIC5
        {
            get
            {
                var ethnicityLiteral = record.FatherEthnicityLiteral;
                if (!String.IsNullOrWhiteSpace(ethnicityLiteral))
                {
                    return Truncate(ethnicityLiteral, 20).Trim();
                }
                else
                {
                    return "";
                }
            }
            set
            {
                if (!String.IsNullOrWhiteSpace(value))
                {
                    record.FatherEthnicityLiteral = value;
                }
            }
        }

        /// <summary>Father's Race--White</summary>
        [IJEField(85, 448, 1, "Father's Race--White", "FRACE1", 1)]
        public string FRACE1
        {
            get
            {
                return Get_FatherRace(NvssRace.White);
            }
            set
            {
                if (!String.IsNullOrWhiteSpace(value))
                {
                    Set_FatherRace(NvssRace.White, value);
                }
            }
        }

        /// <summary>Father's Race--Black or African American</summary>
        [IJEField(86, 449, 1, "Father's Race--Black or African American", "FRACE2", 1)]
        public string FRACE2
        {
            get
            {
                return Get_FatherRace(NvssRace.BlackOrAfricanAmerican);
            }
            set
            {
                if (!String.IsNullOrWhiteSpace(value))
                {
                    Set_FatherRace(NvssRace.BlackOrAfricanAmerican, value);
                }
            }
        }

        /// <summary>Father's Race--American Indian or Alaska Native</summary>
        [IJEField(87, 450, 1, "Father's Race--American Indian or Alaska Native", "FRACE3", 1)]
        public string FRACE3
        {
            get
            {
                return Get_FatherRace(NvssRace.AmericanIndianOrAlaskanNative);
            }
            set
            {
                if (!String.IsNullOrWhiteSpace(value))
                {
                    Set_FatherRace(NvssRace.AmericanIndianOrAlaskanNative, value);
                }
            }
        }

        /// <summary>Father's Race--Asian Indian</summary>
        [IJEField(88, 451, 1, "Father's Race--Asian Indian", "FRACE4", 1)]
        public string FRACE4
        {
            get
            {
                return Get_FatherRace(NvssRace.AsianIndian);
            }
            set
            {
                if (!String.IsNullOrWhiteSpace(value))
                {
                    Set_FatherRace(NvssRace.AsianIndian, value);
                }
            }
        }

        /// <summary>Father's Race--Chinese</summary>
        [IJEField(89, 452, 1, "Father's Race--Chinese", "FRACE5", 1)]
        public string FRACE5
        {
            get
            {
                return Get_FatherRace(NvssRace.Chinese);
            }
            set
            {
                if (!String.IsNullOrWhiteSpace(value))
                {
                    Set_FatherRace(NvssRace.Chinese, value);
                }
            }
        }

        /// <summary>Father's Race--Filipino</summary>
        [IJEField(90, 453, 1, "Father's Race--Filipino", "FRACE6", 1)]
        public string FRACE6
        {
            get
            {
                return Get_FatherRace(NvssRace.Filipino);
            }
            set
            {
                if (!String.IsNullOrWhiteSpace(value))
                {
                    Set_FatherRace(NvssRace.Filipino, value);
                }
            }
        }

        /// <summary>Father's Race--Japanese</summary>
        [IJEField(91, 454, 1, "Father's Race--Japanese", "FRACE7", 1)]
        public string FRACE7
        {
            get
            {
                return Get_FatherRace(NvssRace.Japanese);
            }
            set
            {
                if (!String.IsNullOrWhiteSpace(value))
                {
                    Set_FatherRace(NvssRace.Japanese, value);
                }
            }
        }

        /// <summary>Father's Race--Korean</summary>
        [IJEField(92, 455, 1, "Father's Race--Korean", "FRACE8", 1)]
        public string FRACE8
        {
            get
            {
                return Get_FatherRace(NvssRace.Korean);
            }
            set
            {
                if (!String.IsNullOrWhiteSpace(value))
                {
                    Set_FatherRace(NvssRace.Korean, value);
                }
            }
        }

        /// <summary>Father's Race--Vietnamese</summary>
        [IJEField(93, 456, 1, "Father's Race--Vietnamese", "FRACE9", 1)]
        public string FRACE9
        {
            get
            {
                return Get_FatherRace(NvssRace.Vietnamese);
            }
            set
            {
                if (!String.IsNullOrWhiteSpace(value))
                {
                    Set_FatherRace(NvssRace.Vietnamese, value);
                }
            }
        }

        /// <summary>Father's Race--Other Asian</summary>
        [IJEField(94, 457, 1, "Father's Race--Other Asian", "FRACE10", 1)]
        public string FRACE10
        {
            get
            {
                return Get_FatherRace(NvssRace.OtherAsian);
            }
            set
            {
                if (!String.IsNullOrWhiteSpace(value))
                {
                    Set_FatherRace(NvssRace.OtherAsian, value);
                }

            }
        }

        /// <summary>Father's Race--Native Hawaiian</summary>
        [IJEField(95, 458, 1, "Father's Race--Native Hawaiian", "FRACE11", 1)]
        public string FRACE11
        {
            get
            {
                return Get_FatherRace(NvssRace.NativeHawaiian);
            }
            set
            {
                if (!String.IsNullOrWhiteSpace(value))
                {
                    Set_FatherRace(NvssRace.NativeHawaiian, value);
                }
            }
        }

        /// <summary>Father's Race--Guamanian or Chamorro</summary>
        [IJEField(96, 459, 1, "Father's Race--Guamanian or Chamorro", "FRACE12", 1)]
        public string FRACE12
        {
            get
            {
                return Get_FatherRace(NvssRace.GuamanianOrChamorro);
            }
            set
            {
                if (!String.IsNullOrWhiteSpace(value))
                {
                    Set_FatherRace(NvssRace.GuamanianOrChamorro, value);
                }
            }
        }

        /// <summary>Father's Race--Samoan</summary>
        [IJEField(97, 460, 1, "Father's Race--Samoan", "FRACE13", 1)]
        public string FRACE13
        {
            get
            {
                return Get_FatherRace(NvssRace.Samoan);
            }
            set
            {
                if (!String.IsNullOrWhiteSpace(value))
                {
                    Set_FatherRace(NvssRace.Samoan, value);
                }
            }
        }

        /// <summary>Father's Race--Other Pacific Islander</summary>
        [IJEField(98, 461, 1, "Father's Race--Other Pacific Islander", "FRACE14", 1)]
        public string FRACE14
        {
             get
            {
                return Get_FatherRace(NvssRace.OtherPacificIslander);
            }
            set
            {
                if (!String.IsNullOrWhiteSpace(value))
                {
                    Set_FatherRace(NvssRace.OtherPacificIslander, value);
                }
            }
        }

        /// <summary>Father's Race--Other</summary>
        [IJEField(99, 462, 1, "Father's Race--Other", "FRACE15", 1)]
        public string FRACE15
        {
            get
            {
                return Get_FatherRace(NvssRace.OtherRace);
            }
            set
            {
                if (!String.IsNullOrWhiteSpace(value))
                {
                    Set_FatherRace(NvssRace.OtherRace, value);
                }
            }
        }

        /// <summary>Father's Race--First American Indian or Alaska Native Literal</summary>
        [IJEField(100, 463, 30, "Father's Race--First American Indian or Alaska Native Literal", "FRACE16", 1)]
        public string FRACE16
        {
            get
            {
                return Get_FatherRace(NvssRace.FirstAmericanIndianOrAlaskanNativeLiteral);
            }
            set
            {
                if (!String.IsNullOrWhiteSpace(value))
                {
                    Set_FatherRace(NvssRace.FirstAmericanIndianOrAlaskanNativeLiteral, value);
                }
            }
        }

        /// <summary>Father's Race--Second American Indian or Alaska Native Literal</summary>
        [IJEField(101, 493, 30, "Father's Race--Second American Indian or Alaska Native Literal", "FRACE17", 1)]
        public string FRACE17
        {
            get
            {
                return Get_FatherRace(NvssRace.SecondAmericanIndianOrAlaskanNativeLiteral);
            }
            set
            {
                if (!String.IsNullOrWhiteSpace(value))
                {
                    Set_FatherRace(NvssRace.SecondAmericanIndianOrAlaskanNativeLiteral, value);
                }
            }
        }

        /// <summary>Father's Race--First Other Asian Literal</summary>
        [IJEField(102, 523, 30, "Father's Race--First Other Asian Literal", "FRACE18", 1)]
        public string FRACE18
        {
            get
            {
                return Get_FatherRace(NvssRace.FirstOtherAsianLiteral);
            }
            set
            {
                if (!String.IsNullOrWhiteSpace(value))
                {
                    Set_FatherRace(NvssRace.FirstOtherAsianLiteral, value);
                }
            }
        }

        /// <summary>Father's Race--Second Other Asian Literal</summary>
        [IJEField(103, 553, 30, "Father's Race--Second Other Asian Literal", "FRACE19", 1)]
        public string FRACE19
        {
            get
            {
                return Get_FatherRace(NvssRace.SecondOtherAsianLiteral);
            }
            set
            {
                if (!String.IsNullOrWhiteSpace(value))
                {
                    Set_FatherRace(NvssRace.SecondOtherAsianLiteral, value);
                }
            }
        }

        /// <summary>Father's Race--First Other Pacific Islander Literal</summary>
        [IJEField(104, 583, 30, "Father's Race--First Other Pacific Islander Literal", "FRACE20", 1)]
        public string FRACE20
        {
            get
            {
                return Get_FatherRace(NvssRace.FirstOtherPacificIslanderLiteral);
            }
            set
            {
                if (!String.IsNullOrWhiteSpace(value))
                {
                    Set_FatherRace(NvssRace.FirstOtherPacificIslanderLiteral, value);
                }
            }
        }

        /// <summary>Father's Race--Second Other Pacific Islander Literal</summary>
        [IJEField(105, 613, 30, "Father's Race--Second Other Pacific Islander Literal", "FRACE21", 1)]
        public string FRACE21
        {
            get
            {
                return Get_FatherRace(NvssRace.SecondOtherPacificIslanderLiteral);
            }
            set
            {
                if (!String.IsNullOrWhiteSpace(value))
                {
                    Set_FatherRace(NvssRace.SecondOtherPacificIslanderLiteral, value);
                }
            }
        }

        /// <summary>Father's Race--First Other Literal</summary>
        [IJEField(106, 643, 30, "Father's Race--First Other Literal", "FRACE22", 1)]
        public string FRACE22
        {
            get
            {
                return Get_FatherRace(NvssRace.FirstOtherRaceLiteral);
            }
            set
            {
                if (!String.IsNullOrWhiteSpace(value))
                {
                    Set_FatherRace(NvssRace.FirstOtherRaceLiteral, value);
                }
            }
        }

        /// <summary>Father's Race--Second Other Literal</summary>
        [IJEField(107, 673, 30, "Father's Race--Second Other Literal", "FRACE23", 1)]
        public string FRACE23
        {
            get
            {
                return Get_FatherRace(NvssRace.SecondOtherRaceLiteral);
            }
            set
            {
                if (!String.IsNullOrWhiteSpace(value))
                {
                    Set_FatherRace(NvssRace.SecondOtherRaceLiteral, value);
                }
            }
        }

        /// <summary>Father's Race Tabulation Variable 1E</summary>
        [IJEField(108, 703, 3, "Father's Race Tabulation Variable 1E", "FRACE1E", 1)]
        public string FRACE1E
        {
            get
            {
                // TODO: Implement mapping from FHIR record location: 
                return "";
            }
            set
            {
                // TODO: Implement mapping to FHIR record location: 
            }
        }

        /// <summary>Father's Race Tabulation Variable 2E</summary>
        [IJEField(109, 706, 3, "Father's Race Tabulation Variable 2E", "FRACE2E", 1)]
        public string FRACE2E
        {
            get
            {
                // TODO: Implement mapping from FHIR record location: 
                return "";
            }
            set
            {
                // TODO: Implement mapping to FHIR record location: 
            }
        }

        /// <summary>Father's Race Tabulation Variable 3E</summary>
        [IJEField(110, 709, 3, "Father's Race Tabulation Variable 3E", "FRACE3E", 1)]
        public string FRACE3E
        {
            get
            {
                // TODO: Implement mapping from FHIR record location: 
                return "";
            }
            set
            {
                // TODO: Implement mapping to FHIR record location: 
            }
        }

        /// <summary>Father's Race Tabulation Variable 4E</summary>
        [IJEField(111, 712, 3, "Father's Race Tabulation Variable 4E", "FRACE4E", 1)]
        public string FRACE4E
        {
            get
            {
                // TODO: Implement mapping from FHIR record location: 
                return "";
            }
            set
            {
                // TODO: Implement mapping to FHIR record location: 
            }
        }

        /// <summary>Father's Race Tabulation Variable 5E</summary>
        [IJEField(112, 715, 3, "Father's Race Tabulation Variable 5E", "FRACE5E", 1)]
        public string FRACE5E
        {
            get
            {
                // TODO: Implement mapping from FHIR record location: 
                return "";
            }
            set
            {
                // TODO: Implement mapping to FHIR record location: 
            }
        }

        /// <summary>Father's Race Tabulation Variable 6E</summary>
        [IJEField(113, 718, 3, "Father's Race Tabulation Variable 6E", "FRACE6E", 1)]
        public string FRACE6E
        {
            get
            {
                // TODO: Implement mapping from FHIR record location: 
                return "";
            }
            set
            {
                // TODO: Implement mapping to FHIR record location: 
            }
        }

        /// <summary>Father's Race Tabulation Variable 7E</summary>
        [IJEField(114, 721, 3, "Father's Race Tabulation Variable 7E", "FRACE7E", 1)]
        public string FRACE7E
        {
            get
            {
                // TODO: Implement mapping from FHIR record location: 
                return "";
            }
            set
            {
                // TODO: Implement mapping to FHIR record location: 
            }
        }

        /// <summary>Father's Race Tabulation Variable 8E</summary>
        [IJEField(115, 724, 3, "Father's Race Tabulation Variable 8E", "FRACE8E", 1)]
        public string FRACE8E
        {
            get
            {
                // TODO: Implement mapping from FHIR record location: 
                return "";
            }
            set
            {
                // TODO: Implement mapping to FHIR record location: 
            }
        }

        /// <summary>Father's Race Tabulation Variable 16C</summary>
        [IJEField(116, 727, 3, "Father's Race Tabulation Variable 16C", "FRACE16C", 1)]
        public string FRACE16C
        {
            get
            {
                // TODO: Implement mapping from FHIR record location: 
                return "";
            }
            set
            {
                // TODO: Implement mapping to FHIR record location: 
            }
        }

        /// <summary>Father's Race Tabulation Variable 17C</summary>
        [IJEField(117, 730, 3, "Father's Race Tabulation Variable 17C", "FRACE17C", 1)]
        public string FRACE17C
        {
            get
            {
                // TODO: Implement mapping from FHIR record location: 
                return "";
            }
            set
            {
                // TODO: Implement mapping to FHIR record location: 
            }
        }

        /// <summary>Father's Race Tabulation Variable 18C</summary>
        [IJEField(118, 733, 3, "Father's Race Tabulation Variable 18C", "FRACE18C", 1)]
        public string FRACE18C
        {
            get
            {
                // TODO: Implement mapping from FHIR record location: 
                return "";
            }
            set
            {
                // TODO: Implement mapping to FHIR record location: 
            }
        }

        /// <summary>Father's Race Tabulation Variable 19C</summary>
        [IJEField(119, 736, 3, "Father's Race Tabulation Variable 19C", "FRACE19C", 1)]
        public string FRACE19C
        {
            get
            {
                // TODO: Implement mapping from FHIR record location: 
                return "";
            }
            set
            {
                // TODO: Implement mapping to FHIR record location: 
            }
        }

        /// <summary>Father's Race Tabulation Variable 20C</summary>
        [IJEField(120, 739, 3, "Father's Race Tabulation Variable 20C", "FRACE20C", 1)]
        public string FRACE20C
        {
            get
            {
                // TODO: Implement mapping from FHIR record location: 
                return "";
            }
            set
            {
                // TODO: Implement mapping to FHIR record location: 
            }
        }

        /// <summary>Father's Race Tabulation Variable 21C</summary>
        [IJEField(121, 742, 3, "Father's Race Tabulation Variable 21C", "FRACE21C", 1)]
        public string FRACE21C
        {
            get
            {
                // TODO: Implement mapping from FHIR record location: 
                return "";
            }
            set
            {
                // TODO: Implement mapping to FHIR record location: 
            }
        }

        /// <summary>Father's Race Tabulation Variable 22C</summary>
        [IJEField(122, 745, 3, "Father's Race Tabulation Variable 22C", "FRACE22C", 1)]
        public string FRACE22C
        {
            get
            {
                // TODO: Implement mapping from FHIR record location: 
                return "";
            }
            set
            {
                // TODO: Implement mapping to FHIR record location: 
            }
        }

        /// <summary>Father's Race Tabulation Variable 23C</summary>
        [IJEField(123, 748, 3, "Father's Race Tabulation Variable 23C", "FRACE23C", 1)]
        public string FRACE23C
        {
            get
            {
                // TODO: Implement mapping from FHIR record location: 
                return "";
            }
            set
            {
                // TODO: Implement mapping to FHIR record location: 
            }
        }

        /// <summary>Attendant Title</summary>
        [IJEField(124, 751, 1, "Attendant Title", "ATTEND", 1)]
        public string ATTEND
        {
            get
            {
                // TODO: Implement mapping from FHIR record location: 
                return "";
            }
            set
            {
                // TODO: Implement mapping to FHIR record location: 
            }
        }

        /// <summary>Mother Transferred?</summary>
        [IJEField(125, 752, 1, "Mother Transferred?", "TRAN", 1)]
        public string TRAN
        {
            get
            {
                // TODO: Implement mapping from FHIR record location: 
                return "";
            }
            set
            {
                // TODO: Implement mapping to FHIR record location: 
            }
        }

        /// <summary>Date of First Prenatal Care Visit--Month</summary>
        [IJEField(126, 753, 2, "Date of First Prenatal Care Visit--Month", "DOFP_MO", 1)]
        public string DOFP_MO
        {
            get
            {
                // TODO: Implement mapping from FHIR record location: 
                return "";
            }
            set
            {
                // TODO: Implement mapping to FHIR record location: 
            }
        }

        /// <summary>Date of First Prenatal Care Visit--Day</summary>
        [IJEField(127, 755, 2, "Date of First Prenatal Care Visit--Day", "DOFP_DY", 1)]
        public string DOFP_DY
        {
            get
            {
                // TODO: Implement mapping from FHIR record location: 
                return "";
            }
            set
            {
                // TODO: Implement mapping to FHIR record location: 
            }
        }

        /// <summary>Date of First Prenatal Care Visit--Year</summary>
        [IJEField(128, 757, 4, "Date of First Prenatal Care Visit--Year", "DOFP_YR", 1)]
        public string DOFP_YR
        {
            get
            {
                // TODO: Implement mapping from FHIR record location: 
                return "";
            }
            set
            {
                // TODO: Implement mapping to FHIR record location: 
            }
        }

        /// <summary>Date of Last Prenatal Care Visit--Month(NCHS DELETED THIS ITEM EFFECTIVE 2014/2015)</summary>
        [IJEField(129, 761, 2, "Date of Last Prenatal Care Visit--Month(NCHS DELETED THIS ITEM EFFECTIVE 2014/2015)", "DOLP_MO", 1)]
        public string DOLP_MO
        {
            get
            {
                // TODO: Implement mapping from FHIR record location: 
                return "";
            }
            set
            {
                // TODO: Implement mapping to FHIR record location: 
            }
        }

        /// <summary>Date of Last Prenatal Care Visit--Day(NCHS DELETED THIS ITEM EFFECTIVE 2014/2015)</summary>
        [IJEField(130, 763, 2, "Date of Last Prenatal Care Visit--Day(NCHS DELETED THIS ITEM EFFECTIVE 2014/2015)", "DOLP_DY", 1)]
        public string DOLP_DY
        {
            get
            {
                // TODO: Implement mapping from FHIR record location: 
                return "";
            }
            set
            {
                // TODO: Implement mapping to FHIR record location: 
            }
        }

        /// <summary>Date of Last Prenatal Care Visit--Year(NCHS DELETED THIS ITEM EFFECTIVE 2014/2015)</summary>
        [IJEField(131, 765, 4, "Date of Last Prenatal Care Visit--Year(NCHS DELETED THIS ITEM EFFECTIVE 2014/2015)", "DOLP_YR", 1)]
        public string DOLP_YR
        {
            get
            {
                // TODO: Implement mapping from FHIR record location: 
                return "";
            }
            set
            {
                // TODO: Implement mapping to FHIR record location: 
            }
        }

        /// <summary>Total Number of Prenatal Care Visits</summary>
        [IJEField(132, 769, 2, "Total Number of Prenatal Care Visits", "NPREV", 1)]
        public string NPREV
        {
            get
            {
                // TODO: Implement mapping from FHIR record location: 
                return "";
            }
            set
            {
                // TODO: Implement mapping to FHIR record location: 
            }
        }

        /// <summary>Total Number of Prenatal Care Visits--Edit Flag</summary>
        [IJEField(133, 771, 1, "Total Number of Prenatal Care Visits--Edit Flag", "NPREV_BYPASS", 1)]
        public string NPREV_BYPASS
        {
            get
            {
                // TODO: Implement mapping from FHIR record location: 
                return "";
            }
            set
            {
                // TODO: Implement mapping to FHIR record location: 
            }
        }

        /// <summary>Mother's Height--Feet</summary>
        [IJEField(134, 772, 1, "Mother's Height--Feet", "HFT", 1)]
        public string HFT
        {
            get
            {
                // TODO: Implement mapping from FHIR record location: 
                return "";
            }
            set
            {
                // TODO: Implement mapping to FHIR record location: 
            }
        }

        /// <summary>Mother's Height--Inches</summary>
        [IJEField(135, 773, 2, "Mother's Height--Inches", "HIN", 1)]
        public string HIN
        {
            get
            {
                // TODO: Implement mapping from FHIR record location: 
                return "";
            }
            set
            {
                // TODO: Implement mapping to FHIR record location: 
            }
        }

        /// <summary>Mother's Height--Edit Flag</summary>
        [IJEField(136, 775, 1, "Mother's Height--Edit Flag", "HGT_BYPASS", 1)]
        public string HGT_BYPASS
        {
            get
            {
                // TODO: Implement mapping from FHIR record location: 
                return "";
            }
            set
            {
                // TODO: Implement mapping to FHIR record location: 
            }
        }

        /// <summary>Mother's Prepregnancy Weight (in whole pounds)</summary>
        [IJEField(137, 776, 3, "Mother's Prepregnancy Weight (in whole pounds)", "PWGT", 1)]
        public string PWGT
        {
            get
            {
                // TODO: Implement mapping from FHIR record location: 
                return "";
            }
            set
            {
                // TODO: Implement mapping to FHIR record location: 
            }
        }

        /// <summary>Mother's Prepregnancy Weight--Edit Flag</summary>
        [IJEField(138, 779, 1, "Mother's Prepregnancy Weight--Edit Flag", "PWGT_BYPASS", 1)]
        public string PWGT_BYPASS
        {
            get
            {
                // TODO: Implement mapping from FHIR record location: 
                return "";
            }
            set
            {
                // TODO: Implement mapping to FHIR record location: 
            }
        }

        /// <summary>Mother's Weight at Delivery (in whole pounds)</summary>
        [IJEField(139, 780, 3, "Mother's Weight at Delivery (in whole pounds)", "DWGT", 1)]
        public string DWGT
        {
            get
            {
                // TODO: Implement mapping from FHIR record location: 
                return "";
            }
            set
            {
                // TODO: Implement mapping to FHIR record location: 
            }
        }

        /// <summary>Mother's Weight at Delivery--Edit Flag</summary>
        [IJEField(140, 783, 1, "Mother's Weight at Delivery--Edit Flag", "DWGT_BYPASS", 1)]
        public string DWGT_BYPASS
        {
            get
            {
                // TODO: Implement mapping from FHIR record location: 
                return "";
            }
            set
            {
                // TODO: Implement mapping to FHIR record location: 
            }
        }

        /// <summary>Did Mother get WIC Food for Herself?</summary>
        [IJEField(141, 784, 1, "Did Mother get WIC Food for Herself?", "WIC", 1)]
        public string WIC
        {
            get
            {
                // TODO: Implement mapping from FHIR record location: 
                return "";
            }
            set
            {
                // TODO: Implement mapping to FHIR record location: 
            }
        }

        /// <summary>Previous Live Births Now Living</summary>
        [IJEField(142, 785, 2, "Previous Live Births Now Living", "PLBL", 1)]
        public string PLBL
        {
            get
            {
                // TODO: Implement mapping from FHIR record location: 
                return "";
            }
            set
            {
                // TODO: Implement mapping to FHIR record location: 
            }
        }

        /// <summary>Previous Live Births Now Dead</summary>
        [IJEField(143, 787, 2, "Previous Live Births Now Dead", "PLBD", 1)]
        public string PLBD
        {
            get
            {
                // TODO: Implement mapping from FHIR record location: 
                return "";
            }
            set
            {
                // TODO: Implement mapping to FHIR record location: 
            }
        }

        /// <summary>Previous Other Pregnancy Outcomes</summary>
        [IJEField(144, 789, 2, "Previous Other Pregnancy Outcomes", "POPO", 1)]
        public string POPO
        {
            get
            {
                // TODO: Implement mapping from FHIR record location: 
                return "";
            }
            set
            {
                // TODO: Implement mapping to FHIR record location: 
            }
        }

        /// <summary>Date of Last Live Birth--Month</summary>
        [IJEField(145, 791, 2, "Date of Last Live Birth--Month", "MLLB", 1)]
        public string MLLB
        {
            get
            {
                // TODO: Implement mapping from FHIR record location: 
                return "";
            }
            set
            {
                // TODO: Implement mapping to FHIR record location: 
            }
        }

        /// <summary>Date of Last Live Birth--Year</summary>
        [IJEField(146, 793, 4, "Date of Last Live Birth--Year", "YLLB", 1)]
        public string YLLB
        {
            get
            {
                // TODO: Implement mapping from FHIR record location: 
                return "";
            }
            set
            {
                // TODO: Implement mapping to FHIR record location: 
            }
        }

        /// <summary>Date of Last Other Pregnancy Outcome--Month</summary>
        [IJEField(147, 797, 2, "Date of Last Other Pregnancy Outcome--Month", "MOPO", 1)]
        public string MOPO
        {
            get
            {
                // TODO: Implement mapping from FHIR record location: 
                return "";
            }
            set
            {
                // TODO: Implement mapping to FHIR record location: 
            }
        }

        /// <summary>Date of Last Other Pregnancy Outcome--Year</summary>
        [IJEField(148, 799, 4, "Date of Last Other Pregnancy Outcome--Year", "YOPO", 1)]
        public string YOPO
        {
            get
            {
                // TODO: Implement mapping from FHIR record location: 
                return "";
            }
            set
            {
                // TODO: Implement mapping to FHIR record location: 
            }
        }

        /// <summary>Number of Cigarettes Smoked in 3 months prior to Pregnancy</summary>
        [IJEField(149, 803, 2, "Number of Cigarettes Smoked in 3 months prior to Pregnancy", "CIGPN", 1)]
        public string CIGPN
        {
            get
            {
                return NumericAllowingUnknown_Get("CIGPN", "CigarettesPerDayInThreeMonthsPriorToPregancy");
            }
            set
            {
                NumericAllowingUnknown_Set("CIGPN", "CigarettesPerDayInThreeMonthsPriorToPregancy", value); 
            }
        }

        /// <summary>Number of Cigarettes Smoked in 1st 3 months</summary>
        [IJEField(150, 805, 2, "Number of Cigarettes Smoked in 1st 3 months", "CIGFN", 1)]
        public string CIGFN
        {
            get
            {
                return NumericAllowingUnknown_Get("CIGFN", "CigarettesPerDayInFirstTrimester");
            }
            set
            {
                NumericAllowingUnknown_Set("CIGFN", "CigarettesPerDayInFirstTrimester", value); 
            }
        }

        /// <summary>Number of Cigarettes Smoked in 2nd 3 months</summary>
        [IJEField(151, 807, 2, "Number of Cigarettes Smoked in 2nd 3 months", "CIGSN", 1)]
        public string CIGSN
        {
            get
            {
                return NumericAllowingUnknown_Get("CIGSN", "CigarettesPerDayInSecondTrimester");
            }
            set
            {
                NumericAllowingUnknown_Set("CIGSN", "CigarettesPerDayInSecondTrimester", value); 
            }
        }

        /// <summary>Number of Cigarettes Smoked in third or last trimester</summary>
        [IJEField(152, 809, 2, "Number of Cigarettes Smoked in third or last trimester", "CIGLN", 1)]
        public string CIGLN
        {
            get
            {
                return NumericAllowingUnknown_Get("CIGLN", "CigarettesPerDayInLastTrimester");
            }
            set
            {
                NumericAllowingUnknown_Set("CIGLN", "CigarettesPerDayInLastTrimester", value); 
            }
        }

        /// <summary>Principal source of Payment for this delivery</summary>
        [IJEField(153, 811, 1, "Principal source of Payment for this delivery", "PAY", 1)]
        public string PAY
        {
            get
            {
                // TODO: Implement mapping from FHIR record location: 
                return "";
            }
            set
            {
                // TODO: Implement mapping to FHIR record location: 
            }
        }

        /// <summary>Date Last Normal Menses Began--Year</summary>
        [IJEField(154, 812, 4, "Date Last Normal Menses Began--Year", "DLMP_YR", 1)]
        public string DLMP_YR
        {
            get
            {
                // TODO: Implement mapping from FHIR record location: 
                return "";
            }
            set
            {
                // TODO: Implement mapping to FHIR record location: 
            }
        }

        /// <summary>Date Last Normal Menses Began--Month</summary>
        [IJEField(155, 816, 2, "Date Last Normal Menses Began--Month", "DLMP_MO", 1)]
        public string DLMP_MO
        {
            get
            {
                // TODO: Implement mapping from FHIR record location: 
                return "";
            }
            set
            {
                // TODO: Implement mapping to FHIR record location: 
            }
        }

        /// <summary>Date Last Normal Menses Began--Day</summary>
        [IJEField(156, 818, 2, "Date Last Normal Menses Began--Day", "DLMP_DY", 1)]
        public string DLMP_DY
        {
            get
            {
                // TODO: Implement mapping from FHIR record location: 
                return "";
            }
            set
            {
                // TODO: Implement mapping to FHIR record location: 
            }
        }

        /// <summary>Risk Factors--Prepregnancy Diabetes</summary>
        [IJEField(157, 820, 1, "Risk Factors--Prepregnancy Diabetes", "PDIAB", 1)]
        public string PDIAB
        {
            get => PresenceToIJE(record.PrepregnancyDiabetes, record.NoPregnancyRiskFactors);
            set => IJEToPresence(value, (v) => record.PrepregnancyDiabetes = v, (v) => record.NoPregnancyRiskFactors = v);
        }

        /// <summary>Risk Factors--Gestational Diabetes</summary>
        [IJEField(158, 821, 1, "Risk Factors--Gestational Diabetes", "GDIAB", 1)]
        public string GDIAB
        {
            get => PresenceToIJE(record.GestationalDiabetes, record.NoPregnancyRiskFactors);
            set => IJEToPresence(value, (v) => record.GestationalDiabetes = v, (v) => record.NoPregnancyRiskFactors = v);
        }

        /// <summary>Risk Factors--Prepregnancy Hypertension</summary>
        [IJEField(159, 822, 1, "Risk Factors--Prepregnancy Hypertension", "PHYPE", 1)]
        public string PHYPE
        {
            get => PresenceToIJE(record.PrepregnancyHypertension, record.NoPregnancyRiskFactors);
            set => IJEToPresence(value, (v) => record.PrepregnancyHypertension = v, (v) => record.NoPregnancyRiskFactors = v);
        }

        /// <summary>Risk Factors--Gestational Hypertension  (SEE ADDITIONAL HYPERTENSION CATEGORY IN LOCATION 924)</summary>
        [IJEField(160, 823, 1, "Risk Factors--Gestational Hypertension  (SEE ADDITIONAL HYPERTENSION CATEGORY IN LOCATION 924)", "GHYPE", 1)]
        public string GHYPE
        {
            get => PresenceToIJE(record.GestationalHypertension, record.NoPregnancyRiskFactors);
            set => IJEToPresence(value, (v) => record.GestationalHypertension = v, (v) => record.NoPregnancyRiskFactors = v);
        }

        /// <summary>Risk Factors--Previous Preterm Births</summary>
        [IJEField(161, 824, 1, "Risk Factors--Previous Preterm Births", "PPB", 1)]
        public string PPB
        {
            get => PresenceToIJE(record.PreviousPretermBirth, record.NoPregnancyRiskFactors);
            set => IJEToPresence(value, (v) => record.PreviousPretermBirth = v, (v) => record.NoPregnancyRiskFactors = v);
        }

        /// <summary>Risk Factors--Poor Pregnancy Outcomes(NCHS DELETED THIS ITEM EFFECTIVE 2014/2015)</summary>
        [IJEField(162, 825, 1, "Risk Factors--Poor Pregnancy Outcomes(NCHS DELETED THIS ITEM EFFECTIVE 2014/2015)", "PPO", 1)]
        public string PPO
        {
            get => "U"; // Not present in FHIR
            set {}
        }

        /// <summary><html>Risk Factors--Vaginal Bleeding  <b>(NCHS DELETED THIS ITEM EFFECTIVE 2011)</b></html></summary>
        [IJEField(163, 826, 1, "<html>Risk Factors--Vaginal Bleeding  <b>(NCHS DELETED THIS ITEM EFFECTIVE 2011)</b></html>", "VB", 1)]
        public string VB
        {
            get => "U"; // Not present in FHIR
            set {}
        }

        /// <summary>Risk Factors--Infertility Treatment  (SEE ADDITIONAL SUBCATEGORIES IN LOCATIONS 925-926)</summary>
        [IJEField(164, 827, 1, "Risk Factors--Infertility Treatment  (SEE ADDITIONAL SUBCATEGORIES IN LOCATIONS 925-926)", "INFT", 1)]
        public string INFT
        {
            get => PresenceToIJE(record.InfertilityTreatment, record.NoPregnancyRiskFactors);
            set => IJEToPresence(value, (v) => record.InfertilityTreatment = v, (v) => record.NoPregnancyRiskFactors = v);
        }

        /// <summary>Risk Factors--Previous Cesarean</summary>
        [IJEField(165, 828, 1, "Risk Factors--Previous Cesarean", "PCES", 1)]
        public string PCES
        {
            get => PresenceToIJE(record.PreviousCesarean, record.NoPregnancyRiskFactors);
            set => IJEToPresence(value, (v) => record.PreviousCesarean = v, (v) => record.NoPregnancyRiskFactors = v);
        }

        /// <summary>Risk Factors--Number Previous Cesareans</summary>
        [IJEField(166, 829, 2, "Risk Factors--Number Previous Cesareans", "NPCES", 1)]
        public string NPCES
        {
            get
            {
                // TODO: Implement mapping from FHIR record location: 
                return "";
            }
            set
            {
                // TODO: Implement mapping to FHIR record location: 
            }
        }

        /// <summary>Risk Factors--Number Previous Cesareans--Edit Flag</summary>
        [IJEField(167, 831, 1, "Risk Factors--Number Previous Cesareans--Edit Flag", "NPCES_BYPASS", 1)]
        public string NPCES_BYPASS
        {
            get
            {
                // TODO: Implement mapping from FHIR record location: 
                return "";
            }
            set
            {
                // TODO: Implement mapping to FHIR record location: 
            }
        }

        /// <summary>Infections Present--Gonorrhea</summary>
        [IJEField(168, 832, 1, "Infections Present--Gonorrhea", "GON", 1)]
        public string GON
        {
            get => PresenceToIJE(record.Gonorrhea, record.NoInfectionsPresentDuringPregnancy);
            set => IJEToPresence(value, (v) => record.Gonorrhea = v, (v) => record.NoInfectionsPresentDuringPregnancy = v);
        }

        /// <summary>Infections Present--Syphilis</summary>
        [IJEField(169, 833, 1, "Infections Present--Syphilis", "SYPH", 1)]
        public string SYPH
        {
            get => PresenceToIJE(record.Syphilis, record.NoInfectionsPresentDuringPregnancy);
            set => IJEToPresence(value, (v) => record.Syphilis = v, (v) => record.NoInfectionsPresentDuringPregnancy = v);
        }

        /// <summary><html>Infections Present--Herpes Simplex (HSV) <b> (NCHS DELETED THIS ITEM EFFECTIVE 2011)</b></html></summary>
        [IJEField(170, 834, 1, "<html>Infections Present--Herpes Simplex (HSV) <b> (NCHS DELETED THIS ITEM EFFECTIVE 2011)</b></html>", "HSV", 1)]
        public string HSV
        {
            get => PresenceToIJE(record.GenitalHerpesSimplex, record.NoInfectionsPresentDuringPregnancy);
            set => IJEToPresence(value, (v) => record.GenitalHerpesSimplex = v, (v) => record.NoInfectionsPresentDuringPregnancy = v);
        }

        /// <summary>Infections Present--Chlamydia</summary>
        [IJEField(171, 835, 1, "Infections Present--Chlamydia", "CHAM", 1)]
        public string CHAM
        {
            get => PresenceToIJE(record.Chlamydia, record.NoInfectionsPresentDuringPregnancy);
            set => IJEToPresence(value, (v) => record.Chlamydia = v, (v) => record.NoInfectionsPresentDuringPregnancy = v);
        }

        /// <summary>Infections Present--Hepatitis B</summary>
        [IJEField(172, 836, 1, "Infections Present--Hepatitis B", "HEPB", 1)]
        public string HEPB
        {
            get => PresenceToIJE(record.HepatitisB, record.NoInfectionsPresentDuringPregnancy);
            set => IJEToPresence(value, (v) => record.HepatitisB = v, (v) => record.NoInfectionsPresentDuringPregnancy = v);
        }

        /// <summary>Infections Present--Hepatitis C</summary>
        [IJEField(173, 837, 1, "Infections Present--Hepatitis C", "HEPC", 1)]
        public string HEPC
        {
            get => PresenceToIJE(record.HepatitisC, record.NoInfectionsPresentDuringPregnancy);
            set => IJEToPresence(value, (v) => record.HepatitisC = v, (v) => record.NoInfectionsPresentDuringPregnancy = v);
        }

        /// <summary>Obstetric Procedures--Cervical Cerclage(NCHS DELETED THIS ITEM EFFECTIVE 2014/2015)</summary>
        [IJEField(174, 838, 1, "Obstetric Procedures--Cervical Cerclage(NCHS DELETED THIS ITEM EFFECTIVE 2014/2015)", "CERV", 1)]
        public string CERV
        {
            get
            {
                // TODO: Implement mapping from FHIR record location: 
                return "";
            }
            set
            {
                // TODO: Implement mapping to FHIR record location: 
            }
        }

        /// <summary>Obstetric Procedures--Tocolysis(NCHS DELETED THIS ITEM EFFECTIVE 2014/2015)</summary>
        [IJEField(175, 839, 1, "Obstetric Procedures--Tocolysis(NCHS DELETED THIS ITEM EFFECTIVE 2014/2015)", "TOC", 1)]
        public string TOC
        {
            get
            {
                // TODO: Implement mapping from FHIR record location: 
                return "";
            }
            set
            {
                // TODO: Implement mapping to FHIR record location: 
            }
        }

        /// <summary>Obstetric Procedures--Successful External Cephalic Version</summary>
        [IJEField(176, 840, 1, "Obstetric Procedures--Successful External Cephalic Version", "ECVS", 1)]
        public string ECVS
        {
            get => PresenceToIJE(record.SuccessfulExternalCephalicVersion, record.NoObstetricProcedures);
            set => IJEToPresence(value, (v) => record.SuccessfulExternalCephalicVersion = v, (v) => record.NoObstetricProcedures = v);
        }

        /// <summary>Obstetric Procedures--Failed External Cephalic Version</summary>
        [IJEField(177, 841, 1, "Obstetric Procedures--Failed External Cephalic Version", "ECVF", 1)]
        public string ECVF
        {
            get => PresenceToIJE(record.UnsuccessfulExternalCephalicVersion, record.NoObstetricProcedures);
            set => IJEToPresence(value, (v) => record.UnsuccessfulExternalCephalicVersion = v, (v) => record.NoObstetricProcedures = v);
        }

        /// <summary>Onset of Labor--Premature Rupture of Membranes(NCHS DELETED THIS ITEM EFFECTIVE 2014/2015)</summary>
        [IJEField(178, 842, 1, "Onset of Labor--Premature Rupture of Membranes(NCHS DELETED THIS ITEM EFFECTIVE 2014/2015)", "PROM", 1)]
        public string PROM
        {
            get
            {
                // TODO: Implement mapping from FHIR record location: 
                return "";
            }
            set
            {
                // TODO: Implement mapping to FHIR record location: 
            }
        }

        /// <summary>Onset of Labor--Precipitous Labor(NCHS DELETED THIS ITEM EFFECTIVE 2014/2015)</summary>
        [IJEField(179, 843, 1, "Onset of Labor--Precipitous Labor(NCHS DELETED THIS ITEM EFFECTIVE 2014/2015)", "PRIC", 1)]
        public string PRIC
        {
            get
            {
                // TODO: Implement mapping from FHIR record location: 
                return "";
            }
            set
            {
                // TODO: Implement mapping to FHIR record location: 
            }
        }

        /// <summary>Onset of Labor--Prolonged Labor(NCHS DELETED THIS ITEM EFFECTIVE 2014/2015)</summary>
        [IJEField(180, 844, 1, "Onset of Labor--Prolonged Labor(NCHS DELETED THIS ITEM EFFECTIVE 2014/2015)", "PROL", 1)]
        public string PROL
        {
            get
            {
                // TODO: Implement mapping from FHIR record location: 
                return "";
            }
            set
            {
                // TODO: Implement mapping to FHIR record location: 
            }
        }

        /// <summary>Characteristics of Labor &amp; Delivery--Induction of Labor</summary>
        [IJEField(181, 845, 1, "Characteristics of Labor & Delivery--Induction of Labor", "INDL", 1)]
        public string INDL
        {
            get => PresenceToIJE(record.InductionOfLabor, record.NoCharacteristicsOfLaborAndDelivery);
            set => IJEToPresence(value, (v) => record.InductionOfLabor = v, (v) => record.NoCharacteristicsOfLaborAndDelivery = v);
        }

        /// <summary>Characteristics of Labor &amp; Delivery--Augmentation of Labor</summary>
        [IJEField(182, 846, 1, "Characteristics of Labor & Delivery--Augmentation of Labor", "AUGL", 1)]
        public string AUGL
        {
            get => PresenceToIJE(record.AugmentationOfLabor, record.NoCharacteristicsOfLaborAndDelivery);
            set => IJEToPresence(value, (v) => record.AugmentationOfLabor = v, (v) => record.NoCharacteristicsOfLaborAndDelivery = v);
        }

        /// <summary><html>Characteristics of Labor &amp; Delivery--Non-vertex Presentation <b>(NCHS DELETED THIS ITEM EFFECTIVE 2011)</b></html></summary>
        [IJEField(183, 847, 1, "<html>Characteristics of Labor & Delivery--Non-vertex Presentation <b>(NCHS DELETED THIS ITEM EFFECTIVE 2011)</b></html>", "NVPR", 1)]
        public string NVPR
        {
            get => "U"; // Not present in FHIR
            set {}
        }

        /// <summary>Characteristics of Labor &amp; Delivery--Steroids</summary>
        [IJEField(184, 848, 1, "Characteristics of Labor & Delivery--Steroids", "STER", 1)]
        public string STER
        {
            get => PresenceToIJE(record.AdministrationOfSteroidsForFetalLungMaturation, record.NoCharacteristicsOfLaborAndDelivery);
            set => IJEToPresence(value, (v) => record.AdministrationOfSteroidsForFetalLungMaturation = v, (v) => record.NoCharacteristicsOfLaborAndDelivery = v);
        }

        /// <summary>Characteristics of Labor &amp; Delivery--Antibiotics</summary>
        [IJEField(185, 849, 1, "Characteristics of Labor & Delivery--Antibiotics", "ANTB", 1)]
        public string ANTB
        {
            get => PresenceToIJE(record.AntibioticsAdministeredDuringLabor, record.NoCharacteristicsOfLaborAndDelivery);
            set => IJEToPresence(value, (v) => record.AntibioticsAdministeredDuringLabor = v, (v) => record.NoCharacteristicsOfLaborAndDelivery = v);
        }

        /// <summary>Characteristics of Labor &amp; Delivery--Chorioamnionitis</summary>
        [IJEField(186, 850, 1, "Characteristics of Labor & Delivery--Chorioamnionitis", "CHOR", 1)]
        public string CHOR
        {
            get => PresenceToIJE(record.Chorioamnionitis, record.NoCharacteristicsOfLaborAndDelivery);
            set => IJEToPresence(value, (v) => record.Chorioamnionitis = v, (v) => record.NoCharacteristicsOfLaborAndDelivery = v);
        }

        /// <summary>Characteristics of Labor &amp; Delivery--Meconium Staining(NCHS DELETED THIS ITEM EFFECTIVE 2014/2015)</summary>
        [IJEField(187, 851, 1, "Characteristics of Labor & Delivery--Meconium Staining(NCHS DELETED THIS ITEM EFFECTIVE 2014/2015)", "MECS", 1)]
        public string MECS
        {
            get => "U"; // Not present in FHIR
            set {}
        }

        /// <summary>Characteristics of Labor &amp; Delivery--Fetal Intolerance(NCHS DELETED THIS ITEM EFFECTIVE 2014/2015)</summary>
        [IJEField(188, 852, 1, "Characteristics of Labor & Delivery--Fetal Intolerance(NCHS DELETED THIS ITEM EFFECTIVE 2014/2015)", "FINT", 1)]
        public string FINT
        {
            get => "U"; // Not present in FHIR
            set {}
        }

        /// <summary>Characteristics of Labor &amp; Delivery--Anesthesia</summary>
        [IJEField(189, 853, 1, "Characteristics of Labor & Delivery--Anesthesia", "ESAN", 1)]
        public string ESAN
        {
            get => PresenceToIJE(record.EpiduralOrSpinalAnesthesia, record.NoCharacteristicsOfLaborAndDelivery);
            set => IJEToPresence(value, (v) => record.EpiduralOrSpinalAnesthesia = v, (v) => record.NoCharacteristicsOfLaborAndDelivery = v);
        }

        /// <summary><html>Method of Delivery--Attempted Forceps <b>(NCHS DELETED THIS ITEM EFFECTIVE 2011)</b></html></summary>
        [IJEField(190, 854, 1, "<html>Method of Delivery--Attempted Forceps <b>(NCHS DELETED THIS ITEM EFFECTIVE 2011)</b></html>", "ATTF", 1)]
        public string ATTF
        {
            get
            {
                // TODO: Implement mapping from FHIR record location: 
                return "";
            }
            set
            {
                // TODO: Implement mapping to FHIR record location: 
            }
        }

        /// <summary><html>Method of Delivery--Attempted Vacuum <b>(NCHS DELETED THIS ITEM EFFECTIVE 2011)</b></html></summary>
        [IJEField(191, 855, 1, "<html>Method of Delivery--Attempted Vacuum <b>(NCHS DELETED THIS ITEM EFFECTIVE 2011)</b></html>", "ATTV", 1)]
        public string ATTV
        {
            get
            {
                // TODO: Implement mapping from FHIR record location: 
                return "";
            }
            set
            {
                // TODO: Implement mapping to FHIR record location: 
            }
        }

        /// <summary>Method of Delivery--Fetal Presentation</summary>
        [IJEField(192, 856, 1, "Method of Delivery--Fetal Presentation", "PRES", 1)]
        public string PRES
        {
            get
            {
                // TODO: Implement mapping from FHIR record location: 
                return "";
            }
            set
            {
                // TODO: Implement mapping to FHIR record location: 
            }
        }

        /// <summary>Method of Delivery--Route and Method of Delivery</summary>
        [IJEField(193, 857, 1, "Method of Delivery--Route and Method of Delivery", "ROUT", 1)]
        public string ROUT
        {
            get
            {
                if (record.UnknownFinalRouteAndMethodOfDelivery)
                {
                    return "9";
                }
                return Get_MappingFHIRToIJE(Mappings.DeliveryRoutes.FHIRToIJE, "FinalRouteAndMethodOfDelivery", "ROUT");
            }
            set
            {
                if (value == "9")
                {
                    record.UnknownFinalRouteAndMethodOfDelivery = true;
                }
                else if (String.IsNullOrEmpty(value))
                {
                    record.FinalRouteAndMethodOfDeliveryHelper = null;
                }
                else 
                {
                    Set_MappingIJEToFHIR(Mappings.DeliveryRoutes.IJEToFHIR, "ROUT", "FinalRouteAndMethodOfDelivery", value.Trim());
                }
            }
        }

        /// <summary>Method of Delivery--Trial of Labor Attempted</summary>
        [IJEField(194, 858, 1, "Method of Delivery--Trial of Labor Attempted", "TLAB", 1)]
        public string TLAB
        {
            get
            {
                // TODO: Implement mapping from FHIR record location: 
                return "";
            }
            set
            {
                // TODO: Implement mapping to FHIR record location: 
            }
        }

        /// <summary>Maternal Morbidity--Maternal Transfusion</summary>
        [IJEField(195, 859, 1, "Maternal Morbidity--Maternal Transfusion", "MTR", 1)]
        public string MTR
        {
            get => PresenceToIJE(record.MaternalTransfusion, record.NoMaternalMorbidities);
            set => IJEToPresence(value, (v) => record.MaternalTransfusion = v, (v) => record.NoMaternalMorbidities = v);
        }

        /// <summary>Maternal Morbidity--Perineal Laceration</summary>
        [IJEField(196, 860, 1, "Maternal Morbidity--Perineal Laceration", "PLAC", 1)]
        public string PLAC
        {
            get => PresenceToIJE(record.PerinealLaceration, record.NoMaternalMorbidities);
            set => IJEToPresence(value, (v) => record.PerinealLaceration = v, (v) => record.NoMaternalMorbidities = v);
        }

        /// <summary>Maternal Morbidity--Ruptured Uterus</summary>
        [IJEField(197, 861, 1, "Maternal Morbidity--Ruptured Uterus", "RUT", 1)]
        public string RUT
        {
            get => PresenceToIJE(record.RupturedUterus, record.NoMaternalMorbidities);
            set => IJEToPresence(value, (v) => record.RupturedUterus = v, (v) => record.NoMaternalMorbidities = v);
        }

        /// <summary>Maternal Morbidity--Unplanned Hysterectomy</summary>
        [IJEField(198, 862, 1, "Maternal Morbidity--Unplanned Hysterectomy", "UHYS", 1)]
        public string UHYS
        {
            get => PresenceToIJE(record.UnplannedHysterectomy, record.NoMaternalMorbidities);
            set => IJEToPresence(value, (v) => record.UnplannedHysterectomy = v, (v) => record.NoMaternalMorbidities = v);
        }

        /// <summary>Maternal Morbidity--Admit to Intensive Care</summary>
        [IJEField(199, 863, 1, "Maternal Morbidity--Admit to Intensive Care", "AINT", 1)]
        public string AINT
        {
            get => PresenceToIJE(record.ICUAdmission, record.NoMaternalMorbidities);
            set => IJEToPresence(value, (v) => record.ICUAdmission = v, (v) => record.NoMaternalMorbidities = v);
        }

        /// <summary>Maternal Morbidity--Unplanned Operation(NCHS DELETED THIS ITEM EFFECTIVE 2014/2015)</summary>
        [IJEField(200, 864, 1, "Maternal Morbidity--Unplanned Operation(NCHS DELETED THIS ITEM EFFECTIVE 2014/2015)", "UOPR", 1)]
        public string UOPR
        {
            get => "U"; // Not present in FHIR
            set {}
        }

        /// <summary>Birthweight in grams</summary>
        [IJEField(201, 865, 4, "Birthweight in grams", "BWG", 1)]
        public string BWG
        {
            get
            {
                // TODO: Implement mapping from FHIR record location: 
                return "";
            }
            set
            {
                // TODO: Implement mapping to FHIR record location: 
            }
        }

        /// <summary>Birthweight--Edit Flag</summary>
        [IJEField(202, 869, 1, "Birthweight--Edit Flag", "BW_BYPASS", 1)]
        public string BW_BYPASS
        {
            get
            {
                // TODO: Implement mapping from FHIR record location: 
                return "";
            }
            set
            {
                // TODO: Implement mapping to FHIR record location: 
            }
        }

        /// <summary>Obstetric Estimation of Gestation</summary>
        [IJEField(203, 870, 2, "Obstetric Estimation of Gestation", "OWGEST", 1)]
        public string OWGEST
        {
            get
            {
                // TODO: Implement mapping from FHIR record location: 
                return "";
            }
            set
            {
                // TODO: Implement mapping to FHIR record location: 
            }
        }

        /// <summary>Obstetric Estimation of Gestation--Edit Flag</summary>
        [IJEField(204, 872, 1, "Obstetric Estimation of Gestation--Edit Flag", "OWGEST_BYPASS", 1)]
        public string OWGEST_BYPASS
        {
            get
            {
                // TODO: Implement mapping from FHIR record location: 
                return "";
            }
            set
            {
                // TODO: Implement mapping to FHIR record location: 
            }
        }

        /// <summary>Apgar Score at 5 Minutes</summary>
        [IJEField(205, 873, 2, "Apgar Score at 5 Minutes", "APGAR5", 1)]
        public string APGAR5
        {
            get
            {
                // TODO: Implement mapping from FHIR record location: 
                return "";
            }
            set
            {
                // TODO: Implement mapping to FHIR record location: 
            }
        }

        /// <summary>Apgar Score at 10 Minutes</summary>
        [IJEField(206, 875, 2, "Apgar Score at 10 Minutes", "APGAR10", 1)]
        public string APGAR10
        {
            get
            {
                // TODO: Implement mapping from FHIR record location: 
                return "";
            }
            set
            {
                // TODO: Implement mapping to FHIR record location: 
            }
        }

        /// <summary>Plurality</summary>
        [IJEField(207, 877, 2, "Plurality", "PLUR", 1)]
        public string PLUR
        {
            get
            {
                return NumericAllowingUnknown_Get("PLUR", "Plurality");
            }
            set
            {
                NumericAllowingUnknown_Set("PLUR", "Plurality", value);
            }
        }

        /// <summary>Set Order</summary>
        [IJEField(208, 879, 2, "SetOrder", "SORD", 1)]
        public string SORD
        {
            get
            {
                return NumericAllowingUnknown_Get("SORD", "SetOrder");
            }
            set
            {
                NumericAllowingUnknown_Set("SORD", "SetOrder", value); 
            }
        }

        /// <summary>Number of Live Born</summary>
        [IJEField(209, 881, 2, "Number of Live Born", "LIVEB", 1)]
        public string LIVEB
        {
            get
            {
                // TODO: Implement mapping from FHIR record location: 
                return "";
            }
            set
            {
                // TODO: Implement mapping to FHIR record location: 
            }
        }

        /// <summary>Matching Number</summary>
        [IJEField(210, 883, 6, "Matching Number", "MATCH", 1)]
        public string MATCH
        {
            get
            {
                // TODO: Implement mapping from FHIR record location: 
                return "";
            }
            set
            {
                // TODO: Implement mapping to FHIR record location: 
            }
        }

        /// <summary>Plurality--Edit Flag</summary>
        [IJEField(211, 889, 1, "Plurality--Edit Flag", "PLUR_BYPASS", 1)]
        public string PLUR_BYPASS
        {
            get
            { 
                return Get_MappingFHIRToIJE(VR.Mappings.ConceptMapPluralityEditFlagsVitalRecords.FHIRToIJE, "PluralityEditFlag", "PLUR_BYPASS").PadLeft(1, ' ');
            }
            set
            {
                Set_MappingIJEToFHIR(VR.Mappings.ConceptMapPluralityEditFlagsVitalRecords.IJEToFHIR, "PLUR_BYPASS", "PluralityEditFlag", value); 
            }
        }

        /// <summary>Abnormal Conditions of the Newborn--Assisted Ventilation</summary>
        [IJEField(212, 890, 1, "Abnormal Conditions of the Newborn--Assisted Ventilation", "AVEN1", 1)]
        public string AVEN1
        {
            get => PresenceToIJE(record.AssistedVentilationFollowingDelivery, record.NoSpecifiedAbnormalConditionsOfNewborn);
            set => IJEToPresence(value, (v) => record.AssistedVentilationFollowingDelivery = v, (v) => record.NoSpecifiedAbnormalConditionsOfNewborn = v);
        }

        /// <summary>Abnormal Conditions of the Newborn--Assisted Ventilation > 6 hours</summary>
        [IJEField(213, 891, 1, "Abnormal Conditions of the Newborn--Assisted Ventilation > 6 hours", "AVEN6", 1)]
        public string AVEN6
        {
            get => PresenceToIJE(record.AssistedVentilationMoreThanSixHours, record.NoSpecifiedAbnormalConditionsOfNewborn);
            set => IJEToPresence(value, (v) => record.AssistedVentilationMoreThanSixHours = v, (v) => record.NoSpecifiedAbnormalConditionsOfNewborn = v);
        }

        /// <summary>Abnormal Conditions of the Newborn--Admission to NICU</summary>
        [IJEField(214, 892, 1, "Abnormal Conditions of the Newborn--Admission to NICU", "NICU", 1)]
        public string NICU
        {
            get => PresenceToIJE(record.NICUAdmission, record.NoSpecifiedAbnormalConditionsOfNewborn);
            set => IJEToPresence(value, (v) => record.NICUAdmission = v, (v) => record.NoSpecifiedAbnormalConditionsOfNewborn = v);
        }

        /// <summary>Abnormal Conditions of the Newborn--Surfactant Replacement</summary>
        [IJEField(215, 893, 1, "Abnormal Conditions of the Newborn--Surfactant Replacement", "SURF", 1)]
        public string SURF
        {
            get => PresenceToIJE(record.SurfactantReplacementTherapy, record.NoSpecifiedAbnormalConditionsOfNewborn);
            set => IJEToPresence(value, (v) => record.SurfactantReplacementTherapy = v, (v) => record.NoSpecifiedAbnormalConditionsOfNewborn = v);
        }

        /// <summary>Abnormal Conditions of the Newborn--Antibiotics</summary>
        [IJEField(216, 894, 1, "Abnormal Conditions of the Newborn--Antibiotics", "ANTI", 1)]
        public string ANTI
        {
            get => PresenceToIJE(record.AntibioticForSuspectedNeonatalSepsis, record.NoSpecifiedAbnormalConditionsOfNewborn);
            set => IJEToPresence(value, (v) => record.AntibioticForSuspectedNeonatalSepsis = v, (v) => record.NoSpecifiedAbnormalConditionsOfNewborn = v);
        }

        /// <summary>Abnormal Conditions of the Newborn--Seizures</summary>
        [IJEField(217, 895, 1, "Abnormal Conditions of the Newborn--Seizures", "SEIZ", 1)]
        public string SEIZ
        {
            get => PresenceToIJE(record.Seizure, record.NoSpecifiedAbnormalConditionsOfNewborn);
            set => IJEToPresence(value, (v) => record.Seizure = v, (v) => record.NoSpecifiedAbnormalConditionsOfNewborn = v);
        }

        /// <summary>Abnormal Conditions of the Newborn--Birth Injury(NCHS DELETED THIS ITEM EFFECTIVE 2014/2015)</summary>
        [IJEField(218, 896, 1, "Abnormal Conditions of the Newborn--Birth Injury(NCHS DELETED THIS ITEM EFFECTIVE 2014/2015)", "BINJ", 1)]
        public string BINJ
        {
            get => "U"; // Not present in FHIR
            set {}
        }

        /// <summary>Congenital Anomalies of the Newborn--Anencephaly</summary>
        [IJEField(219, 897, 1, "Congenital Anomalies of the Newborn--Anencephaly", "ANEN", 1)]
        public string ANEN
        {
            get => PresenceToIJE(record.Anencephaly, record.NoCongenitalAnomaliesOfTheNewborn);
            set => IJEToPresence(value, (v) => record.Anencephaly = v, (v) => record.NoCongenitalAnomaliesOfTheNewborn = v);
        }

        /// <summary>Congenital Anomalies of the Newborn--Meningomyelocele/Spina Bifida</summary>
        [IJEField(220, 898, 1, "Congenital Anomalies of the Newborn--Meningomyelocele/Spina Bifida", "MNSB", 1)]
        public string MNSB
        {
            get => PresenceToIJE(record.Meningomyelocele, record.NoCongenitalAnomaliesOfTheNewborn);
            set => IJEToPresence(value, (v) => record.Meningomyelocele = v, (v) => record.NoCongenitalAnomaliesOfTheNewborn = v);
        }

        /// <summary>Congenital Anomalies of the Newborn--Cyanotic congenital heart disease</summary>
        [IJEField(221, 899, 1, "Congenital Anomalies of the Newborn--Cyanotic congenital heart disease", "CCHD", 1)]
        public string CCHD
        {
            get => PresenceToIJE(record.CyanoticCongenitalHeartDisease, record.NoCongenitalAnomaliesOfTheNewborn);
            set => IJEToPresence(value, (v) => record.CyanoticCongenitalHeartDisease = v, (v) => record.NoCongenitalAnomaliesOfTheNewborn = v);
        }

        /// <summary>Congenital Anomalies of the Newborn--Congenital diaphragmatic hernia</summary>
        [IJEField(222, 900, 1, "Congenital Anomalies of the Newborn--Congenital diaphragmatic hernia", "CDH", 1)]
        public string CDH
        {
            get => PresenceToIJE(record.CongenitalDiaphragmaticHernia, record.NoCongenitalAnomaliesOfTheNewborn);
            set => IJEToPresence(value, (v) => record.CongenitalDiaphragmaticHernia = v, (v) => record.NoCongenitalAnomaliesOfTheNewborn = v);
        }

        /// <summary>Congenital Anomalies of the Newborn--Omphalocele</summary>
        [IJEField(223, 901, 1, "Congenital Anomalies of the Newborn--Omphalocele", "OMPH", 1)]
        public string OMPH
        {
            get => PresenceToIJE(record.Omphalocele, record.NoCongenitalAnomaliesOfTheNewborn);
            set => IJEToPresence(value, (v) => record.Omphalocele = v, (v) => record.NoCongenitalAnomaliesOfTheNewborn = v);
        }

        /// <summary>Congenital Anomalies of the Newborn--Gastroschisis</summary>
        [IJEField(224, 902, 1, "Congenital Anomalies of the Newborn--Gastroschisis", "GAST", 1)]
        public string GAST
        {
            get => PresenceToIJE(record.Gastroschisis, record.NoCongenitalAnomaliesOfTheNewborn);
            set => IJEToPresence(value, (v) => record.Gastroschisis = v, (v) => record.NoCongenitalAnomaliesOfTheNewborn = v);
        }

        /// <summary>Congenital Anomalies of the Newborn--Limb Reduction Defect</summary>
        [IJEField(225, 903, 1, "Congenital Anomalies of the Newborn--Limb Reduction Defect", "LIMB", 1)]
        public string LIMB
        {
            get => PresenceToIJE(record.LimbReductionDefect, record.NoCongenitalAnomaliesOfTheNewborn);
            set => IJEToPresence(value, (v) => record.LimbReductionDefect = v, (v) => record.NoCongenitalAnomaliesOfTheNewborn = v);
        }

        /// <summary>Congenital Anomalies of the Newborn--Cleft Lip with or without Cleft Palate</summary>
        [IJEField(226, 904, 1, "Congenital Anomalies of the Newborn--Cleft Lip with or without Cleft Palate", "CL", 1)]
        public string CL
        {
            get => PresenceToIJE(record.CleftLipWithOrWithoutCleftPalate, record.NoCongenitalAnomaliesOfTheNewborn);
            set => IJEToPresence(value, (v) => record.CleftLipWithOrWithoutCleftPalate = v, (v) => record.NoCongenitalAnomaliesOfTheNewborn = v);
        }

        /// <summary>Congenital Anomalies of the Newborn--Cleft Palate Alone</summary>
        [IJEField(227, 905, 1, "Congenital Anomalies of the Newborn--Cleft Palate Alone", "CP", 1)]
        public string CP
        {
            get => PresenceToIJE(record.CleftPalateAlone, record.NoCongenitalAnomaliesOfTheNewborn);
            set => IJEToPresence(value, (v) => record.CleftPalateAlone = v, (v) => record.NoCongenitalAnomaliesOfTheNewborn = v);
        }

        /// <summary>Congenital Anomalies of the Newborn--Down Syndrome</summary>
        [IJEField(228, 906, 1, "Congenital Anomalies of the Newborn--Down Syndrome", "DOWT", 1)]
        public string DOWT
        {
            get => PresenceToIJE(record.DownSyndrome, record.NoCongenitalAnomaliesOfTheNewborn);
            set => IJEToPresence(value, (v) => record.DownSyndrome = v, (v) => record.NoCongenitalAnomaliesOfTheNewborn = v);
        }

        /// <summary>Congenital Anomalies of the Newborn--Suspected Chromosomal disorder</summary>
        [IJEField(229, 907, 1, "Congenital Anomalies of the Newborn--Suspected Chromosomal disorder", "CDIT", 1)]
        public string CDIT
        {
            get => PresenceToIJE(record.SuspectedChromosomalDisorder, record.NoCongenitalAnomaliesOfTheNewborn);
            set => IJEToPresence(value, (v) => record.SuspectedChromosomalDisorder = v, (v) => record.NoCongenitalAnomaliesOfTheNewborn = v);
        }

        /// <summary>Congenital Anomalies of the Newborn--Hypospadias</summary>
        [IJEField(230, 908, 1, "Congenital Anomalies of the Newborn--Hypospadias", "HYPO", 1)]
        public string HYPO
        {
            get => PresenceToIJE(record.Hypospadias, record.NoCongenitalAnomaliesOfTheNewborn);
            set => IJEToPresence(value, (v) => record.Hypospadias = v, (v) => record.NoCongenitalAnomaliesOfTheNewborn = v);
        }

        /// <summary>Was Infant Transferred Within 24 Hours of Delivery?</summary>
        [IJEField(231, 909, 1, "Was Infant Transferred Within 24 Hours of Delivery?", "ITRAN", 1)]
        public string ITRAN
        {
            get
            {
                // TODO: Implement mapping from FHIR record location: 
                return "";
            }
            set
            {
                // TODO: Implement mapping to FHIR record location: 
            }
        }

        /// <summary>Is Infant Living at Time of Report?</summary>
        [IJEField(232, 910, 1, "Is Infant Living at Time of Report?", "ILIV", 1)]
        public string ILIV
        {
            get
            {
                // TODO: Implement mapping from FHIR record location: 
                return "";
            }
            set
            {
                // TODO: Implement mapping to FHIR record location: 
            }
        }

        /// <summary>Is Infant Being Breastfed?  (RECOMMENDED CHANGE TO "AT DISCHARGE" EFFECTIVE 2004)</summary>
        [IJEField(233, 911, 1, "Is Infant Being Breastfed?  (RECOMMENDED CHANGE TO \"AT DISCHARGE\" EFFECTIVE 2004)", "BFED", 1)]
        public string BFED
        {
            get
            {
                // TODO: Implement mapping from FHIR record location: 
                return "";
            }
            set
            {
                // TODO: Implement mapping to FHIR record location: 
            }
        }

        /// <summary>NCHS USE ONLY: Receipt date -- Year</summary>
        [IJEField(234, 912, 4, "NCHS USE ONLY: Receipt date -- Year", "R_YR", 1)]
        public string R_YR
        {
            get
            {
                // TODO: Implement mapping from FHIR record location: 
                return "";
            }
            set
            {
                // TODO: Implement mapping to FHIR record location: 
            }
        }

        /// <summary>NCHS USE ONLY: Receipt date -- Month</summary>
        [IJEField(235, 916, 2, "NCHS USE ONLY: Receipt date -- Month", "R_MO", 1)]
        public string R_MO
        {
            get
            {
                // TODO: Implement mapping from FHIR record location: 
                return "";
            }
            set
            {
                // TODO: Implement mapping to FHIR record location: 
            }
        }

        /// <summary>NCHS USE ONLY: Receipt date -- Day</summary>
        [IJEField(236, 918, 2, "NCHS USE ONLY: Receipt date -- Day", "R_DY", 1)]
        public string R_DY
        {
            get
            {
                // TODO: Implement mapping from FHIR record location: 
                return "";
            }
            set
            {
                // TODO: Implement mapping to FHIR record location: 
            }
        }

        /// <summary>Mother's Reported Age</summary>
        [IJEField(237, 920, 2, "Mother's Reported Age", "MAGER", 1)]
        public string MAGER
        {
            get
            {
                return NumericAllowingUnknown_Get("MAGER", "MotherReportedAgeAtDelivery");
            }
            set
            {
                NumericAllowingUnknown_Set("MAGER", "MotherReportedAgeAtDelivery", value);
            }
        }

        /// <summary>Father's Reported Age</summary>
        [IJEField(238, 922, 2, "Father's Reported Age", "FAGER", 1)]
        public string FAGER
        {
            get
            {
                return NumericAllowingUnknown_Get("FAGER", "FatherReportedAgeAtDelivery");
            }
            set
            {
                NumericAllowingUnknown_Set("FAGER", "FatherReportedAgeAtDelivery", value);
            }
        }

        /// <summary>Risk Factors--Hypertension Eclampsia   (RECOMMENDED ADDITION EFFECTIVE 2004)</summary>
        [IJEField(239, 924, 1, "Risk Factors--Hypertension Eclampsia   (RECOMMENDED ADDITION EFFECTIVE 2004)", "EHYPE", 1)]
        public string EHYPE
        {
            get => PresenceToIJE(record.EclampsiaHypertension, record.NoPregnancyRiskFactors);
            set => IJEToPresence(value, (v) => record.EclampsiaHypertension = v, (v) => record.NoPregnancyRiskFactors = v);
        }

        /// <summary>Risk Factors--Infertility: Fertility Enhancing Drugs  (RECOMMENDED ADDITION EFFECTIVE 2004)</summary>
        [IJEField(240, 925, 1, "Risk Factors--Infertility: Fertility Enhancing Drugs  (RECOMMENDED ADDITION EFFECTIVE 2004)", "INFT_DRG", 1)]
        public string INFT_DRG
        {
            get => PresenceToIJE(record.ArtificialInsemination, record.NoPregnancyRiskFactors);
            set => IJEToPresence(value, (v) => record.ArtificialInsemination = v, (v) => record.NoPregnancyRiskFactors = v);
        }

        /// <summary>Risk Factors--Infertility: Asst. Rep. Technology  (RECOMMENDED ADDITION EFFECTIVE 2004)</summary>
        [IJEField(241, 926, 1, "Risk Factors--Infertility: Asst. Rep. Technology  (RECOMMENDED ADDITION EFFECTIVE 2004)", "INFT_ART", 1)]
        public string INFT_ART
        {
            get => PresenceToIJE(record.AssistedFertilization, record.NoPregnancyRiskFactors);
            set => IJEToPresence(value, (v) => record.AssistedFertilization = v, (v) => record.NoPregnancyRiskFactors = v);
        }

        /// <summary>FILLER 1</summary>
        [IJEField(242, 927, 17, "FILLER 1", "", 1)]
        public string FILLER1
        {
            get
            {
                // TODO: Implement mapping from FHIR record location: 
                return "";
            }
            set
            {
                // TODO: Implement mapping to FHIR record location: 
            }
        }

        /// <summary>Date of Registration--Year</summary>
        [IJEField(243, 944, 4, "Date of Registration--Year", "DOR_YR", 1)]
        public string DOR_YR
        {
            get
            {
                // TODO: Implement mapping from FHIR record location: 
                return "";
            }
            set
            {
                // TODO: Implement mapping to FHIR record location: 
            }
        }

        /// <summary>Date of Registration--Month</summary>
        [IJEField(244, 948, 2, "Date of Registration--Month", "DOR_MO", 1)]
        public string DOR_MO
        {
            get
            {
                // TODO: Implement mapping from FHIR record location: 
                return "";
            }
            set
            {
                // TODO: Implement mapping to FHIR record location: 
            }
        }

        /// <summary>Date of Registration--Day</summary>
        [IJEField(245, 950, 2, "Date of Registration--Day", "DOR_DY", 1)]
        public string DOR_DY
        {
            get
            {
                // TODO: Implement mapping from FHIR record location: 
                return "";
            }
            set
            {
                // TODO: Implement mapping to FHIR record location: 
            }
        }

        /// <summary>Abnormal Conditions of the Newborn--Microcephaly</summary>
        [IJEField(246, 952, 49, "Abnormal Conditions of the Newborn--Microcephaly", "MCPH", 1)]
        public string MCPH
        {
            get
            {
                // TODO: Implement mapping from FHIR record location: 
                return "";
            }
            set
            {
                // TODO: Implement mapping to FHIR record location: 
            }
        }

        /// <summary>Child's First Name</summary>
        [IJEField(247, 1001, 50, "Child's First Name", "KIDFNAME", 1)]
        public string KIDFNAME
        {
            get
            {
                string[] names = record.ChildGivenNames;
                if (names.Length > 0)
                {
                    return Truncate(names[0], 50).PadRight(50, ' ');
                }
                return new string(' ', 50);
            }
            set
            {
                if (!String.IsNullOrWhiteSpace(value))
                {
                    record.ChildGivenNames = new string[] { value.Trim() };
                }
            }
        }

        /// <summary>Child's Middle Name</summary>
        [IJEField(248, 1051, 50, "Child's Middle Name", "KIDMNAME", 1)]
        public string KIDMNAME
        {
            get
            {
                string[] names = record.ChildGivenNames;
                if (names.Length > 1)
                {
                    return Truncate(names[1], 50).PadRight(50, ' ');
                }
                return " ";
            }
            set
            {
                if (!String.IsNullOrWhiteSpace(value))
                {
                    if (String.IsNullOrWhiteSpace(KIDFNAME)) throw new ArgumentException("Middle name cannot be set before first name");
                    if (!String.IsNullOrWhiteSpace(value))
                    {
                        if (record.ChildGivenNames != null)
                        {
                            List<string> names = record.ChildGivenNames.ToList();
                            if (names.Count() > 1) names[1] = value.Trim(); else names.Add(value.Trim());
                            record.ChildGivenNames = names.ToArray();
                        }
                    }
                }
            }
        }

        /// <summary>Child's Last Name</summary>
        [IJEField(249, 1101, 50, "Child's Last Name", "KIDLNAME", 1)]
        public string KIDLNAME
        {
            get
            {
                return LeftJustified_Get("KIDLNAME", "ChildFamilyName");
            }
            set
            {
                LeftJustified_Set("KIDLNAME", "ChildFamilyName", value);
            }
        }

        /// <summary>Child's Surname Suffix (moved from end)</summary>
        [IJEField(250, 1151, 7, "Child's Surname Suffix (moved from end)", "KIDSUFFX", 1)]
        public string KIDSUFFX
        {
            get
            {
                return LeftJustified_Get("KIDSUFFX", "ChildSuffix");
            }
            set
            {
                LeftJustified_Set("KIDSUFFX", "ChildSuffix", value);
            }
        }

        /// <summary>County of Birth (Literal)</summary>
        [IJEField(251, 1158, 25, "County of Birth (Literal)", "BIRTH_CO", 1)]
        public string BIRTH_CO
        {
            get
            {
                return Dictionary_Geo_Get("BIRTH_CO", "PlaceOfBirth", "address", "county", true);
            }
            set
            {
                if (!String.IsNullOrWhiteSpace(value))
                {
                    Dictionary_Set("BIRTH_CO", "PlaceOfBirth", "addressCounty", value);
                }
            }
        }

        /// <summary>City/town/place of birth (Literal)</summary>
        [IJEField(252, 1183, 50, "City/town/place of birth (Literal)", "BRTHCITY", 1)]
        public string BRTHCITY
        {
            get
            {
                return Dictionary_Geo_Get("BRTHCITY", "PlaceOfBirth", "address", "city", true);
            }
            set
            {
                if (!String.IsNullOrWhiteSpace(value))
                {
                    Dictionary_Set("BRTHCITY", "PlaceOfBirth", "addressCity", value);
                }
            }
        }

        /// <summary>Name of Facility of Birth</summary>
        [IJEField(253, 1233, 50, "Name of Facility of Birth", "HOSP", 1)]
        public string HOSP
        {
            get
            {
                // TODO: Implement mapping from FHIR record location: 
                return "";
            }
            set
            {
                // TODO: Implement mapping to FHIR record location: 
            }
        }

        /// <summary>Mother's First Name</summary>
        [IJEField(254, 1283, 50, "Mother's First Name", "MOMFNAME", 1)]
        public string MOMFNAME
        {
            get
            {
                string[] names = record.MotherGivenNames;
                if (names.Length > 0)
                {
                    return Truncate(names[0], 50).PadRight(50, ' ');
                }
                return new string(' ', 50);
            }
            set
            {
                if (!String.IsNullOrWhiteSpace(value))
                {
                    record.MotherGivenNames = new string[] { value.Trim() };
                }
            }
        }

        /// <summary>Mother's Middle Name</summary>
        [IJEField(255, 1333, 50, "Mother's Middle Name", "MOMMIDDL", 1)]
        public string MOMMIDDL
        {
            get
            {
                string[] names = record.MotherGivenNames;
                if (names.Length > 1)
                {
                    return Truncate(names[1], 50).PadRight(50, ' ');
                }
                return " ";
            }
            set
            {
                if (!String.IsNullOrWhiteSpace(value))
                {
                    if (String.IsNullOrWhiteSpace(MOMFNAME)) throw new ArgumentException("Middle name cannot be set before first name");
                    if (!String.IsNullOrWhiteSpace(value))
                    {
                        if (record.MotherGivenNames != null)
                        {
                            List<string> names = record.MotherGivenNames.ToList();
                            if (names.Count() > 1) names[1] = value.Trim(); else names.Add(value.Trim());
                            record.MotherGivenNames = names.ToArray();
                        }
                    }
                }
            }
        }

        /// <summary>Mother's Last Name</summary>
        [IJEField(256, 1383, 50, "Mother's Last Name", "MOMLNAME", 1)]
        public string MOMLNAME
        {
            get
            {
                return LeftJustified_Get("MOMLNAME", "MotherFamilyName");            }
            set
            {
                LeftJustified_Set("MOMLNAME", "MotherFamilyName", value);
            }
        }

        /// <summary>Mother's Surname Suffix</summary>
        [IJEField(257, 1433, 7, "Mother's Surname Suffix", "MOMSUFFX", 1)]
        public string MOMSUFFX
        {
            get
            {
                return LeftJustified_Get("MOMSUFFX", "MotherSuffix");
            }
            set
            {
                LeftJustified_Set("MOMSUFFX", "MotherSuffix", value);
            }
        }

        /// <summary>Mother's First Maiden Name</summary>
        [IJEField(258, 1440, 50, "Mother's First Maiden Name", "MOMFMNME", 1)]
        public string MOMFMNME
        {
            get
            {
                string[] names = record.MotherMaidenGivenNames;
                if (names.Length > 0)
                {
                    return Truncate(names[0], 50).PadRight(50, ' ');
                }
                return new string(' ', 50);
            }
            set
            {
                if (!String.IsNullOrWhiteSpace(value))
                {
                    record.MotherMaidenGivenNames = new string[] { value.Trim() };
                }
            }
        }

        /// <summary>Mother's Middle Maiden Name</summary>
        [IJEField(259, 1490, 50, "Mother's Middle Maiden Name", "MOMMMID", 1)]
        public string MOMMMID
        {
            get
            {
                string[] names = record.MotherMaidenGivenNames;
                if (names.Length > 1)
                {
                    return Truncate(names[1], 50).PadRight(50, ' ');
                }
                return " ";
            }
            set
            {
                if (!String.IsNullOrWhiteSpace(value))
                {
                    if (String.IsNullOrWhiteSpace(MOMFMNME)) throw new ArgumentException("Middle name cannot be set before first name");
                    if (!String.IsNullOrWhiteSpace(value))
                    {
                        if (record.MotherMaidenGivenNames != null)
                        {
                            List<string> names = record.MotherMaidenGivenNames.ToList();
                            if (names.Count() > 1) names[1] = value.Trim(); else names.Add(value.Trim());
                            record.MotherMaidenGivenNames = names.ToArray();
                        }
                    }
                }
            }
        }

        /// <summary>Mother's Maiden Surname</summary>
        [IJEField(260, 1540, 50, "Mother's Maiden Surname", "MOMMAIDN", 1)]
        public string MOMMAIDN
        {
            get
            {
                return LeftJustified_Get("MOMMAIDN", "MotherMaidenFamilyName");
            }
            set
            {
                LeftJustified_Set("MOMMAIDN", "MotherMaidenFamilyName", value);
            }
        }

        /// <summary>Mother's Maiden Surname Suffix</summary>
        [IJEField(261, 1590, 7, "Mother's Maiden Surname Suffix", "MOMMSUFX", 1)]
        public string MOMMSUFX
        {
            get
            {
                return LeftJustified_Get("MOMMSUFX", "MotherMaidenSuffix");
            }
            set
            {
                LeftJustified_Set("MOMMSUFX", "MotherMaidenSuffix", value);
            }
        }

        /// <summary>Residence Street Number</summary>
        [IJEField(262, 1597, 10, "Residence Street Number", "STNUM", 1)]
        public string STNUM
        {
            get
            {
                return Dictionary_Geo_Get("STNUM", "MotherResidence", "address", "stnum", false);
            }
            set
            {
                if (!String.IsNullOrWhiteSpace(value))
                {
                    Dictionary_Geo_Set("STNUM", "MotherResidence", "address", "stnum", false, value);
                }
            }
        }

        /// <summary>Residence Pre Directional</summary>
        [IJEField(263, 1607, 10, "Residence Pre Directional", "PREDIR", 1)]
        public string PREDIR
        {
            get
            {
                return Dictionary_Geo_Get("PREDIR", "MotherResidence", "address", "predir", false);
            }
            set
            {
                if (!String.IsNullOrWhiteSpace(value))
                {
                    Dictionary_Geo_Set("PREDIR", "MotherResidence", "address", "predir", false, value);
                }
            }
        }

        /// <summary>Residence Street name</summary>
        [IJEField(264, 1617, 28, "Residence Street name", "STNAME", 1)]
        public string STNAME
        {
            get
            {
                return Dictionary_Geo_Get("STNAME", "MotherResidence", "address", "stname", false);
            }
            set
            {
                if (!String.IsNullOrWhiteSpace(value))
                {
                    Dictionary_Geo_Set("STNAME", "MotherResidence", "address", "stname", false, value);
                }
            }
        }

        /// <summary>Residence Street designator</summary>
        [IJEField(265, 1645, 10, "Residence Street designator", "STDESIG", 1)]
        public string STDESIG
        {
            get
            {
                return Dictionary_Geo_Get("STDESIG", "MotherResidence", "address", "stdesig", false);
            }
            set
            {
                if (!String.IsNullOrWhiteSpace(value))
                {
                    Dictionary_Geo_Set("STDESIG", "MotherResidence", "address", "stdesig", false, value);
                }
            }
        }

        /// <summary>Residence Post Directional</summary>
        [IJEField(266, 1655, 10, "Residence Post Directional", "POSTDIR", 1)]
        public string POSTDIR
        {
            get
            {
                return Dictionary_Geo_Get("POSTDIR", "MotherResidence", "address", "postdir", false);
            }
            set
            {
                if (!String.IsNullOrWhiteSpace(value))
                {
                    Dictionary_Geo_Set("POSTDIR", "MotherResidence", "address", "postdir", false, value);
                }
            }
        }

        /// <summary>Residence Unit or Apartment Number</summary>
        [IJEField(267, 1665, 7, "Residence Unit or Apartment Number", "UNUM", 1)]
        public string UNUM
        {
            get
            {
                return Dictionary_Geo_Get("UNUM", "MotherResidence", "address", "unitnum", false);
            }
            set
            {
                if (!String.IsNullOrWhiteSpace(value))
                {
                    Dictionary_Geo_Set("UNUM", "MotherResidence", "address", "unitnum", false, value);
                }
            }
        }

        /// <summary>Mother's Residence Street Address</summary>
        [IJEField(268, 1672, 50, "Mother's Residence Street Address", "ADDRESS", 1)]
        public string ADDRESS
        {
            get
            {
                return Dictionary_Geo_Get("ADDRESS", "MotherResidence", "address", "line1", false);
            }
            set
            {
                if (!String.IsNullOrWhiteSpace(value))
                {
                    Dictionary_Geo_Set("ADDRESS", "MotherResidence", "address", "line1", false, value);
                } 
            }
        }

        /// <summary>Mother's Residence Zip Code and Zip+4</summary>
        [IJEField(269, 1722, 9, "Mother's Residence Zip Code and Zip+4", "ZIPCODE", 1)]
        public string ZIPCODE
        {
            get
            {
                return Dictionary_Geo_Get("ZIPCODE", "MotherResidence", "address", "zip", false);
            }
            set
            {
                if (!String.IsNullOrWhiteSpace(value))
                {
                    Dictionary_Geo_Set("ZIPCODE", "MotherResidence", "address", "zip", false, value);
                }
            }
        }

        /// <summary>Mother's Residence County (Literal)</summary>
        [IJEField(270, 1731, 28, "Mother's Residence County (Literal)", "COUNTYTXT", 1)]
        public string COUNTYTXT
        {
            get
            {
                return Dictionary_Geo_Get("COUNTYTXT", "MotherResidence", "address", "county", false);
            }
            set
            {
                if (!String.IsNullOrWhiteSpace(value))
                {
                    Dictionary_Geo_Set("COUNTYTXT", "MotherResidence", "address", "county", false, value);
                }
            }
        }

        /// <summary>Mother's Residence City/Town (Literal)</summary>
        [IJEField(271, 1759, 28, "Mother's Residence City/Town (Literal)", "CITYTEXT", 1)]
        public string CITYTEXT
        {
            get
            {
                return Dictionary_Geo_Get("CITYTEXT", "MotherResidence", "address", "city", false);
            }
            set
            {
                if (!String.IsNullOrWhiteSpace(value))
                {
                    Dictionary_Geo_Set("CITYTEXT", "MotherResidence", "address", "city", false, value);
                }
            }
        }

        /// <summary>State, U.S. Territory or Canadian Province of Residence (Mother) - literal</summary>
        [IJEField(272, 1787, 28, "State, U.S. Territory or Canadian Province of Residence (Mother) - literal", "STATETXT", 1)]
        public string STATETXT
        {
            get
            {
                return IJEData.Instance.StateCodeToStateName(STATEC);
            }
            set
            {
                STATEC = IJEData.Instance.StateNameToStateCode(value); 
            }
        }

        /// <summary>Mother's Residence Country (Literal)</summary>
        [IJEField(273, 1815, 28, "Mother's Residence Country (Literal)", "CNTRYTXT", 1)]
        public string CNTRYTXT
        {
            get
            {
                return IJEData.Instance.CountryCodeToCountryName(COUNTRYC);
            }
            set
            {
                COUNTRYC = IJEData.Instance.CountryCodeToCountryName(value); 
            }
        }

        /// <summary>Father's First Name</summary>
        [IJEField(274, 1843, 50, "Father's First Name", "DADFNAME", 1)]
        public string DADFNAME
        {
            get
            {
                string[] names = record.FatherGivenNames;
                if (names.Length > 0)
                {
                    return Truncate(names[0], 50).PadRight(50, ' ');
                }
                return new string(' ', 50);
            }
            set
            {
                if (!String.IsNullOrWhiteSpace(value))
                {
                    record.FatherGivenNames = new string[] { value.Trim() };
                }
            }
        }

        /// <summary>Father's Middle Name</summary>
        [IJEField(275, 1893, 50, "Father's Middle Name", "DADMNAME", 1)]
        public string DADMNAME
        {
            get
            {
                string[] names = record.FatherGivenNames;
                if (names.Length > 1)
                {
                    return Truncate(names[1], 50).PadRight(50, ' ');
                }
                return " ";
            }
            set
            {
                if (!String.IsNullOrWhiteSpace(value))
                {
                    if (String.IsNullOrWhiteSpace(DADFNAME)) throw new ArgumentException("Middle name cannot be set before first name");
                    if (!String.IsNullOrWhiteSpace(value))
                    {
                        if (record.FatherGivenNames != null)
                        {
                            List<string> names = record.FatherGivenNames.ToList();
                            if (names.Count() > 1) names[1] = value.Trim(); else names.Add(value.Trim());
                            record.FatherGivenNames = names.ToArray();
                        }
                    }
                }
            }
        }

        /// <summary>Father's Last Name</summary>
        [IJEField(276, 1943, 50, "Father's Last Name", "DADLNAME", 1)]
        public string DADLNAME
        {
            get
            {
                return LeftJustified_Get("DADLNAME", "FatherFamilyName");            }
            set
            {
                LeftJustified_Set("DADLNAME", "FatherFamilyName", value);
            }
        }

        /// <summary>Father's Surname Suffix</summary>
        [IJEField(277, 1993, 7, "Father's Surname Suffix", "DADSUFFX", 1)]
        public string DADSUFFX
        {
            get
            {
                return LeftJustified_Get("DADSUFFX", "FatherSuffix");
            }
            set
            {
                LeftJustified_Set("DADSUFFX", "FatherSuffix", value);
            }
        }

        /// <summary>Mother's Social Security Number</summary>
        [IJEField(278, 2000, 9, "Mother's Social Security Number", "MOM_SSN", 1)]
        public string MOM_SSN
        {
            get
            {
                return record.MotherSocialSecurityNumber;
            }
            set
            {
                record.MotherSocialSecurityNumber = value;
            }
        }

        /// <summary>Father's Social Security Number</summary>
        [IJEField(279, 2009, 9, "Father's Social Security Number", "DAD_SSN", 1)]
        public string DAD_SSN
        {
            get
            {
                return record.FatherSocialSecurityNumber;
            }
            set
            {
                record.FatherSocialSecurityNumber = value;
            }
        }

        /// <summary>Mother's Age (Calculated)</summary>
        [IJEField(280, 2018, 2, "Mother's Age (Calculated)", "MAGE_CALC", 1)]
        public string MAGE_CALC
        {
            get
            {
                // Not implemented in FHIR 
                return "";
            }
            set
            {
                // Not implemented in FHIR 
            }
        }

        /// <summary>Father's Age (Calculated)</summary>
        [IJEField(281, 2020, 2, "Father's Age (Calculated)", "FAGE_CALC", 1)]
        public string FAGE_CALC
        {
            get
            {
                // Not implemented in FHIR 
                return "";
            }
            set
            {
                // Not implemented in FHIR 
            }
        }

        /// <summary>Occupation of Mother</summary>
        [IJEField(282, 2022, 25, "Occupation of Mother", "MOM_OC_T", 1)]
        public string MOM_OC_T
        {
            get
            {
                // TODO: Implement mapping from FHIR record location: 
                return "";
            }
            set
            {
                // TODO: Implement mapping to FHIR record location: 
            }
        }

        /// <summary>Occupation of Mother (coded)</summary>
        [IJEField(283, 2047, 3, "Occupation of Mother (coded)", "MOM_OC_C", 1)]
        public string MOM_OC_C
        {
            get
            {
                // TODO: Implement mapping from FHIR record location: 
                return "";
            }
            set
            {
                // TODO: Implement mapping to FHIR record location: 
            }
        }

        /// <summary>Occupation of Father</summary>
        [IJEField(284, 2050, 25, "Occupation of Father", "DAD_OC_T", 1)]
        public string DAD_OC_T
        {
            get
            {
                // TODO: Implement mapping from FHIR record location: 
                return "";
            }
            set
            {
                // TODO: Implement mapping to FHIR record location: 
            }
        }

        /// <summary>Occupation of Father (coded)</summary>
        [IJEField(285, 2075, 3, "Occupation of Father (coded)", "DAD_OC_C", 1)]
        public string DAD_OC_C
        {
            get
            {
                // TODO: Implement mapping from FHIR record location: 
                return "";
            }
            set
            {
                // TODO: Implement mapping to FHIR record location: 
            }
        }

        /// <summary>Industry of Mother</summary>
        [IJEField(286, 2078, 25, "Industry of Mother", "MOM_IN_T", 1)]
        public string MOM_IN_T
        {
            get
            {
                // TODO: Implement mapping from FHIR record location: 
                return "";
            }
            set
            {
                // TODO: Implement mapping to FHIR record location: 
            }
        }

        /// <summary>Industry of Mother (coded)</summary>
        [IJEField(287, 2103, 3, "Industry of Mother (coded)", "MOM_IN_C", 1)]
        public string MOM_IN_C
        {
            get
            {
                // TODO: Implement mapping from FHIR record location: 
                return "";
            }
            set
            {
                // TODO: Implement mapping to FHIR record location: 
            }
        }

        /// <summary>Industry of Father</summary>
        [IJEField(288, 2106, 25, "Industry of Father", "DAD_IN_T", 1)]
        public string DAD_IN_T
        {
            get
            {
                // TODO: Implement mapping from FHIR record location: 
                return "";
            }
            set
            {
                // TODO: Implement mapping to FHIR record location: 
            }
        }

        /// <summary>Industry of Father (coded)</summary>
        [IJEField(289, 2131, 3, "Industry of Father (coded)", "DAD_IN_C", 1)]
        public string DAD_IN_C
        {
            get
            {
                // TODO: Implement mapping from FHIR record location: 
                return "";
            }
            set
            {
                // TODO: Implement mapping to FHIR record location: 
            }
        }

        /// <summary>State, U.S. Territory or Canadian Province of Birth (Father) - code</summary>
        [IJEField(290, 2134, 2, "State, U.S. Territory or Canadian Province of Birth (Father) - code", "FBPLACD_ST_TER_C", 1)]
        public string FBPLACD_ST_TER_C
        {
            get
            {
                return Dictionary_Geo_Get("FBPLACD_ST_TER_C", "FatherPlaceOfBirth", "address", "state", true);
            }
            set
            {
                if (!String.IsNullOrWhiteSpace(value))
                {
                    Dictionary_Set("FBPLACD_ST_TER_C", "FatherPlaceOfBirth", "addressState", value);
                } 
            }
        }

        /// <summary>Father's Country of Birth (Code)</summary>
        [IJEField(291, 2136, 2, "Father's Country of Birth (Code)", "FBPLACE_CNT_C", 1)]
        public string FBPLACE_CNT_C
        {
            get
            {
                return Dictionary_Geo_Get("FBPLACE_CNT_C", "FatherPlaceOfBirth", "address", "country", true);
            }
            set
            {
                if (!String.IsNullOrWhiteSpace(value))
                {
                    Dictionary_Set("FBPLACE_CNT_C", "FatherPlaceOfBirth", "addressCountry", value);
                } 
            }
        }

        /// <summary>Mother's Hispanic Code for Literal</summary>
        [IJEField(292, 2138, 3, "Mother's Hispanic Code for Literal", "METHNIC5C", 1)]
        public string METHNIC5C
        {
            get
            {
                // TODO: Implement mapping from FHIR record location: 
                return "";
            }
            set
            {
                // TODO: Implement mapping to FHIR record location: 
            }
        }

        /// <summary>Mother's Edited Hispanic Origin Code</summary>
        [IJEField(293, 2141, 3, "Mother's Edited Hispanic Origin Code", "METHNICE", 1)]
        public string METHNICE
        {
            get
            {
                // TODO: Implement mapping from FHIR record location: 
                return "";
            }
            set
            {
                // TODO: Implement mapping to FHIR record location: 
            }
        }

        /// <summary>Mother's Bridged Race - NCHS Code</summary>
        [IJEField(294, 2144, 2, "Mother's Bridged Race - NCHS Code", "MRACEBG_C", 1)]
        public string MRACEBG_C
        {
            get
            {
                // TODO: Implement mapping from FHIR record location: 
                return "";
            }
            set
            {
                // TODO: Implement mapping to FHIR record location: 
            }
        }

        /// <summary>Father's Hispanic Code for Literal</summary>
        [IJEField(295, 2146, 3, "Father's Hispanic Code for Literal", "FETHNIC5C", 1)]
        public string FETHNIC5C
        {
            get
            {
                // TODO: Implement mapping from FHIR record location: 
                return "";
            }
            set
            {
                // TODO: Implement mapping to FHIR record location: 
            }
        }

        /// <summary>Father's Edited Hispanic Origin Code</summary>
        [IJEField(296, 2149, 3, "Father's Edited Hispanic Origin Code", "FETHNICE", 1)]
        public string FETHNICE
        {
            get
            {
                // TODO: Implement mapping from FHIR record location: 
                return "";
            }
            set
            {
                // TODO: Implement mapping to FHIR record location: 
            }
        }

        /// <summary>Father's Bridged Race - NCHS Code</summary>
        [IJEField(297, 2152, 2, "Father's Bridged Race - NCHS Code", "FRACEBG_C", 1)]
        public string FRACEBG_C
        {
            get
            {
                // TODO: Implement mapping from FHIR record location: 
                return "";
            }
            set
            {
                // TODO: Implement mapping to FHIR record location: 
            }
        }

        /// <summary>Mother's Hispanic Origin - Specify</summary>
        [IJEField(298, 2154, 15, "Mother's Hispanic Origin - Specify", "METHNIC_T", 1)]
        public string METHNIC_T
        {
            get
            {
                // TODO: Implement mapping from FHIR record location: 
                return "";
            }
            set
            {
                // TODO: Implement mapping to FHIR record location: 
            }
        }

        /// <summary>Mother's Race - Specify</summary>
        [IJEField(299, 2169, 50, "Mother's Race - Specify", "MRACE_T", 1)]
        public string MRACE_T
        {
            get
            {
                // TODO: Implement mapping from FHIR record location: 
                return "";
            }
            set
            {
                // TODO: Implement mapping to FHIR record location: 
            }
        }

        /// <summary>Father's Hispanic Origin - Specify</summary>
        [IJEField(300, 2219, 15, "Father's Hispanic Origin - Specify", "FETHNIC_T", 1)]
        public string FETHNIC_T
        {
            get
            {
                // TODO: Implement mapping from FHIR record location: 
                return "";
            }
            set
            {
                // TODO: Implement mapping to FHIR record location: 
            }
        }

        /// <summary>Father's Race - Specify</summary>
        [IJEField(301, 2234, 50, "Father's Race - Specify", "FRACE_T", 1)]
        public string FRACE_T
        {
            get
            {
                // TODO: Implement mapping from FHIR record location: 
                return "";
            }
            set
            {
                // TODO: Implement mapping to FHIR record location: 
            }
        }

        /// <summary>Facility Mother Moved From (if transferred)</summary>
        [IJEField(302, 2284, 50, "Facility Mother Moved From (if transferred)", "HOSPFROM", 1)]
        public string HOSPFROM
        {
            get
            {
                // TODO: Implement mapping from FHIR record location: 
                return "";
            }
            set
            {
                // TODO: Implement mapping to FHIR record location: 
            }
        }

        /// <summary>Facility Infant Transferred To (if transferred w/in 24 hours)</summary>
        [IJEField(303, 2334, 50, "Facility Infant Transferred To (if transferred w/in 24 hours)", "HOSPTO", 1)]
        public string HOSPTO
        {
            get
            {
                // TODO: Implement mapping from FHIR record location: 
                return "";
            }
            set
            {
                // TODO: Implement mapping to FHIR record location: 
            }
        }

        /// <summary>Attendant ("Other" specified text)</summary>
        [IJEField(304, 2384, 20, "Attendant (\"Other\" specified text)", "ATTEND_OTH_TXT", 1)]
        public string ATTEND_OTH_TXT
        {
            get
            {
                // TODO: Implement mapping from FHIR record location: 
                return "";
            }
            set
            {
                // TODO: Implement mapping to FHIR record location: 
            }
        }

        /// <summary>State, U.S. Territory or Canadian Province of Birth (Mother) - literal</summary>
        [IJEField(305, 2404, 28, "State, U.S. Territory or Canadian Province of Birth (Mother) - literal", "MBPLACE_ST_TER_TXT", 1)]
        public string MBPLACE_ST_TER_TXT
        {
            get
            {
                return IJEData.Instance.StateCodeToStateName(BPLACEC_ST_TER);
            }
            set
            {
                BPLACEC_ST_TER = IJEData.Instance.StateNameToStateCode(value); 
            }
        }

        /// <summary>Mother's Country of Birth (Literal)</summary>
        [IJEField(306, 2432, 28, "Mother's Country of Birth (Literal)", "MBPLACE_CNTRY_TXT", 1)]
        public string MBPLACE_CNTRY_TXT
        {
            get
            {
                return IJEData.Instance.CountryCodeToCountryName(BPLACEC_CNT);
            }
            set
            {
                BPLACEC_CNT = IJEData.Instance.CountryNameToCountryCode(value); 
            }
        }

        /// <summary>State, U.S. Territory or Canadian Province of Birth (Father) - literal</summary>
        [IJEField(307, 2460, 28, "State, U.S. Territory or Canadian Province of Birth (Father) - literal", "FBPLACE_ST_TER_TXT", 1)]
        public string FBPLACE_ST_TER_TXT
        {
            get
            {
                return IJEData.Instance.StateCodeToStateName(FBPLACD_ST_TER_C);
            }
            set
            {
                FBPLACD_ST_TER_C = IJEData.Instance.StateNameToStateCode(value); 
            }
        }

        /// <summary>Father's Country of Birth (Literal)</summary>
        [IJEField(308, 2488, 28, "Father's Country of Birth (Literal)", "FBPLACE_CNTRY_TXT", 1)]
        public string FBPLACE_CNTRY_TXT
        {
            get
            {
                return IJEData.Instance.CountryCodeToCountryName(FBPLACE_CNT_C);
            }
            set
            {
                FBPLACE_CNT_C = IJEData.Instance.CountryNameToCountryCode(value); 
            }
        }

        /// <summary>Mother's Mailing Address Street number</summary>
        [IJEField(309, 2516, 10, "Mother's Mailing Address Street number", "MAIL_STNUM", 1)]
        public string MAIL_STNUM
        {
            get
            {
                return Dictionary_Geo_Get("MAIL_STNUM", "MotherBilling", "address", "stnum", false);
            }
            set
            {
                if (!String.IsNullOrWhiteSpace(value))
                {
                    Dictionary_Geo_Set("MAIL_STNUM", "MotherBilling", "address", "stnum", false, value);
                }
            }
        }

        /// <summary>Mother's Mailing Address Pre Directional</summary>
        [IJEField(310, 2526, 10, "Mother's Mailing Address Pre Directional", "MAIL_PREDIR", 1)]
        public string MAIL_PREDIR
        {
            get
            {
                return Dictionary_Geo_Get("MAIL_PREDIR", "MotherBilling", "address", "predir", false);
            }
            set
            {
                if (!String.IsNullOrWhiteSpace(value))
                {
                    Dictionary_Geo_Set("MAIL_PREDIR", "MotherBilling", "address", "predir", false, value);
                }
            }
        }

        /// <summary>Mother's Mailing Address Street name</summary>
        [IJEField(311, 2536, 28, "Mother's Mailing Address Street name", "MAIL_STNAME", 1)]
        public string MAIL_STNAME
        {
            get
            {
                return Dictionary_Geo_Get("MAIL_STNAME", "MotherBilling", "address", "stname", false);
            }
            set
            {
                if (!String.IsNullOrWhiteSpace(value))
                {
                    Dictionary_Geo_Set("MAIL_STNAME", "MotherBilling", "address", "stname", false, value);
                }
            }
        }

        /// <summary>Mother's Mailing Address Street designator</summary>
        [IJEField(312, 2564, 10, "Mother's Mailing Address Street designator", "MAIL_STDESIG", 1)]
        public string MAIL_STDESIG
        {
            get
            {
                return Dictionary_Geo_Get("MAIL_STDESIG", "MotherBilling", "address", "stdesig", false);
            }
            set
            {
                if (!String.IsNullOrWhiteSpace(value))
                {
                    Dictionary_Geo_Set("MAIL_STDESIG", "MotherBilling", "address", "stdesig", false, value);
                }
            }
        }

        /// <summary>Mother's Mailing Address Post Directional</summary>
        [IJEField(313, 2574, 10, "Mother's Mailing Address Post Directional", "MAIL_POSTDIR", 1)]
        public string MAIL_POSTDIR
        {
            get
            {
                return Dictionary_Geo_Get("MAIL_POSTDIR", "MotherBilling", "address", "postdir", false);
            }
            set
            {
                if (!String.IsNullOrWhiteSpace(value))
                {
                    Dictionary_Geo_Set("MAIL_POSTDIR", "MotherBilling", "address", "postdir", false, value);
                }
            }
        }

        /// <summary>Mother's Mailing Address Unit or Apartment Number</summary>
        [IJEField(314, 2584, 7, "Mother's Mailing Address Unit or Apartment Number", "MAIL_UNUM", 1)]
        public string MAIL_UNUM
        {
            get
            {
                return Dictionary_Geo_Get("MAIL_UNUM", "MotherBilling", "address", "unitnum", false);
            }
            set
            {
                if (!String.IsNullOrWhiteSpace(value))
                {
                    Dictionary_Geo_Set("MAIL_UNUM", "MotherBilling", "address", "unitnum", false, value);
                }
            }
        }

        /// <summary>Mother's Mailing Address Street Address</summary>
        [IJEField(315, 2591, 50, "Mother's Mailing Address Street Address", "MAIL_ADDRESS", 1)]
        public string MAIL_ADDRESS
        {
            get
            {
                return Dictionary_Geo_Get("MAIL_ADDRESS", "MotherBilling", "address", "line1", false);
            }
            set
            {
                if (!String.IsNullOrWhiteSpace(value))
                {
                    Dictionary_Geo_Set("MAIL_ADDRESS", "MotherBilling", "address", "line1", false, value);
                }
            }
        }

        /// <summary>Mother's Mailing Address Zip Code and Zip+4</summary>
        [IJEField(316, 2641, 9, "Mother's Mailing Address Zip Code and Zip+4", "MAIL_ZIPCODE", 1)]
        public string MAIL_ZIPCODE
        {
            get
            {
                return Dictionary_Geo_Get("MAIL_ZIPCODE", "MotherBilling", "address", "zip", false);
            }
            set
            {
                if (!String.IsNullOrWhiteSpace(value))
                {
                    Dictionary_Geo_Set("MAIL_ZIPCODE", "MotherBilling", "address", "zip", false, value);
                }
            }
        }

        /// <summary>Mother's Mailing Address County (Literal)</summary>
        [IJEField(317, 2650, 28, "Mother's Mailing Address County (Literal)", "MAIL_COUNTYTXT", 1)]
        public string MAIL_COUNTYTXT
        {
            get
            {
                return Dictionary_Geo_Get("MAIL_COUNTYTXT", "MotherBilling", "address", "county", false);
            }
            set
            {
                if (!String.IsNullOrWhiteSpace(value))
                {
                    Dictionary_Geo_Set("MAIL_COUNTYTXT", "MotherBilling", "address", "county", false, value);
                }
            }
        }

        /// <summary>Mother's Mailing Address City/Town (Literal)</summary>
        [IJEField(318, 2678, 28, "Mother's Mailing Address City/Town (Literal)", "MAIL_CITYTEXT", 1)]
        public string MAIL_CITYTEXT
        {
            get
            {
                return Dictionary_Geo_Get("MAIL_CITYTEXT", "MotherBilling", "address", "city", false);
            }
            set
            {
                if (!String.IsNullOrWhiteSpace(value))
                {
                    Dictionary_Geo_Set("MAIL_CITYTEXT", "MotherBilling", "address", "city", false, value);
                }
            }
        }

        /// <summary>Mother's Mailing Address State (Literal)</summary>
        [IJEField(319, 2706, 28, "Mother's Mailing Address State (Literal)", "MAIL_STATETXT", 1)]
        public string MAIL_STATETXT
        {
            get
            {
                
                string stateCode = Dictionary_Geo_Get("MAIL_STATETXT", "MotherBilling", "address", "state", false);
                return IJEData.Instance.StateCodeToStateName(stateCode);
            }
            set
            {
                string stateCode = IJEData.Instance.StateNameToStateCode(value);
                if (!String.IsNullOrWhiteSpace(stateCode))
                {
                    Dictionary_Geo_Set("MAIL_STATETXT", "MotherBilling", "address", "state", false, stateCode);
                }
            }
        }

        /// <summary>Mother's Mailing Address Country (Literal)</summary>
        [IJEField(320, 2734, 28, "Mother's Mailing Address Country (Literal)", "MAIL_CNTRYTXT", 1)]
        public string MAIL_CNTRYTXT
        {
            get
            {
                
                string countryCode = Dictionary_Geo_Get("MAIL_CNTRYTXT", "MotherBilling", "address", "country", false);
                return IJEData.Instance.CountryCodeToCountryName(countryCode);
            }
            set
            {
                string countryCode = IJEData.Instance.CountryNameToCountryCode(value);
                if (!String.IsNullOrWhiteSpace(countryCode))
                {
                    Dictionary_Geo_Set("MAIL_CNTRYTXT", "MotherBilling", "address", "country", false, countryCode);
                }
            }
        }

        /// <summary>Social Security Number Requested for Child?</summary>
        [IJEField(321, 2762, 1, "Social Security Number Requested for Child?", "SSN_REQ", 1)]
        public string SSN_REQ
        {
            get
            {
                // TODO: Implement mapping from FHIR record location: 
                return "";
            }
            set
            {
                // TODO: Implement mapping to FHIR record location: 
            }
        }

        /// <summary>SSA/EAB Citizenship Code</summary>
        [IJEField(322, 2763, 1, "SSA/EAB Citizenship Code", "SSN_CITIZEN_CD", 1)]
        public string SSN_CITIZEN_CD
        {
            get
            {
                // TODO: Implement mapping from FHIR record location: 
                return "";
            }
            set
            {
                // TODO: Implement mapping to FHIR record location: 
            }
        }

        /// <summary>SSA/EAB Multiple Birth Code</summary>
        [IJEField(323, 2764, 1, "SSA/EAB Multiple Birth Code", "SSN_MULT_BTH_CD", 1)]
        public string SSN_MULT_BTH_CD
        {
            get
            {
                // TODO: Implement mapping from FHIR record location: 
                return "";
            }
            set
            {
                // TODO: Implement mapping to FHIR record location: 
            }
        }

        /// <summary>SSA/EAB Feedback Release</summary>
        [IJEField(324, 2765, 1, "SSA/EAB Feedback Release", "SSN_FEEDBACK", 1)]
        public string SSN_FEEDBACK
        {
            get
            {
                // TODO: Implement mapping from FHIR record location: 
                return "";
            }
            set
            {
                // TODO: Implement mapping to FHIR record location: 
            }
        }

        /// <summary>SSA/EAB Birth Certificate Number Code</summary>
        [IJEField(325, 2766, 11, "SSA/EAB Birth Certificate Number Code", "SSN_BRTH_CRT_NO", 1)]
        public string SSN_BRTH_CRT_NO
        {
            get
            {
                // TODO: Implement mapping from FHIR record location: 
                return "";
            }
            set
            {
                // TODO: Implement mapping to FHIR record location: 
            }
        }

        /// <summary>Attendant's Name</summary>
        [IJEField(326, 2777, 50, "Attendant's Name", "ATTEND_NAME", 1)]
        public string ATTEND_NAME
        {
            get
            {
                // TODO: Implement mapping from FHIR record location: 
                return "";
            }
            set
            {
                // TODO: Implement mapping to FHIR record location: 
            }
        }

        /// <summary>Attendant's NPI</summary>
        [IJEField(327, 2827, 12, "Attendant's NPI", "ATTEND_NPI", 1)]
        public string ATTEND_NPI
        {
            get
            {
                // TODO: Implement mapping from FHIR record location: 
                return "";
            }
            set
            {
                // TODO: Implement mapping to FHIR record location: 
            }
        }

        /// <summary>Certifier's Name</summary>
        [IJEField(328, 2839, 50, "Certifier's Name", "CERTIF_NAME", 1)]
        public string CERTIF_NAME
        {
            get
            {
                // TODO: Implement mapping from FHIR record location: 
                return "";
            }
            set
            {
                // TODO: Implement mapping to FHIR record location: 
            }
        }

        /// <summary>Certifier's NPI</summary>
        [IJEField(329, 2889, 12, "Certifier's NPI", "CERTIF_NPI", 1)]
        public string CERTIF_NPI
        {
            get
            {
                // TODO: Implement mapping from FHIR record location: 
                return "";
            }
            set
            {
                // TODO: Implement mapping to FHIR record location: 
            }
        }

        /// <summary>Certifier Title</summary>
        [IJEField(330, 2901, 1, "Certifier Title", "CERTIF", 1)]
        public string CERTIF
        {
            get
            {
                // TODO: Implement mapping from FHIR record location: 
                return "";
            }
            set
            {
                // TODO: Implement mapping to FHIR record location: 
            }
        }

        /// <summary>Certifier ("Other" specified text)</summary>
        [IJEField(331, 2902, 20, "Certifier (\"Other\" specified text)", "CERTIF_OTH_TXT", 1)]
        public string CERTIF_OTH_TXT
        {
            get
            {
                // TODO: Implement mapping from FHIR record location: 
                return "";
            }
            set
            {
                // TODO: Implement mapping to FHIR record location: 
            }
        }

        /// <summary>Infant's Medical Record Number</summary>
        [IJEField(332, 2922, 15, "Infant's Medical Record Number", "INF_MED_REC_NUM", 1)]
        public string INF_MED_REC_NUM
        {
            get
            {
                return record.InfantMedicalRecordNumber;
            }
            set
            {
                record.InfantMedicalRecordNumber = value;
            }
        }

        /// <summary>Mother's Medical Record Number</summary>
        [IJEField(333, 2937, 15, "Mother's Medical Record Number", "MOM_MED_REC_NUM", 1)]
        public string MOM_MED_REC_NUM
        {
            get
            {
                return record.MotherMedicalRecordNumber;
            }
            set
            {
                record.MotherMedicalRecordNumber = value;
            }
        }

        /// <summary>Date Signed by Certifier--Year</summary>
        [IJEField(334, 2952, 4, "Date Signed by Certifier--Year", "CERTIFIED_YR", 1)]
        public string CERTIFIED_YR
        {
            get
            {
                // TODO: Implement mapping from FHIR record location: 
                // return NumericAllowingUnknown_Get("CERTIFIED_YR", "CertifiedYear");
                return "";
            }
            set
            {
                // TODO: Implement mapping to FHIR record location: 
                // NumericAllowingUnknown_Set("CERTIFIED_YR", "CertifiedYear", value);
            }
        }

        /// <summary>Date Signed by Certifier--Month</summary>
        [IJEField(335, 2956, 2, "Date Signed by Certifier--Month", "CERTIFIED_MO", 1)]
        public string CERTIFIED_MO
        {
            get
            {
                // TODO: Implement mapping from FHIR record location: 
                return "";
            }
            set
            {
                // TODO: Implement mapping to FHIR record location: 
            }
        }

        /// <summary>Date Signed by Certifier--Day</summary>
        [IJEField(336, 2958, 2, "Date Signed by Certifier--Day", "CERTIFIED_DY", 1)]
        public string CERTIFIED_DY
        {
            get
            {
                // TODO: Implement mapping from FHIR record location: 
                return "";
            }
            set
            {
                // TODO: Implement mapping to FHIR record location: 
            }
        }

        /// <summary>Date Filed by Registrar--Year</summary>
        [IJEField(337, 2960, 4, "Date Filed by Registrar--Year", "REGISTER_YR", 1)]
        public string REGISTER_YR
        {
            get
            {
                // TODO: Implement mapping from FHIR record location: 
                return "";
            }
            set
            {
                // TODO: Implement mapping to FHIR record location: 
            }
        }

        /// <summary>Date Filed by Registrar--Month</summary>
        [IJEField(338, 2964, 2, "Date Filed by Registrar--Month", "REGISTER_MO", 1)]
        public string REGISTER_MO
        {
            get
            {
                // TODO: Implement mapping from FHIR record location: 
                return "";
            }
            set
            {
                // TODO: Implement mapping to FHIR record location: 
            }
        }

        /// <summary>Date Filed by Registrar--Day</summary>
        [IJEField(339, 2966, 2, "Date Filed by Registrar--Day", "REGISTER_DY", 1)]
        public string REGISTER_DY
        {
            get
            {
                // TODO: Implement mapping from FHIR record location: 
                return "";
            }
            set
            {
                // TODO: Implement mapping to FHIR record location: 
            }
        }

        /// <summary>For use of jurisdictions with domestic partnerships, other types of relationships.</summary>
        [IJEField(340, 2968, 50, "For use of jurisdictions with domestic partnerships, other\ntypes of relationships.", "MARITAL_DESCRIP", 1)]
        public string MARITAL_DESCRIP
        {
            get
            {
                // TODO: Implement mapping from FHIR record location: 
                return "";
            }
            set
            {
                // TODO: Implement mapping to FHIR record location: 
            }
        }

        /// <summary>Replacement (amended) record</summary>
        [IJEField(341, 3018, 1, "Replacement (amended) record", "REPLACE", 1)]
        public string REPLACE
        {
            get
            {
                // TODO: Implement mapping from FHIR record location: 
                return "";
            }
            set
            {
                // TODO: Implement mapping to FHIR record location: 
            }
        }

        /// <summary>Blank for One-Byte Field 1</summary>
        [IJEField(342, 3019, 1, "Blank for One-Byte Field 1", "PLACE1_1", 1)]
        public string PLACE1_1
        {
            get
            {
                // TODO: Implement mapping from FHIR record location: 
                return "";
            }
            set
            {
                // TODO: Implement mapping to FHIR record location: 
            }
        }

        /// <summary>Blank for One-Byte Field 2</summary>
        [IJEField(343, 3020, 1, "Blank for One-Byte Field 2", "PLACE1_2", 1)]
        public string PLACE1_2
        {
            get
            {
                // TODO: Implement mapping from FHIR record location: 
                return "";
            }
            set
            {
                // TODO: Implement mapping to FHIR record location: 
            }
        }

        /// <summary>Blank for One-Byte Field 3</summary>
        [IJEField(344, 3021, 1, "Blank for One-Byte Field 3", "PLACE1_3", 1)]
        public string PLACE1_3
        {
            get
            {
                // TODO: Implement mapping from FHIR record location: 
                return "";
            }
            set
            {
                // TODO: Implement mapping to FHIR record location: 
            }
        }

        /// <summary>Blank for One-Byte Field 4</summary>
        [IJEField(345, 3022, 1, "Blank for One-Byte Field 4", "PLACE1_4", 1)]
        public string PLACE1_4
        {
            get
            {
                // TODO: Implement mapping from FHIR record location: 
                return "";
            }
            set
            {
                // TODO: Implement mapping to FHIR record location: 
            }
        }

        /// <summary>Blank for One-Byte Field 5</summary>
        [IJEField(346, 3023, 1, "Blank for One-Byte Field 5", "PLACE1_5", 1)]
        public string PLACE1_5
        {
            get
            {
                // TODO: Implement mapping from FHIR record location: 
                return "";
            }
            set
            {
                // TODO: Implement mapping to FHIR record location: 
            }
        }

        /// <summary>Blank for One-Byte Field 6</summary>
        [IJEField(347, 3024, 1, "Blank for One-Byte Field 6", "PLACE1_6", 1)]
        public string PLACE1_6
        {
            get
            {
                // TODO: Implement mapping from FHIR record location: 
                return "";
            }
            set
            {
                // TODO: Implement mapping to FHIR record location: 
            }
        }

        /// <summary>Blank for Eight-Byte Field 1</summary>
        [IJEField(348, 3025, 8, "Blank for Eight-Byte Field 1", "PLACE8_1", 1)]
        public string PLACE8_1
        {
            get
            {
                // TODO: Implement mapping from FHIR record location: 
                return "";
            }
            set
            {
                // TODO: Implement mapping to FHIR record location: 
            }
        }

        /// <summary>Blank for Eight-Byte Field 2</summary>
        [IJEField(349, 3033, 8, "Blank for Eight-Byte Field 2", "PLACE8_2", 1)]
        public string PLACE8_2
        {
            get
            {
                // TODO: Implement mapping from FHIR record location: 
                return "";
            }
            set
            {
                // TODO: Implement mapping to FHIR record location: 
            }
        }

        /// <summary>Blank for Eight-Byte Field 3</summary>
        [IJEField(350, 3041, 8, "Blank for Eight-Byte Field 3", "PLACE8_3", 1)]
        public string PLACE8_3
        {
            get
            {
                // TODO: Implement mapping from FHIR record location: 
                return "";
            }
            set
            {
                // TODO: Implement mapping to FHIR record location: 
            }
        }

        /// <summary>Blank for Twenty-Byte Field</summary>
        [IJEField(351, 3049, 20, "Blank for Twenty-Byte Field", "PLACE20", 1)]
        public string PLACE20
        {
            get
            {
                // TODO: Implement mapping from FHIR record location: 
                return "";
            }
            set
            {
                // TODO: Implement mapping to FHIR record location: 
            }
        }

        /// <summary>Blank for Future Expansion</summary>
        [IJEField(352, 3069, 450, "Blank for Future Expansion", "BLANK", 1)]
        public string BLANK
        {
            get
            {
                // TODO: Implement mapping from FHIR record location: 
                return "";
            }
            set
            {
                // TODO: Implement mapping to FHIR record location: 
            }
        }

        /// <summary>Blank for Jurisdictional Use Only</summary>
        [IJEField(353, 3519, 482, "Blank for Jurisdictional Use Only", "BLANK2", 1)]
        public string BLANK2
        {
            get
            {
                // TODO: Implement mapping from FHIR record location: 
                return "";
            }
            set
            {
                // TODO: Implement mapping to FHIR record location: 
            }
        }


    }
}<|MERGE_RESOLUTION|>--- conflicted
+++ resolved
@@ -437,13 +437,6 @@
         {
             get
             {
-<<<<<<< HEAD
-                return LeftJustified_Get("BPLACEC_ST_TER", "MotherBirthState");
-            }
-            set
-            {
-                LeftJustified_Set("BPLACEC_ST_TER", "MotherBirthState", value);
-=======
                 return Dictionary_Geo_Get("BPLACEC_ST_TER", "MotherPlaceOfBirth", "address", "state", true);
             }
             set
@@ -452,7 +445,6 @@
                 {
                     Dictionary_Set("BPLACEC_ST_TER", "MotherPlaceOfBirth", "addressState", value);
                 } 
->>>>>>> 6de968a3
             }
         }
 
@@ -462,13 +454,6 @@
         {
             get
             {
-<<<<<<< HEAD
-                return LeftJustified_Get("BPLACEC_CNT", "MotherBirthCountry");
-            }
-            set
-            {
-                LeftJustified_Set("BPLACEC_CNT", "MotherBirthCountry", value);
-=======
                 return Dictionary_Geo_Get("BPLACEC_CNT", "MotherPlaceOfBirth", "address", "country", true);
             }
             set
@@ -477,7 +462,6 @@
                 {
                     Dictionary_Set("BPLACEC_CNT", "MotherPlaceOfBirth", "addressCountry", value);
                 } 
->>>>>>> 6de968a3
             }
         }
 
