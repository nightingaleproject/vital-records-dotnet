using System;
using System.Collections.Generic;
using System.Linq;
using VR;

namespace BFDR
{
        /// <summary>A "wrapper" class to convert between a FHIR based <c>BirthRecord</c> and
    /// a record in IJE Natality format. Each property of this class corresponds exactly
    /// with a field in the IJE Natality format. The getters convert from the embedded
    /// FHIR based <c>BirthRecord</c> to the IJE format for a specific field, and
    /// the setters convert from IJE format for a specific field and set that value
    /// on the embedded FHIR based <c>BirthRecord</c>.</summary>
    public class IJENatality : IJE
    {
        private readonly BirthRecord record;

        /// <summary>Constructor that takes a <c>BirthRecord</c>.</summary>
        public IJENatality(BirthRecord record, bool validate = true)
        {
            this.record = record;
            if (validate)
            {
                // We need to force a conversion to happen by calling ToString() if we want to validate
                ToString();
                CheckForValidationErrors();
            }
        }

        /// <summary>Constructor that takes an IJE string and builds a corresponding internal <c>BirthRecord</c>.</summary>
        public IJENatality(string ije, bool validate = true) : this()
        {
            ProcessIJE(ije, validate);
        }

        /// <summary>Get the length of the IJE string.</summary>
        protected override uint IJELength
        {
            get
            {
                return 4000;
            }
        }


        /// <summary>Constructor that creates an empty record for constructing records using the IJE properties.</summary>
        public IJENatality()
        {
            this.record = new BirthRecord();
        }

        /// <summary>FHIR based vital record.</summary>
        protected override VitalRecord Record
        {
            get
            {
                return this.record;
            }
        }

        /// <summary>FHIR based vital record.</summary>
        /// Redundant due to ToRecord(), but kept for compatibility with IJEMortality which has this method for backwards compatibility.
        public BirthRecord ToBirthRecord()
        {
            return this.record;
        }

        /// <summary>FHIR based vital record.</summary>
        /// Hides the IJE ToRecord method that returns a VitalRecord instead of a DeathRecord
        public new BirthRecord ToRecord()
        {
            return this.record;
        }

        /// <summary>Converts the FHIR representation of presence-only fields to the IJE equivalent.</summary>
        /// <param name="fieldValue">the value of the field</param>
        /// <param name="noneOfTheAboveValue">the value of the corresponding none-of-the-above field</param>
        /// <returns>Y (yes), N (no), or U (unknown)</returns>
        private string PresenceToIJE(bool fieldValue, bool noneOfTheAboveValue)
        {
            if (fieldValue)
            {
                return "Y";
            }
            else if (noneOfTheAboveValue)
            {
                return "N";
            }
            else
            {
                return "U";
            }
        }

        /// <summary>Converts the IJE representation of presence-only fields to the FHIR equivalent.</summary>
        /// <param name="value">Y (yes), N (no), or U (unknown)</param>
        /// <param name="field">a function that will set a field in the FHIR record</param>
        /// <param name="noneOfTheAboveField">a function that will set the corresponding none-of-the-above field in the FHIR record</param>
        private void IJEToPresence(string value, Func<bool, bool> field, Func<bool, bool> noneOfTheAboveField)
        {
            if (value.Equals("Y"))
            {
                field(true);
            }
            else if (value.Equals("N"))
            {
                noneOfTheAboveField(true);
            }
            else
            {
                field(false);
            }
        }


        /////////////////////////////////////////////////////////////////////////////////
        //
        // Class helper methods for getting and settings IJE fields.
        //
        /////////////////////////////////////////////////////////////////////////////////
        /// <summary>Checks if the given race exists in the record for Mother.</summary>
        private string Get_MotherRace(string name)
        {
            Tuple<string, string>[] raceStatus = record.MotherRace.ToArray();

            Tuple<string, string> raceTuple = Array.Find(raceStatus, element => element.Item1 == name);
            if (raceTuple != null)
            {
                return (raceTuple.Item2).Trim();
            }
            return "";
        }

        /// <summary>Adds the given race to the record for Mother.</summary>
        private void Set_MotherRace(string name, string value)
        {
            List<Tuple<string, string>> raceStatus = record.MotherRace.ToList();
            raceStatus.Add(Tuple.Create(name, value));
            record.MotherRace = raceStatus.Distinct().ToArray();
        }
        /// <summary>Checks if the given race exists in the record for Father.</summary>
        private string Get_FatherRace(string name)
        {
            Tuple<string, string>[] raceStatus = record.FatherRace.ToArray();

            Tuple<string, string> raceTuple = Array.Find(raceStatus, element => element.Item1 == name);
            if (raceTuple != null)
            {
                return (raceTuple.Item2).Trim();
            }
            return "";
        }

        /// <summary>Adds the given race to the record for Father.</summary>
        private void Set_FatherRace(string name, string value)
        {
            List<Tuple<string, string>> raceStatus = record.FatherRace.ToList();
            raceStatus.Add(Tuple.Create(name, value));
            record.FatherRace = raceStatus.Distinct().ToArray();
        }
        /////////////////////////////////////////////////////////////////////////////////
        //
        // Class Properties that provide getters and setters for each of the IJE
        // Natality fields.
        //
        // Getters look at the embedded DeathRecord and convert values to IJE style.
        // Setters convert and store IJE style values to the embedded DeathRecord.
        //
        /////////////////////////////////////////////////////////////////////////////////

        /// <summary>Date of Birth (Infant)--Year</summary>
        [IJEField(1, 1, 4, "Date of Birth (Infant)--Year", "IDOB_YR", 1)]
        public string IDOB_YR
        {
            get
            {
                return NumericAllowingUnknown_Get("IDOB_YR", "BirthYear");
            }
            set
            {
                NumericAllowingUnknown_Set("IDOB_YR", "BirthYear", value);
            }
        }

        /// <summary>State, U.S. Territory or Canadian Province of Birth (Infant) - code</summary>
        [IJEField(2, 5, 2, "State, U.S. Territory or Canadian Province of Birth (Infant) - code", "BSTATE", 1)]
        public string BSTATE
        {
            get
            {
                return Dictionary_Geo_Get("BSTATE", "PlaceOfBirth", "address", "state", true);
            }
            set
            {
                if (!String.IsNullOrWhiteSpace(value))
                {
                    Dictionary_Set("BSTATE", "PlaceOfBirth", "addressState", value);
                }
            }
        }

        /// <summary>Certificate Number</summary>
        [IJEField(3, 7, 6, "Certificate Number", "FILENO", 1)]
        public string FILENO
        {
            get
            {
                if (String.IsNullOrWhiteSpace(record?.CertificateNumber))
                {
                    return "".PadLeft(6, '0');
                }
                string id_str = record.CertificateNumber;
                if (id_str.Length > 6)
                {
                    id_str = id_str.Substring(id_str.Length - 6);
                }
                return id_str.PadLeft(6, '0');
            }
            set
            {
                if (!String.IsNullOrWhiteSpace(value))
                {
                    RightJustifiedZeroed_Set("FILENO", "CertificateNumber", value.Trim());
                }
            }
        }

        /// <summary>Void flag</summary>
        [IJEField(4, 13, 1, "Void flag", "VOID", 1)]
        public string VOID
        {
            get
            {
                // TODO: Implement mapping from FHIR record location:
                return "";
            }
            set
            {
                // TODO: Implement mapping to FHIR record location:
            }
        }

        /// <summary>Auxiliary State file number</summary>
        [IJEField(5, 14, 12, "Auxiliary State file number", "AUXNO", 1)]
        public string AUXNO
        {
            get
            {
<<<<<<< HEAD
                if (String.IsNullOrWhiteSpace(record?.StateLocalIdentifier1))
                {
                    return "".PadLeft(12, '0');
                }
                string auxNo = record.StateLocalIdentifier1;
                if (auxNo.Length > 12)
                {
                    auxNo = auxNo.Substring(auxNo.Length - 12);
                }
                return auxNo.PadLeft(12, '0');
            }
            set
            {
                if (!String.IsNullOrWhiteSpace(value))
                {
                    RightJustifiedZeroed_Set("AUXNO", "StateLocalIdentifier1", value.Trim());
                }
=======
                // TODO: Implement mapping from FHIR record location:
                return "";
            }
            set
            {
                // TODO: Implement mapping to FHIR record location:
>>>>>>> a3cf8bc8
            }
        }

        /// <summary>Time of Birth</summary>
        [IJEField(6, 26, 4, "Time of Birth", "TB", 1)]
        public string TB
        {
            get
            {
                return TimeAllowingUnknown_Get("TB", "BirthTime");
            }
            set
            {
                if (!String.IsNullOrWhiteSpace(value))
                {
                   TimeAllowingUnknown_Set("TB", "BirthTime", value);
                }
            }
        }

        /// <summary>Sex</summary>
        [IJEField(7, 30, 1, "Sex", "ISEX", 1)]
        public string ISEX
        {
            get
            {
                return Get_MappingFHIRToIJE(VR.Mappings.ConceptMapBirthSexChildVitalRecords.FHIRToIJE, "BirthSex", "ISEX");
            }
            set
            {
                Set_MappingIJEToFHIR(VR.Mappings.ConceptMapBirthSexChildVitalRecords.IJEToFHIR, "ISEX", "BirthSex", value);
            }
        }

        /// <summary>Date of Birth (Infant)--Month</summary>
        [IJEField(8, 31, 2, "Date of Birth (Infant)--Month", "IDOB_MO", 1)]
        public string IDOB_MO
        {
            get
            {
                return NumericAllowingUnknown_Get("IDOB_MO", "BirthMonth");
            }
            set
            {
                NumericAllowingUnknown_Set("IDOB_MO", "BirthMonth", value);
            }
        }

        /// <summary>Date of Birth (Infant)--Day</summary>
        [IJEField(9, 33, 2, "Date of Birth (Infant)--Day", "IDOB_DY", 1)]
        public string IDOB_DY
        {
            get
            {
                return NumericAllowingUnknown_Get("IDOB_DY", "BirthDay");
            }
            set
            {
                NumericAllowingUnknown_Set("IDOB_DY", "BirthDay", value);
            }
        }

        /// <summary>County of Birth</summary>
        [IJEField(10, 35, 3, "County of Birth", "CNTYO", 1)]
        public string CNTYO
        {
            get
            {
                // TODO: Implement mapping from FHIR record location:
                return "";
            }
            set
            {
                // TODO: Implement mapping to FHIR record location:
            }
        }

        /// <summary>Place Where Birth Occurred (type of place or institution)</summary>
        [IJEField(11, 38, 1, "Place Where Birth Occurred (type of place or institution)", "BPLACE", 1)]
        public string BPLACE
        {
            get
            {
                // TODO: Implement mapping from FHIR record location:
                return "";
            }
            set
            {
                // TODO: Implement mapping to FHIR record location:
            }
        }

        /// <summary>Facility ID (NPI) - if available</summary>
        [IJEField(12, 39, 12, "Facility ID (NPI) - if available", "FNPI", 1)]
        public string FNPI
        {
            get
            {
                // TODO: Implement mapping from FHIR record location:
                return "";
            }
            set
            {
                // TODO: Implement mapping to FHIR record location:
            }
        }

        /// <summary>Facility ID (State-Assigned)</summary>
        [IJEField(13, 51, 4, "Facility ID (State-Assigned)", "SFN", 1)]
        public string SFN
        {
            get
            {
                // TODO: Implement mapping from FHIR record location:
                return "";
            }
            set
            {
                // TODO: Implement mapping to FHIR record location:
            }
        }

        /// <summary>Date of Birth (Mother)--Year</summary>
        [IJEField(14, 55, 4, "Date of Birth (Mother)--Year", "MDOB_YR", 1)]
        public string MDOB_YR
        {
            get
            {
                return NumericAllowingUnknown_Get("MDOB_YR", "MotherBirthYear");
            }
            set
            {
                NumericAllowingUnknown_Set("MDOB_YR", "MotherBirthYear", value);
            }
        }

        /// <summary>Date of Birth (Mother)--Month</summary>
        [IJEField(15, 59, 2, "Date of Birth (Mother)--Month", "MDOB_MO", 1)]
        public string MDOB_MO
        {
            get
            {
                return NumericAllowingUnknown_Get("MDOB_MO", "MotherBirthMonth");
            }
            set
            {
                NumericAllowingUnknown_Set("MDOB_MO", "MotherBirthMonth", value);
            }
        }

        /// <summary>Date of Birth (Mother)--Day</summary>
        [IJEField(16, 61, 2, "Date of Birth (Mother)--Day", "MDOB_DY", 1)]
        public string MDOB_DY
        {
            get
            {
                return NumericAllowingUnknown_Get("MDOB_DY", "MotherBirthDay");
            }
            set
            {
                NumericAllowingUnknown_Set("MDOB_DY", "MotherBirthDay", value);
            }
        }

        /// <summary>Date of Birth (Mother)--Edit Flag</summary>
        [IJEField(17, 63, 1, "Date of Birth (Mother)--Edit Flag", "MAGE_BYPASS", 1)]
        public string MAGE_BYPASS
        {
            get
            {
                return Get_MappingFHIRToIJE(VR.Mappings.ConceptMapMothersDateOfBirthEditFlagsVitalRecords.FHIRToIJE, "MotherDateOfBirthEditFlag", "MAGE_BYPASS").PadLeft(1, ' ');
            }
            set
            {
                Set_MappingIJEToFHIR(VR.Mappings.ConceptMapMothersDateOfBirthEditFlagsVitalRecords.IJEToFHIR, "MAGE_BYPASS", "MotherDateOfBirthEditFlag", value);
            }
        }

        /// <summary>State, U.S. Territory or Canadian Province of Birth (Mother) - code</summary>
        [IJEField(18, 64, 2, "State, U.S. Territory or Canadian Province of Birth (Mother) - code", "BPLACEC_ST_TER", 1)]
        public string BPLACEC_ST_TER
        {
            get
            {
                return Dictionary_Geo_Get("BPLACEC_ST_TER", "MotherPlaceOfBirth", "address", "state", true);
            }
            set
            {
                if (!String.IsNullOrWhiteSpace(value))
                {
                    Dictionary_Set("BPLACEC_ST_TER", "MotherPlaceOfBirth", "addressState", value);
                }
            }
        }

        /// <summary>Birthplace of Mother--Country</summary>
        [IJEField(19, 66, 2, "Birthplace of Mother--Country", "BPLACEC_CNT", 1)]
        public string BPLACEC_CNT
        {
            get
            {
                return Dictionary_Geo_Get("BPLACEC_CNT", "MotherPlaceOfBirth", "address", "country", true);
            }
            set
            {
                if (!String.IsNullOrWhiteSpace(value))
                {
                    Dictionary_Set("BPLACEC_CNT", "MotherPlaceOfBirth", "addressCountry", value);
                }
            }
        }

        /// <summary>Residence of Mother--City</summary>
        [IJEField(20, 68, 5, "Residence of Mother--City", "CITYC", 1)]
        public string CITYC
        {
            get
            {
                return Dictionary_Geo_Get("CITYC", "MotherResidence", "address", "cityC", true);
            }
            set
            {
                if (!String.IsNullOrWhiteSpace(value))
                {
                    Dictionary_Geo_Set("CITYC", "MotherResidence", "address", "cityC", true, value);
                }
            }
        }

        /// <summary>Residence of Mother--County</summary>
        [IJEField(21, 73, 3, "Residence of Mother--County", "COUNTYC", 1)]
        public string COUNTYC
        {
            get
            {
                return Dictionary_Geo_Get("COUNTYC", "MotherResidence", "address", "countyC", true);
            }
            set
            {
                if (!String.IsNullOrWhiteSpace(value))
                {
                    Dictionary_Geo_Set("COUNTYC", "MotherResidence", "address", "countyC", true, value);
                }
            }
        }

        /// <summary>State, U.S. Territory or Canadian Province of Residence (Mother) - code</summary>
        [IJEField(22, 76, 2, "State, U.S. Territory or Canadian Province of Residence (Mother) - code", "STATEC", 1)]
        public string STATEC
        {
            get
            {
                return Dictionary_Geo_Get("STATEC", "MotherResidence", "address", "state", true);
            }
            set
            {
                if (!String.IsNullOrWhiteSpace(value))
                {
                    Dictionary_Geo_Set("STATEC", "MotherResidence", "address", "state", true, value);
                }
            }
        }

        /// <summary>Residence of Mother--Country</summary>
        [IJEField(23, 78, 2, "Residence of Mother--Country", "COUNTRYC", 1)]
        public string COUNTRYC
        {
            get
            {
                return Dictionary_Geo_Get("COUNTRYC", "MotherResidence", "address", "country", true);
            }
            set
            {
                if (!String.IsNullOrWhiteSpace(value))
                {
                    Dictionary_Geo_Set("COUNTRYC", "MotherResidence", "address", "country", true, value);
                }
            }
        }

        /// <summary>Residence of Mother--Inside City Limits</summary>
        [IJEField(24, 80, 1, "Residence of Mother--Inside City Limits", "LIMITS", 1)]
        public string LIMITS
        {
            get
            {
                return Get_MappingFHIRToIJE(VR.Mappings.ConceptMapYesNoUnknownVitalRecords.FHIRToIJE, "MotherResidenceWithinCityLimits", "LIMITS");
            }
            set
            {
                if (!String.IsNullOrWhiteSpace(value))
                {
                    Set_MappingIJEToFHIR(VR.Mappings.ConceptMapYesNoUnknownVitalRecords.IJEToFHIR, "LIMITS", "MotherResidenceWithinCityLimits", value);
                }
            }
        }

        /// <summary>Date of Birth (Father)--Year</summary>
        [IJEField(25, 81, 4, "Date of Birth (Father)--Year", "FDOB_YR", 1)]
        public string FDOB_YR
        {
            get
            {
                return NumericAllowingUnknown_Get("FDOB_YR", "FatherBirthYear");
            }
            set
            {
                NumericAllowingUnknown_Set("FDOB_YR", "FatherBirthYear", value);
            }
        }

        /// <summary>Date of Birth (Father)--Month</summary>
        [IJEField(26, 85, 2, "Date of Birth (Father)--Month", "FDOB_MO", 1)]
        public string FDOB_MO
        {
            get
            {
                return NumericAllowingUnknown_Get("FDOB_MO", "FatherBirthMonth");
            }
            set
            {
                NumericAllowingUnknown_Set("FDOB_MO", "FatherBirthMonth", value);
            }
        }

        /// <summary>Date of Birth (Father)--Day</summary>
        [IJEField(27, 87, 2, "Date of Birth (Father)--Day", "FDOB_DY", 1)]
        public string FDOB_DY
        {
            get
            {
                return NumericAllowingUnknown_Get("FDOB_DY", "FatherBirthDay");
            }
            set
            {
                NumericAllowingUnknown_Set("FDOB_DY", "FatherBirthDay", value);
            }
        }

        /// <summary>Date of Birth (Father)--Edit Flag</summary>
        [IJEField(28, 89, 1, "Date of Birth (Father)--Edit Flag", "FAGE_BYPASS", 1)]
        public string FAGE_BYPASS
        {
            get
            {
                return Get_MappingFHIRToIJE(VR.Mappings.ConceptMapMothersDateOfBirthEditFlagsVitalRecords.FHIRToIJE, "FatherDateOfBirthEditFlag", "FAGE_BYPASS").PadLeft(1, ' ');
            }
            set
            {
                Set_MappingIJEToFHIR(VR.Mappings.ConceptMapMothersDateOfBirthEditFlagsVitalRecords.IJEToFHIR, "FAGE_BYPASS", "FatherDateOfBirthEditFlag", value);
            }
        }

        /// <summary>Mother Married?--Ever (NCHS DELETED THIS ITEM EFFECTIVE 2014/2015)</summary>
        [IJEField(29, 90, 1, "Mother Married?--Ever (NCHS DELETED THIS ITEM EFFECTIVE 2014/2015)", "MARE", 1)]
        public string MARE
        {
            get
            {
                // TODO: Implement mapping from FHIR record location:
                return "";
            }
            set
            {
                // TODO: Implement mapping to FHIR record location:
            }
        }

        /// <summary>Mother Married?-- At Conception, at Birth or any Time in Between</summary>
        [IJEField(30, 91, 1, "Mother Married?-- At Conception, at Birth or any Time in Between", "MARN", 1)]
        public string MARN
        {
            get
            {
                // TODO: Implement mapping from FHIR record location:
                return "";
            }
            set
            {
                // TODO: Implement mapping to FHIR record location:
            }
        }

        /// <summary>Mother Married?--Acknowledgement of Paternity Signed</summary>
        [IJEField(31, 92, 1, "Mother Married?--Acknowledgement of Paternity Signed", "ACKN", 1)]
        public string ACKN
        {
            get
            {
                // TODO: Implement mapping from FHIR record location:
                return "";
            }
            set
            {
                // TODO: Implement mapping to FHIR record location:
            }
        }

        /// <summary>Mother's Education</summary>
        [IJEField(32, 93, 1, "Mother's Education", "MEDUC", 1)]
        public string MEDUC
        {
            get
            {
                // TODO: Implement mapping from FHIR record location:
                return "";
            }
            set
            {
                // TODO: Implement mapping to FHIR record location:
            }
        }

        /// <summary>Mother's Education--Edit Flag</summary>
        [IJEField(33, 94, 1, "Mother's Education--Edit Flag", "MEDUC_BYPASS", 1)]
        public string MEDUC_BYPASS
        {
            get
            {
                // TODO: Implement mapping from FHIR record location:
                return "";
            }
            set
            {
                // TODO: Implement mapping to FHIR record location:
            }
        }

        /// <summary>Mother of Hispanic Origin?--Mexican</summary>
        [IJEField(34, 95, 1, "Mother of Hispanic Origin?--Mexican", "METHNIC1", 1)]
        public string METHNIC1
        {
            get
            {
                string code = Get_MappingFHIRToIJE(VR.Mappings.ConceptMapHispanicNoUnknownVitalRecords.FHIRToIJE, "MotherEthnicity1", "METHNIC1");
                if (String.IsNullOrWhiteSpace(code))
                {
                    code = "U";
                }
                return code;
            }
            set
            {
                if (!String.IsNullOrWhiteSpace(value))
                {
                    Set_MappingIJEToFHIR(VR.Mappings.ConceptMapHispanicNoUnknownVitalRecords.IJEToFHIR, "METHNIC1", "MotherEthnicity1", value);
                }
            }
        }

        /// <summary>Mother of Hispanic Origin?--Puerto Rican</summary>
        [IJEField(35, 96, 1, "Mother of Hispanic Origin?--Puerto Rican", "METHNIC2", 1)]
        public string METHNIC2
        {
            get
            {
                string code = Get_MappingFHIRToIJE(VR.Mappings.ConceptMapHispanicNoUnknownVitalRecords.FHIRToIJE, "MotherEthnicity2", "METHNIC2");
                if (String.IsNullOrWhiteSpace(code))
                {
                    code = "U";
                }
                return code;
            }
            set
            {
                if (!String.IsNullOrWhiteSpace(value))
                {
                    Set_MappingIJEToFHIR(VR.Mappings.ConceptMapHispanicNoUnknownVitalRecords.IJEToFHIR, "METHNIC2", "MotherEthnicity2", value);
                }
            }
        }

        /// <summary>Mother of Hispanic Origin?--Cuban</summary>
        [IJEField(36, 97, 1, "Mother of Hispanic Origin?--Cuban", "METHNIC3", 1)]
        public string METHNIC3
        {
            get
            {
                string code = Get_MappingFHIRToIJE(VR.Mappings.ConceptMapHispanicNoUnknownVitalRecords.FHIRToIJE, "MotherEthnicity3", "METHNIC3");
                if (String.IsNullOrWhiteSpace(code))
                {
                    code = "U";
                }
                return code;
            }
            set
            {
                if (!String.IsNullOrWhiteSpace(value))
                {
                    Set_MappingIJEToFHIR(VR.Mappings.ConceptMapHispanicNoUnknownVitalRecords.IJEToFHIR, "METHNIC3", "MotherEthnicity3", value);
                }
            }
        }

        /// <summary>Mother of Hispanic Origin?--Other</summary>
        [IJEField(37, 98, 1, "Mother of Hispanic Origin?--Other", "METHNIC4", 1)]
        public string METHNIC4
        {
            get
            {
                string code = Get_MappingFHIRToIJE(VR.Mappings.ConceptMapHispanicNoUnknownVitalRecords.FHIRToIJE, "MotherEthnicity4", "METHNIC4");
                if (String.IsNullOrWhiteSpace(code))
                {
                    code = "U";
                }
                return code;
            }
            set
            {
                if (!String.IsNullOrWhiteSpace(value))
                {
                    Set_MappingIJEToFHIR(VR.Mappings.ConceptMapHispanicNoUnknownVitalRecords.IJEToFHIR, "METHNIC4", "MotherEthnicity4", value);
                }
            }
        }

        /// <summary>Mother of Hispanic Origin?--Other Literal</summary>
        [IJEField(38, 99, 20, "Mother of Hispanic Origin?--Other Literal", "METHNIC5", 1)]
        public string METHNIC5
        {
            get
            {
                var ethnicityLiteral = record.MotherEthnicityLiteral;
                if (!String.IsNullOrWhiteSpace(ethnicityLiteral))
                {
                    return Truncate(ethnicityLiteral, 20).Trim();
                }
                else
                {
                    return "";
                }
            }
            set
            {
                if (!String.IsNullOrWhiteSpace(value))
                {
                    record.MotherEthnicityLiteral = value;
                }
            }
        }

        /// <summary>Mother's Race--White</summary>
        [IJEField(39, 119, 1, "Mother's Race--White", "MRACE1", 1)]
        public string MRACE1
        {
            get
            {
                return Get_MotherRace(NvssRace.White);
            }
            set
            {
                if (!String.IsNullOrWhiteSpace(value))
                {
                    Set_MotherRace(NvssRace.White, value);
                }
            }
        }

        /// <summary>Mother's Race--Black or African American</summary>
        [IJEField(40, 120, 1, "Mother's Race--Black or African American", "MRACE2", 1)]
        public string MRACE2
        {
            get
            {
                return Get_MotherRace(NvssRace.BlackOrAfricanAmerican);
            }
            set
            {
                if (!String.IsNullOrWhiteSpace(value))
                {
                    Set_MotherRace(NvssRace.BlackOrAfricanAmerican, value);
                }
            }
        }

        /// <summary>Mother's Race--American Indian or Alaska Native</summary>
        [IJEField(41, 121, 1, "Mother's Race--American Indian or Alaska Native", "MRACE3", 1)]
        public string MRACE3
        {
            get
            {
                return Get_MotherRace(NvssRace.AmericanIndianOrAlaskanNative);
            }
            set
            {
                if (!String.IsNullOrWhiteSpace(value))
                {
                    Set_MotherRace(NvssRace.AmericanIndianOrAlaskanNative, value);
                }
            }
        }

        /// <summary>Mother's Race--Asian Indian</summary>
        [IJEField(42, 122, 1, "Mother's Race--Asian Indian", "MRACE4", 1)]
        public string MRACE4
        {
            get
            {
                return Get_MotherRace(NvssRace.AsianIndian);
            }
            set
            {
                if (!String.IsNullOrWhiteSpace(value))
                {
                    Set_MotherRace(NvssRace.AsianIndian, value);
                }
            }
        }

        /// <summary>Mother's Race--Chinese</summary>
        [IJEField(43, 123, 1, "Mother's Race--Chinese", "MRACE5", 1)]
        public string MRACE5
        {
            get
            {
                return Get_MotherRace(NvssRace.Chinese);
            }
            set
            {
                if (!String.IsNullOrWhiteSpace(value))
                {
                    Set_MotherRace(NvssRace.Chinese, value);
                }
            }
        }

        /// <summary>Mother's Race--Filipino</summary>
        [IJEField(44, 124, 1, "Mother's Race--Filipino", "MRACE6", 1)]
        public string MRACE6
        {
            get
            {
                return Get_MotherRace(NvssRace.Filipino);
            }
            set
            {
                if (!String.IsNullOrWhiteSpace(value))
                {
                    Set_MotherRace(NvssRace.Filipino, value);
                }
            }
        }

        /// <summary>Mother's Race--Japanese</summary>
        [IJEField(45, 125, 1, "Mother's Race--Japanese", "MRACE7", 1)]
        public string MRACE7
        {
            get
            {
                return Get_MotherRace(NvssRace.Japanese);
            }
            set
            {
                if (!String.IsNullOrWhiteSpace(value))
                {
                    Set_MotherRace(NvssRace.Japanese, value);
                }
            }
        }

        /// <summary>Mother's Race--Korean</summary>
        [IJEField(46, 126, 1, "Mother's Race--Korean", "MRACE8", 1)]
        public string MRACE8
        {
            get
            {
                return Get_MotherRace(NvssRace.Korean);
            }
            set
            {
                if (!String.IsNullOrWhiteSpace(value))
                {
                    Set_MotherRace(NvssRace.Korean, value);
                }
            }
        }

        /// <summary>Mother's Race--Vietnamese</summary>
        [IJEField(47, 127, 1, "Mother's Race--Vietnamese", "MRACE9", 1)]
        public string MRACE9
        {
            get
            {
                return Get_MotherRace(NvssRace.Vietnamese);
            }
            set
            {
                if (!String.IsNullOrWhiteSpace(value))
                {
                    Set_MotherRace(NvssRace.Vietnamese, value);
                }
            }
        }

        /// <summary>Mother's Race--Other Asian</summary>
        [IJEField(48, 128, 1, "Mother's Race--Other Asian", "MRACE10", 1)]
        public string MRACE10
        {
            get
            {
                return Get_MotherRace(NvssRace.OtherAsian);
            }
            set
            {
                if (!String.IsNullOrWhiteSpace(value))
                {
                    Set_MotherRace(NvssRace.OtherAsian, value);
                }

            }
        }

        /// <summary>Mother's Race--Native Hawaiian</summary>
        [IJEField(49, 129, 1, "Mother's Race--Native Hawaiian", "MRACE11", 1)]
        public string MRACE11
        {
            get
            {
                return Get_MotherRace(NvssRace.NativeHawaiian);
            }
            set
            {
                if (!String.IsNullOrWhiteSpace(value))
                {
                    Set_MotherRace(NvssRace.NativeHawaiian, value);
                }
            }
        }

        /// <summary>Mother's Race--Guamanian or Chamorro</summary>
        [IJEField(50, 130, 1, "Mother's Race--Guamanian or Chamorro", "MRACE12", 1)]
        public string MRACE12
        {
            get
            {
                return Get_MotherRace(NvssRace.GuamanianOrChamorro);
            }
            set
            {
                if (!String.IsNullOrWhiteSpace(value))
                {
                    Set_MotherRace(NvssRace.GuamanianOrChamorro, value);
                }
            }
        }

        /// <summary>Mother's Race--Samoan</summary>
        [IJEField(51, 131, 1, "Mother's Race--Samoan", "MRACE13", 1)]
        public string MRACE13
        {
            get
            {
                return Get_MotherRace(NvssRace.Samoan);
            }
            set
            {
                if (!String.IsNullOrWhiteSpace(value))
                {
                    Set_MotherRace(NvssRace.Samoan, value);
                }
            }
        }

        /// <summary>Mother's Race--Other Pacific Islander</summary>
        [IJEField(52, 132, 1, "Mother's Race--Other Pacific Islander", "MRACE14", 1)]
        public string MRACE14
        {
            get
            {
                return Get_MotherRace(NvssRace.OtherPacificIslander);
            }
            set
            {
                if (!String.IsNullOrWhiteSpace(value))
                {
                    Set_MotherRace(NvssRace.OtherPacificIslander, value);
                }
            }
        }

        /// <summary>Mother's Race--Other</summary>
        [IJEField(53, 133, 1, "Mother's Race--Other", "MRACE15", 1)]
        public string MRACE15
        {
            get
            {
                return Get_MotherRace(NvssRace.OtherRace);
            }
            set
            {
                if (!String.IsNullOrWhiteSpace(value))
                {
                    Set_MotherRace(NvssRace.OtherRace, value);
                }
            }
        }

        /// <summary>Mother's Race--First American Indian or Alaska Native Literal</summary>
        [IJEField(54, 134, 30, "Mother's Race--First American Indian or Alaska Native Literal", "MRACE16", 1)]
        public string MRACE16
        {
            get
            {
                return Get_MotherRace(NvssRace.FirstAmericanIndianOrAlaskanNativeLiteral);
            }
            set
            {
                if (!String.IsNullOrWhiteSpace(value))
                {
                    Set_MotherRace(NvssRace.FirstAmericanIndianOrAlaskanNativeLiteral, value);
                }
            }
        }

        /// <summary>Mother's Race--Second American Indian or Alaska Native Literal</summary>
        [IJEField(55, 164, 30, "Mother's Race--Second American Indian or Alaska Native Literal", "MRACE17", 1)]
        public string MRACE17
        {
            get
            {
                return Get_MotherRace(NvssRace.SecondAmericanIndianOrAlaskanNativeLiteral);
            }
            set
            {
                if (!String.IsNullOrWhiteSpace(value))
                {
                    Set_MotherRace(NvssRace.SecondAmericanIndianOrAlaskanNativeLiteral, value);
                }
            }
        }

        /// <summary>Mother's Race--First Other Asian Literal</summary>
        [IJEField(56, 194, 30, "Mother's Race--First Other Asian Literal", "MRACE18", 1)]
        public string MRACE18
        {
            get
            {
                return Get_MotherRace(NvssRace.FirstOtherAsianLiteral);
            }
            set
            {
                if (!String.IsNullOrWhiteSpace(value))
                {
                    Set_MotherRace(NvssRace.FirstOtherAsianLiteral, value);
                }
            }
        }

        /// <summary>Mother's Race--Second Other Asian Literal</summary>
        [IJEField(57, 224, 30, "Mother's Race--Second Other Asian Literal", "MRACE19", 1)]
        public string MRACE19
        {
            get
            {
                return Get_MotherRace(NvssRace.SecondOtherAsianLiteral);
            }
            set
            {
                if (!String.IsNullOrWhiteSpace(value))
                {
                    Set_MotherRace(NvssRace.SecondOtherAsianLiteral, value);
                }
            }
        }

        /// <summary>Mother's Race--First Other Pacific Islander Literal</summary>
        [IJEField(58, 254, 30, "Mother's Race--First Other Pacific Islander Literal", "MRACE20", 1)]
        public string MRACE20
        {
            get
            {
                return Get_MotherRace(NvssRace.FirstOtherPacificIslanderLiteral);
            }
            set
            {
                if (!String.IsNullOrWhiteSpace(value))
                {
                    Set_MotherRace(NvssRace.FirstOtherPacificIslanderLiteral, value);
                }
            }
        }

        /// <summary>Mother's Race--Second Other Pacific Islander Literal</summary>
        [IJEField(59, 284, 30, "Mother's Race--Second Other Pacific Islander Literal", "MRACE21", 1)]
        public string MRACE21
        {
            get
            {
                return Get_MotherRace(NvssRace.SecondOtherPacificIslanderLiteral);
            }
            set
            {
                if (!String.IsNullOrWhiteSpace(value))
                {
                    Set_MotherRace(NvssRace.SecondOtherPacificIslanderLiteral, value);
                }
            }
        }

        /// <summary>Mother's Race--First Other Literal</summary>
        [IJEField(60, 314, 30, "Mother's Race--First Other Literal", "MRACE22", 1)]
        public string MRACE22
        {
            get
            {
                return Get_MotherRace(NvssRace.FirstOtherRaceLiteral);
            }
            set
            {
                if (!String.IsNullOrWhiteSpace(value))
                {
                    Set_MotherRace(NvssRace.FirstOtherRaceLiteral, value);
                }
            }
        }

        /// <summary>Mother's Race--Second Other Literal</summary>
        [IJEField(61, 344, 30, "Mother's Race--Second Other Literal", "MRACE23", 1)]
        public string MRACE23
        {
            get
            {
                return Get_MotherRace(NvssRace.SecondOtherRaceLiteral);
            }
            set
            {
                if (!String.IsNullOrWhiteSpace(value))
                {
                    Set_MotherRace(NvssRace.SecondOtherRaceLiteral, value);
                }
            }
        }

        /// <summary>Mother's Race Tabulation Variable 1E</summary>
        [IJEField(62, 374, 3, "Mother's Race Tabulation Variable 1E", "MRACE1E", 1)]
        public string MRACE1E
        {
            get
            {
                // TODO: Implement mapping from FHIR record location:
                return "";
            }
            set
            {
                // TODO: Implement mapping to FHIR record location:
            }
        }

        /// <summary>Mother's Race Tabulation Variable 2E</summary>
        [IJEField(63, 377, 3, "Mother's Race Tabulation Variable 2E", "MRACE2E", 1)]
        public string MRACE2E
        {
            get
            {
                // TODO: Implement mapping from FHIR record location:
                return "";
            }
            set
            {
                // TODO: Implement mapping to FHIR record location:
            }
        }

        /// <summary>Mother's Race Tabulation Variable 3E</summary>
        [IJEField(64, 380, 3, "Mother's Race Tabulation Variable 3E", "MRACE3E", 1)]
        public string MRACE3E
        {
            get
            {
                // TODO: Implement mapping from FHIR record location:
                return "";
            }
            set
            {
                // TODO: Implement mapping to FHIR record location:
            }
        }

        /// <summary>Mother's Race Tabulation Variable 4E</summary>
        [IJEField(65, 383, 3, "Mother's Race Tabulation Variable 4E", "MRACE4E", 1)]
        public string MRACE4E
        {
            get
            {
                // TODO: Implement mapping from FHIR record location:
                return "";
            }
            set
            {
                // TODO: Implement mapping to FHIR record location:
            }
        }

        /// <summary>Mother's Race Tabulation Variable 5E</summary>
        [IJEField(66, 386, 3, "Mother's Race Tabulation Variable 5E", "MRACE5E", 1)]
        public string MRACE5E
        {
            get
            {
                // TODO: Implement mapping from FHIR record location:
                return "";
            }
            set
            {
                // TODO: Implement mapping to FHIR record location:
            }
        }

        /// <summary>Mother's Race Tabulation Variable 6E</summary>
        [IJEField(67, 389, 3, "Mother's Race Tabulation Variable 6E", "MRACE6E", 1)]
        public string MRACE6E
        {
            get
            {
                // TODO: Implement mapping from FHIR record location:
                return "";
            }
            set
            {
                // TODO: Implement mapping to FHIR record location:
            }
        }

        /// <summary>Mother's Race Tabulation Variable 7E</summary>
        [IJEField(68, 392, 3, "Mother's Race Tabulation Variable 7E", "MRACE7E", 1)]
        public string MRACE7E
        {
            get
            {
                // TODO: Implement mapping from FHIR record location:
                return "";
            }
            set
            {
                // TODO: Implement mapping to FHIR record location:
            }
        }

        /// <summary>Mother's Race Tabulation Variable 8E</summary>
        [IJEField(69, 395, 3, "Mother's Race Tabulation Variable 8E", "MRACE8E", 1)]
        public string MRACE8E
        {
            get
            {
                // TODO: Implement mapping from FHIR record location:
                return "";
            }
            set
            {
                // TODO: Implement mapping to FHIR record location:
            }
        }

        /// <summary>Mother's Race Tabulation Variable 16C</summary>
        [IJEField(70, 398, 3, "Mother's Race Tabulation Variable 16C", "MRACE16C", 1)]
        public string MRACE16C
        {
            get
            {
                // TODO: Implement mapping from FHIR record location:
                return "";
            }
            set
            {
                // TODO: Implement mapping to FHIR record location:
            }
        }

        /// <summary>Mother's Race Tabulation Variable 17C</summary>
        [IJEField(71, 401, 3, "Mother's Race Tabulation Variable 17C", "MRACE17C", 1)]
        public string MRACE17C
        {
            get
            {
                // TODO: Implement mapping from FHIR record location:
                return "";
            }
            set
            {
                // TODO: Implement mapping to FHIR record location:
            }
        }

        /// <summary>Mother's Race Tabulation Variable 18C</summary>
        [IJEField(72, 404, 3, "Mother's Race Tabulation Variable 18C", "MRACE18C", 1)]
        public string MRACE18C
        {
            get
            {
                // TODO: Implement mapping from FHIR record location:
                return "";
            }
            set
            {
                // TODO: Implement mapping to FHIR record location:
            }
        }

        /// <summary>Mother's Race Tabulation Variable 19C</summary>
        [IJEField(73, 407, 3, "Mother's Race Tabulation Variable 19C", "MRACE19C", 1)]
        public string MRACE19C
        {
            get
            {
                // TODO: Implement mapping from FHIR record location:
                return "";
            }
            set
            {
                // TODO: Implement mapping to FHIR record location:
            }
        }

        /// <summary>Mother's Race Tabulation Variable 20C</summary>
        [IJEField(74, 410, 3, "Mother's Race Tabulation Variable 20C", "MRACE20C", 1)]
        public string MRACE20C
        {
            get
            {
                // TODO: Implement mapping from FHIR record location:
                return "";
            }
            set
            {
                // TODO: Implement mapping to FHIR record location:
            }
        }

        /// <summary>Mother's Race Tabulation Variable 21C</summary>
        [IJEField(75, 413, 3, "Mother's Race Tabulation Variable 21C", "MRACE21C", 1)]
        public string MRACE21C
        {
            get
            {
                // TODO: Implement mapping from FHIR record location:
                return "";
            }
            set
            {
                // TODO: Implement mapping to FHIR record location:
            }
        }

        /// <summary>Mother's Race Tabulation Variable 22C</summary>
        [IJEField(76, 416, 3, "Mother's Race Tabulation Variable 22C", "MRACE22C", 1)]
        public string MRACE22C
        {
            get
            {
                // TODO: Implement mapping from FHIR record location:
                return "";
            }
            set
            {
                // TODO: Implement mapping to FHIR record location:
            }
        }

        /// <summary>Mother's Race Tabulation Variable 23C</summary>
        [IJEField(77, 419, 3, "Mother's Race Tabulation Variable 23C", "MRACE23C", 1)]
        public string MRACE23C
        {
            get
            {
                // TODO: Implement mapping from FHIR record location:
                return "";
            }
            set
            {
                // TODO: Implement mapping to FHIR record location:
            }
        }

        /// <summary>Father's Education</summary>
        [IJEField(78, 422, 1, "Father's Education", "FEDUC", 1)]
        public string FEDUC
        {
            get
            {
                // TODO: Implement mapping from FHIR record location:
                return "";
            }
            set
            {
                // TODO: Implement mapping to FHIR record location:
            }
        }

        /// <summary>Father's Education--Edit Flag</summary>
        [IJEField(79, 423, 1, "Father's Education--Edit Flag", "FEDUC_BYPASS", 1)]
        public string FEDUC_BYPASS
        {
            get
            {
                // TODO: Implement mapping from FHIR record location:
                return "";
            }
            set
            {
                // TODO: Implement mapping to FHIR record location:
            }
        }

        /// <summary>Father of Hispanic Origin?--Mexican</summary>
        [IJEField(80, 424, 1, "Father of Hispanic Origin?--Mexican", "FETHNIC1", 1)]
        public string FETHNIC1
        {
            get
            {
                string code = Get_MappingFHIRToIJE(VR.Mappings.ConceptMapHispanicNoUnknownVitalRecords.FHIRToIJE, "FatherEthnicity1", "FETHNIC1");
                if (String.IsNullOrWhiteSpace(code))
                {
                    code = "U";
                }
                return code;
            }
            set
            {
                if (!String.IsNullOrWhiteSpace(value))
                {
                    Set_MappingIJEToFHIR(VR.Mappings.ConceptMapHispanicNoUnknownVitalRecords.IJEToFHIR, "FETHNIC1", "FatherEthnicity1", value);
                }
            }
        }

        /// <summary>Father of Hispanic Origin?--Puerto Rican</summary>
        [IJEField(81, 425, 1, "Father of Hispanic Origin?--Puerto Rican", "FETHNIC2", 1)]
        public string FETHNIC2
        {
            get
            {
                string code = Get_MappingFHIRToIJE(VR.Mappings.ConceptMapHispanicNoUnknownVitalRecords.FHIRToIJE, "FatherEthnicity2", "FETHNIC2");
                if (String.IsNullOrWhiteSpace(code))
                {
                    code = "U";
                }
                return code;
            }
            set
            {
                if (!String.IsNullOrWhiteSpace(value))
                {
                    Set_MappingIJEToFHIR(VR.Mappings.ConceptMapHispanicNoUnknownVitalRecords.IJEToFHIR, "FETHNIC2", "FatherEthnicity2", value);
                }
            }
        }

        /// <summary>Father of Hispanic Origin?--Cuban</summary>
        [IJEField(82, 426, 1, "Father of Hispanic Origin?--Cuban", "FETHNIC3", 1)]
        public string FETHNIC3
        {
            get
            {
                string code = Get_MappingFHIRToIJE(VR.Mappings.ConceptMapHispanicNoUnknownVitalRecords.FHIRToIJE, "FatherEthnicity3", "FETHNIC3");
                if (String.IsNullOrWhiteSpace(code))
                {
                    code = "U";
                }
                return code;
            }
            set
            {
                if (!String.IsNullOrWhiteSpace(value))
                {
                    Set_MappingIJEToFHIR(VR.Mappings.ConceptMapHispanicNoUnknownVitalRecords.IJEToFHIR, "FETHNIC3", "FatherEthnicity3", value);
                }
            }
        }

        /// <summary>Father of Hispanic Origin?--Other</summary>
        [IJEField(83, 427, 1, "Father of Hispanic Origin?--Other", "FETHNIC4", 1)]
        public string FETHNIC4
        {
            get
            {
                string code = Get_MappingFHIRToIJE(VR.Mappings.ConceptMapHispanicNoUnknownVitalRecords.FHIRToIJE, "FatherEthnicity4", "FETHNIC4");
                if (String.IsNullOrWhiteSpace(code))
                {
                    code = "U";
                }
                return code;
            }
            set
            {
                if (!String.IsNullOrWhiteSpace(value))
                {
                    Set_MappingIJEToFHIR(VR.Mappings.ConceptMapHispanicNoUnknownVitalRecords.IJEToFHIR, "FETHNIC4", "FatherEthnicity4", value);
                }
            }
        }

        /// <summary>Father of Hispanic Origin?--Other Literal</summary>
        [IJEField(84, 428, 20, "Father of Hispanic Origin?--Other Literal", "FETHNIC5", 1)]
        public string FETHNIC5
        {
            get
            {
                var ethnicityLiteral = record.FatherEthnicityLiteral;
                if (!String.IsNullOrWhiteSpace(ethnicityLiteral))
                {
                    return Truncate(ethnicityLiteral, 20).Trim();
                }
                else
                {
                    return "";
                }
            }
            set
            {
                if (!String.IsNullOrWhiteSpace(value))
                {
                    record.FatherEthnicityLiteral = value;
                }
            }
        }

        /// <summary>Father's Race--White</summary>
        [IJEField(85, 448, 1, "Father's Race--White", "FRACE1", 1)]
        public string FRACE1
        {
            get
            {
                return Get_FatherRace(NvssRace.White);
            }
            set
            {
                if (!String.IsNullOrWhiteSpace(value))
                {
                    Set_FatherRace(NvssRace.White, value);
                }
            }
        }

        /// <summary>Father's Race--Black or African American</summary>
        [IJEField(86, 449, 1, "Father's Race--Black or African American", "FRACE2", 1)]
        public string FRACE2
        {
            get
            {
                return Get_FatherRace(NvssRace.BlackOrAfricanAmerican);
            }
            set
            {
                if (!String.IsNullOrWhiteSpace(value))
                {
                    Set_FatherRace(NvssRace.BlackOrAfricanAmerican, value);
                }
            }
        }

        /// <summary>Father's Race--American Indian or Alaska Native</summary>
        [IJEField(87, 450, 1, "Father's Race--American Indian or Alaska Native", "FRACE3", 1)]
        public string FRACE3
        {
            get
            {
                return Get_FatherRace(NvssRace.AmericanIndianOrAlaskanNative);
            }
            set
            {
                if (!String.IsNullOrWhiteSpace(value))
                {
                    Set_FatherRace(NvssRace.AmericanIndianOrAlaskanNative, value);
                }
            }
        }

        /// <summary>Father's Race--Asian Indian</summary>
        [IJEField(88, 451, 1, "Father's Race--Asian Indian", "FRACE4", 1)]
        public string FRACE4
        {
            get
            {
                return Get_FatherRace(NvssRace.AsianIndian);
            }
            set
            {
                if (!String.IsNullOrWhiteSpace(value))
                {
                    Set_FatherRace(NvssRace.AsianIndian, value);
                }
            }
        }

        /// <summary>Father's Race--Chinese</summary>
        [IJEField(89, 452, 1, "Father's Race--Chinese", "FRACE5", 1)]
        public string FRACE5
        {
            get
            {
                return Get_FatherRace(NvssRace.Chinese);
            }
            set
            {
                if (!String.IsNullOrWhiteSpace(value))
                {
                    Set_FatherRace(NvssRace.Chinese, value);
                }
            }
        }

        /// <summary>Father's Race--Filipino</summary>
        [IJEField(90, 453, 1, "Father's Race--Filipino", "FRACE6", 1)]
        public string FRACE6
        {
            get
            {
                return Get_FatherRace(NvssRace.Filipino);
            }
            set
            {
                if (!String.IsNullOrWhiteSpace(value))
                {
                    Set_FatherRace(NvssRace.Filipino, value);
                }
            }
        }

        /// <summary>Father's Race--Japanese</summary>
        [IJEField(91, 454, 1, "Father's Race--Japanese", "FRACE7", 1)]
        public string FRACE7
        {
            get
            {
                return Get_FatherRace(NvssRace.Japanese);
            }
            set
            {
                if (!String.IsNullOrWhiteSpace(value))
                {
                    Set_FatherRace(NvssRace.Japanese, value);
                }
            }
        }

        /// <summary>Father's Race--Korean</summary>
        [IJEField(92, 455, 1, "Father's Race--Korean", "FRACE8", 1)]
        public string FRACE8
        {
            get
            {
                return Get_FatherRace(NvssRace.Korean);
            }
            set
            {
                if (!String.IsNullOrWhiteSpace(value))
                {
                    Set_FatherRace(NvssRace.Korean, value);
                }
            }
        }

        /// <summary>Father's Race--Vietnamese</summary>
        [IJEField(93, 456, 1, "Father's Race--Vietnamese", "FRACE9", 1)]
        public string FRACE9
        {
            get
            {
                return Get_FatherRace(NvssRace.Vietnamese);
            }
            set
            {
                if (!String.IsNullOrWhiteSpace(value))
                {
                    Set_FatherRace(NvssRace.Vietnamese, value);
                }
            }
        }

        /// <summary>Father's Race--Other Asian</summary>
        [IJEField(94, 457, 1, "Father's Race--Other Asian", "FRACE10", 1)]
        public string FRACE10
        {
            get
            {
                return Get_FatherRace(NvssRace.OtherAsian);
            }
            set
            {
                if (!String.IsNullOrWhiteSpace(value))
                {
                    Set_FatherRace(NvssRace.OtherAsian, value);
                }

            }
        }

        /// <summary>Father's Race--Native Hawaiian</summary>
        [IJEField(95, 458, 1, "Father's Race--Native Hawaiian", "FRACE11", 1)]
        public string FRACE11
        {
            get
            {
                return Get_FatherRace(NvssRace.NativeHawaiian);
            }
            set
            {
                if (!String.IsNullOrWhiteSpace(value))
                {
                    Set_FatherRace(NvssRace.NativeHawaiian, value);
                }
            }
        }

        /// <summary>Father's Race--Guamanian or Chamorro</summary>
        [IJEField(96, 459, 1, "Father's Race--Guamanian or Chamorro", "FRACE12", 1)]
        public string FRACE12
        {
            get
            {
                return Get_FatherRace(NvssRace.GuamanianOrChamorro);
            }
            set
            {
                if (!String.IsNullOrWhiteSpace(value))
                {
                    Set_FatherRace(NvssRace.GuamanianOrChamorro, value);
                }
            }
        }

        /// <summary>Father's Race--Samoan</summary>
        [IJEField(97, 460, 1, "Father's Race--Samoan", "FRACE13", 1)]
        public string FRACE13
        {
            get
            {
                return Get_FatherRace(NvssRace.Samoan);
            }
            set
            {
                if (!String.IsNullOrWhiteSpace(value))
                {
                    Set_FatherRace(NvssRace.Samoan, value);
                }
            }
        }

        /// <summary>Father's Race--Other Pacific Islander</summary>
        [IJEField(98, 461, 1, "Father's Race--Other Pacific Islander", "FRACE14", 1)]
        public string FRACE14
        {
             get
            {
                return Get_FatherRace(NvssRace.OtherPacificIslander);
            }
            set
            {
                if (!String.IsNullOrWhiteSpace(value))
                {
                    Set_FatherRace(NvssRace.OtherPacificIslander, value);
                }
            }
        }

        /// <summary>Father's Race--Other</summary>
        [IJEField(99, 462, 1, "Father's Race--Other", "FRACE15", 1)]
        public string FRACE15
        {
            get
            {
                return Get_FatherRace(NvssRace.OtherRace);
            }
            set
            {
                if (!String.IsNullOrWhiteSpace(value))
                {
                    Set_FatherRace(NvssRace.OtherRace, value);
                }
            }
        }

        /// <summary>Father's Race--First American Indian or Alaska Native Literal</summary>
        [IJEField(100, 463, 30, "Father's Race--First American Indian or Alaska Native Literal", "FRACE16", 1)]
        public string FRACE16
        {
            get
            {
                return Get_FatherRace(NvssRace.FirstAmericanIndianOrAlaskanNativeLiteral);
            }
            set
            {
                if (!String.IsNullOrWhiteSpace(value))
                {
                    Set_FatherRace(NvssRace.FirstAmericanIndianOrAlaskanNativeLiteral, value);
                }
            }
        }

        /// <summary>Father's Race--Second American Indian or Alaska Native Literal</summary>
        [IJEField(101, 493, 30, "Father's Race--Second American Indian or Alaska Native Literal", "FRACE17", 1)]
        public string FRACE17
        {
            get
            {
                return Get_FatherRace(NvssRace.SecondAmericanIndianOrAlaskanNativeLiteral);
            }
            set
            {
                if (!String.IsNullOrWhiteSpace(value))
                {
                    Set_FatherRace(NvssRace.SecondAmericanIndianOrAlaskanNativeLiteral, value);
                }
            }
        }

        /// <summary>Father's Race--First Other Asian Literal</summary>
        [IJEField(102, 523, 30, "Father's Race--First Other Asian Literal", "FRACE18", 1)]
        public string FRACE18
        {
            get
            {
                return Get_FatherRace(NvssRace.FirstOtherAsianLiteral);
            }
            set
            {
                if (!String.IsNullOrWhiteSpace(value))
                {
                    Set_FatherRace(NvssRace.FirstOtherAsianLiteral, value);
                }
            }
        }

        /// <summary>Father's Race--Second Other Asian Literal</summary>
        [IJEField(103, 553, 30, "Father's Race--Second Other Asian Literal", "FRACE19", 1)]
        public string FRACE19
        {
            get
            {
                return Get_FatherRace(NvssRace.SecondOtherAsianLiteral);
            }
            set
            {
                if (!String.IsNullOrWhiteSpace(value))
                {
                    Set_FatherRace(NvssRace.SecondOtherAsianLiteral, value);
                }
            }
        }

        /// <summary>Father's Race--First Other Pacific Islander Literal</summary>
        [IJEField(104, 583, 30, "Father's Race--First Other Pacific Islander Literal", "FRACE20", 1)]
        public string FRACE20
        {
            get
            {
                return Get_FatherRace(NvssRace.FirstOtherPacificIslanderLiteral);
            }
            set
            {
                if (!String.IsNullOrWhiteSpace(value))
                {
                    Set_FatherRace(NvssRace.FirstOtherPacificIslanderLiteral, value);
                }
            }
        }

        /// <summary>Father's Race--Second Other Pacific Islander Literal</summary>
        [IJEField(105, 613, 30, "Father's Race--Second Other Pacific Islander Literal", "FRACE21", 1)]
        public string FRACE21
        {
            get
            {
                return Get_FatherRace(NvssRace.SecondOtherPacificIslanderLiteral);
            }
            set
            {
                if (!String.IsNullOrWhiteSpace(value))
                {
                    Set_FatherRace(NvssRace.SecondOtherPacificIslanderLiteral, value);
                }
            }
        }

        /// <summary>Father's Race--First Other Literal</summary>
        [IJEField(106, 643, 30, "Father's Race--First Other Literal", "FRACE22", 1)]
        public string FRACE22
        {
            get
            {
                return Get_FatherRace(NvssRace.FirstOtherRaceLiteral);
            }
            set
            {
                if (!String.IsNullOrWhiteSpace(value))
                {
                    Set_FatherRace(NvssRace.FirstOtherRaceLiteral, value);
                }
            }
        }

        /// <summary>Father's Race--Second Other Literal</summary>
        [IJEField(107, 673, 30, "Father's Race--Second Other Literal", "FRACE23", 1)]
        public string FRACE23
        {
            get
            {
                return Get_FatherRace(NvssRace.SecondOtherRaceLiteral);
            }
            set
            {
                if (!String.IsNullOrWhiteSpace(value))
                {
                    Set_FatherRace(NvssRace.SecondOtherRaceLiteral, value);
                }
            }
        }

        /// <summary>Father's Race Tabulation Variable 1E</summary>
        [IJEField(108, 703, 3, "Father's Race Tabulation Variable 1E", "FRACE1E", 1)]
        public string FRACE1E
        {
            get
            {
                // TODO: Implement mapping from FHIR record location:
                return "";
            }
            set
            {
                // TODO: Implement mapping to FHIR record location:
            }
        }

        /// <summary>Father's Race Tabulation Variable 2E</summary>
        [IJEField(109, 706, 3, "Father's Race Tabulation Variable 2E", "FRACE2E", 1)]
        public string FRACE2E
        {
            get
            {
                // TODO: Implement mapping from FHIR record location:
                return "";
            }
            set
            {
                // TODO: Implement mapping to FHIR record location:
            }
        }

        /// <summary>Father's Race Tabulation Variable 3E</summary>
        [IJEField(110, 709, 3, "Father's Race Tabulation Variable 3E", "FRACE3E", 1)]
        public string FRACE3E
        {
            get
            {
                // TODO: Implement mapping from FHIR record location:
                return "";
            }
            set
            {
                // TODO: Implement mapping to FHIR record location:
            }
        }

        /// <summary>Father's Race Tabulation Variable 4E</summary>
        [IJEField(111, 712, 3, "Father's Race Tabulation Variable 4E", "FRACE4E", 1)]
        public string FRACE4E
        {
            get
            {
                // TODO: Implement mapping from FHIR record location:
                return "";
            }
            set
            {
                // TODO: Implement mapping to FHIR record location:
            }
        }

        /// <summary>Father's Race Tabulation Variable 5E</summary>
        [IJEField(112, 715, 3, "Father's Race Tabulation Variable 5E", "FRACE5E", 1)]
        public string FRACE5E
        {
            get
            {
                // TODO: Implement mapping from FHIR record location:
                return "";
            }
            set
            {
                // TODO: Implement mapping to FHIR record location:
            }
        }

        /// <summary>Father's Race Tabulation Variable 6E</summary>
        [IJEField(113, 718, 3, "Father's Race Tabulation Variable 6E", "FRACE6E", 1)]
        public string FRACE6E
        {
            get
            {
                // TODO: Implement mapping from FHIR record location:
                return "";
            }
            set
            {
                // TODO: Implement mapping to FHIR record location:
            }
        }

        /// <summary>Father's Race Tabulation Variable 7E</summary>
        [IJEField(114, 721, 3, "Father's Race Tabulation Variable 7E", "FRACE7E", 1)]
        public string FRACE7E
        {
            get
            {
                // TODO: Implement mapping from FHIR record location:
                return "";
            }
            set
            {
                // TODO: Implement mapping to FHIR record location:
            }
        }

        /// <summary>Father's Race Tabulation Variable 8E</summary>
        [IJEField(115, 724, 3, "Father's Race Tabulation Variable 8E", "FRACE8E", 1)]
        public string FRACE8E
        {
            get
            {
                // TODO: Implement mapping from FHIR record location:
                return "";
            }
            set
            {
                // TODO: Implement mapping to FHIR record location:
            }
        }

        /// <summary>Father's Race Tabulation Variable 16C</summary>
        [IJEField(116, 727, 3, "Father's Race Tabulation Variable 16C", "FRACE16C", 1)]
        public string FRACE16C
        {
            get
            {
                // TODO: Implement mapping from FHIR record location:
                return "";
            }
            set
            {
                // TODO: Implement mapping to FHIR record location:
            }
        }

        /// <summary>Father's Race Tabulation Variable 17C</summary>
        [IJEField(117, 730, 3, "Father's Race Tabulation Variable 17C", "FRACE17C", 1)]
        public string FRACE17C
        {
            get
            {
                // TODO: Implement mapping from FHIR record location:
                return "";
            }
            set
            {
                // TODO: Implement mapping to FHIR record location:
            }
        }

        /// <summary>Father's Race Tabulation Variable 18C</summary>
        [IJEField(118, 733, 3, "Father's Race Tabulation Variable 18C", "FRACE18C", 1)]
        public string FRACE18C
        {
            get
            {
                // TODO: Implement mapping from FHIR record location:
                return "";
            }
            set
            {
                // TODO: Implement mapping to FHIR record location:
            }
        }

        /// <summary>Father's Race Tabulation Variable 19C</summary>
        [IJEField(119, 736, 3, "Father's Race Tabulation Variable 19C", "FRACE19C", 1)]
        public string FRACE19C
        {
            get
            {
                // TODO: Implement mapping from FHIR record location:
                return "";
            }
            set
            {
                // TODO: Implement mapping to FHIR record location:
            }
        }

        /// <summary>Father's Race Tabulation Variable 20C</summary>
        [IJEField(120, 739, 3, "Father's Race Tabulation Variable 20C", "FRACE20C", 1)]
        public string FRACE20C
        {
            get
            {
                // TODO: Implement mapping from FHIR record location:
                return "";
            }
            set
            {
                // TODO: Implement mapping to FHIR record location:
            }
        }

        /// <summary>Father's Race Tabulation Variable 21C</summary>
        [IJEField(121, 742, 3, "Father's Race Tabulation Variable 21C", "FRACE21C", 1)]
        public string FRACE21C
        {
            get
            {
                // TODO: Implement mapping from FHIR record location:
                return "";
            }
            set
            {
                // TODO: Implement mapping to FHIR record location:
            }
        }

        /// <summary>Father's Race Tabulation Variable 22C</summary>
        [IJEField(122, 745, 3, "Father's Race Tabulation Variable 22C", "FRACE22C", 1)]
        public string FRACE22C
        {
            get
            {
                // TODO: Implement mapping from FHIR record location:
                return "";
            }
            set
            {
                // TODO: Implement mapping to FHIR record location:
            }
        }

        /// <summary>Father's Race Tabulation Variable 23C</summary>
        [IJEField(123, 748, 3, "Father's Race Tabulation Variable 23C", "FRACE23C", 1)]
        public string FRACE23C
        {
            get
            {
                // TODO: Implement mapping from FHIR record location:
                return "";
            }
            set
            {
                // TODO: Implement mapping to FHIR record location:
            }
        }

        /// <summary>Attendant Title</summary>
        [IJEField(124, 751, 1, "Attendant Title", "ATTEND", 1)]
        public string ATTEND
        {
            get
            {
                var ret = record.AttendantTitleHelper;
                if (ret != null && Mappings.BirthAttendantTitles.FHIRToIJE.ContainsKey(ret))
                {
                    return Get_MappingFHIRToIJE(Mappings.BirthAttendantTitles.FHIRToIJE, "AttendantTitle", "ATTEND");
                }
                else  // If the return value is not a code, it is just an arbitrary string, so return it.
                {
                    return ret;
                }
            }
            set
            {
                if (Mappings.BirthAttendantTitles.IJEToFHIR.ContainsKey(value.Split(' ')[0]))
                {
                    Set_MappingIJEToFHIR(Mappings.BirthAttendantTitles.IJEToFHIR, "ATTEND", "AttendantTitle", value.Trim());
                }
                else  // If the value is not a valid code, it is just an arbitrary string.  The helper will deal with it.
                {
                    record.AttendantTitleHelper = value;
                }
            }
        }

        /// <summary>Mother Transferred?</summary>
        [IJEField(125, 752, 1, "Mother Transferred?", "TRAN", 1)]
        public string TRAN
        {
            get
            {
                // TODO: Implement mapping from FHIR record location:
                return "";
            }
            set
            {
                // TODO: Implement mapping to FHIR record location:
            }
        }

        /// <summary>Date of First Prenatal Care Visit--Month</summary>
        [IJEField(126, 753, 2, "Date of First Prenatal Care Visit--Month", "DOFP_MO", 1)]
        public string DOFP_MO
        {
            get
            {
                // TODO: Implement mapping from FHIR record location:
                return "";
            }
            set
            {
                // TODO: Implement mapping to FHIR record location:
            }
        }

        /// <summary>Date of First Prenatal Care Visit--Day</summary>
        [IJEField(127, 755, 2, "Date of First Prenatal Care Visit--Day", "DOFP_DY", 1)]
        public string DOFP_DY
        {
            get
            {
                // TODO: Implement mapping from FHIR record location:
                return "";
            }
            set
            {
                // TODO: Implement mapping to FHIR record location:
            }
        }

        /// <summary>Date of First Prenatal Care Visit--Year</summary>
        [IJEField(128, 757, 4, "Date of First Prenatal Care Visit--Year", "DOFP_YR", 1)]
        public string DOFP_YR
        {
            get
            {
                // TODO: Implement mapping from FHIR record location:
                return "";
            }
            set
            {
                // TODO: Implement mapping to FHIR record location:
            }
        }

        /// <summary>Date of Last Prenatal Care Visit--Month(NCHS DELETED THIS ITEM EFFECTIVE 2014/2015)</summary>
        [IJEField(129, 761, 2, "Date of Last Prenatal Care Visit--Month(NCHS DELETED THIS ITEM EFFECTIVE 2014/2015)", "DOLP_MO", 1)]
        public string DOLP_MO
        {
            get
            {
                // TODO: Implement mapping from FHIR record location:
                return "";
            }
            set
            {
                // TODO: Implement mapping to FHIR record location:
            }
        }

        /// <summary>Date of Last Prenatal Care Visit--Day(NCHS DELETED THIS ITEM EFFECTIVE 2014/2015)</summary>
        [IJEField(130, 763, 2, "Date of Last Prenatal Care Visit--Day(NCHS DELETED THIS ITEM EFFECTIVE 2014/2015)", "DOLP_DY", 1)]
        public string DOLP_DY
        {
            get
            {
                // TODO: Implement mapping from FHIR record location:
                return "";
            }
            set
            {
                // TODO: Implement mapping to FHIR record location:
            }
        }

        /// <summary>Date of Last Prenatal Care Visit--Year(NCHS DELETED THIS ITEM EFFECTIVE 2014/2015)</summary>
        [IJEField(131, 765, 4, "Date of Last Prenatal Care Visit--Year(NCHS DELETED THIS ITEM EFFECTIVE 2014/2015)", "DOLP_YR", 1)]
        public string DOLP_YR
        {
            get
            {
                // TODO: Implement mapping from FHIR record location:
                return "";
            }
            set
            {
                // TODO: Implement mapping to FHIR record location:
            }
        }

        /// <summary>Total Number of Prenatal Care Visits</summary>
        [IJEField(132, 769, 2, "Total Number of Prenatal Care Visits", "NPREV", 1)]
        public string NPREV
        {
            get
            {
                // TODO: Implement mapping from FHIR record location:
                return "";
            }
            set
            {
                // TODO: Implement mapping to FHIR record location:
            }
        }

        /// <summary>Total Number of Prenatal Care Visits--Edit Flag</summary>
        [IJEField(133, 771, 1, "Total Number of Prenatal Care Visits--Edit Flag", "NPREV_BYPASS", 1)]
        public string NPREV_BYPASS
        {
            get
            {
                // TODO: Implement mapping from FHIR record location:
                return "";
            }
            set
            {
                // TODO: Implement mapping to FHIR record location:
            }
        }

        /// <summary>Mother's Height--Feet</summary>
        [IJEField(134, 772, 1, "Mother's Height--Feet", "HFT", 1)]
        public string HFT
        {
            get
            {
                // TODO: Implement mapping from FHIR record location:
                return "";
            }
            set
            {
                // TODO: Implement mapping to FHIR record location:
            }
        }

        /// <summary>Mother's Height--Inches</summary>
        [IJEField(135, 773, 2, "Mother's Height--Inches", "HIN", 1)]
        public string HIN
        {
            get
            {
                // TODO: Implement mapping from FHIR record location:
                return "";
            }
            set
            {
                // TODO: Implement mapping to FHIR record location:
            }
        }

        /// <summary>Mother's Height--Edit Flag</summary>
        [IJEField(136, 775, 1, "Mother's Height--Edit Flag", "HGT_BYPASS", 1)]
        public string HGT_BYPASS
        {
            get
            {
                // TODO: Implement mapping from FHIR record location:
                return "";
            }
            set
            {
                // TODO: Implement mapping to FHIR record location:
            }
        }

        /// <summary>Mother's Prepregnancy Weight (in whole pounds)</summary>
        [IJEField(137, 776, 3, "Mother's Prepregnancy Weight (in whole pounds)", "PWGT", 1)]
        public string PWGT
        {
            get
            {
                return NumericAllowingUnknown_Get("PWGT", "MotherPrepregnancyWeight");
            }
            set
            {
                NumericAllowingUnknown_Set("PWGT", "MotherPrepregnancyWeight", value);
            }
        }

        /// <summary>Mother's Prepregnancy Weight--Edit Flag</summary>
        [IJEField(138, 779, 1, "Mother's Prepregnancy Weight--Edit Flag", "PWGT_BYPASS", 1)]
        public string PWGT_BYPASS
        {
            get
            {
                return record.MotherPrepregnancyWeightEditFlagHelper;
            }
            set
            {
                record.MotherPrepregnancyWeightEditFlagHelper = value;
            }
        }

        /// <summary>Mother's Weight at Delivery (in whole pounds)</summary>
        [IJEField(139, 780, 3, "Mother's Weight at Delivery (in whole pounds)", "DWGT", 1)]
        public string DWGT
        {
            get
            {
                return NumericAllowingUnknown_Get("DWGT", "MotherWeightAtDelivery");
            }
            set
            {
                NumericAllowingUnknown_Set("DWGT", "MotherWeightAtDelivery", value);
            }
        }

        /// <summary>Mother's Weight at Delivery--Edit Flag</summary>
        [IJEField(140, 783, 1, "Mother's Weight at Delivery--Edit Flag", "DWGT_BYPASS", 1)]
        public string DWGT_BYPASS
        {
            // FHIR and IJE codes match so no need for a mapping
            get
            {
                return record.MotherWeightAtDeliveryEditFlagHelper;
            }
            set
            {
                record.MotherWeightAtDeliveryEditFlagHelper = value;
            }
        }

        /// <summary>Did Mother get WIC Food for Herself?</summary>
        [IJEField(141, 784, 1, "Did Mother get WIC Food for Herself?", "WIC", 1)]
        public string WIC
        {
            get
            {
                // TODO: Implement mapping from FHIR record location:
                return "";
            }
            set
            {
                // TODO: Implement mapping to FHIR record location:
            }
        }

        /// <summary>Previous Live Births Now Living</summary>
        [IJEField(142, 785, 2, "Previous Live Births Now Living", "PLBL", 1)]
        public string PLBL
        {
            get
            {
                // TODO: Implement mapping from FHIR record location:
                return "";
            }
            set
            {
                // TODO: Implement mapping to FHIR record location:
            }
        }

        /// <summary>Previous Live Births Now Dead</summary>
        [IJEField(143, 787, 2, "Previous Live Births Now Dead", "PLBD", 1)]
        public string PLBD
        {
            get
            {
                // TODO: Implement mapping from FHIR record location:
                return "";
            }
            set
            {
                // TODO: Implement mapping to FHIR record location:
            }
        }

        /// <summary>Previous Other Pregnancy Outcomes</summary>
        [IJEField(144, 789, 2, "Previous Other Pregnancy Outcomes", "POPO", 1)]
        public string POPO
        {
            get
            {
                // TODO: Implement mapping from FHIR record location:
                return "";
            }
            set
            {
                // TODO: Implement mapping to FHIR record location:
            }
        }

        /// <summary>Date of Last Live Birth--Month</summary>
        [IJEField(145, 791, 2, "Date of Last Live Birth--Month", "MLLB", 1)]
        public string MLLB
        {
            get
            {
                // TODO: Implement mapping from FHIR record location:
                return "";
            }
            set
            {
                // TODO: Implement mapping to FHIR record location:
            }
        }

        /// <summary>Date of Last Live Birth--Year</summary>
        [IJEField(146, 793, 4, "Date of Last Live Birth--Year", "YLLB", 1)]
        public string YLLB
        {
            get
            {
                // TODO: Implement mapping from FHIR record location:
                return "";
            }
            set
            {
                // TODO: Implement mapping to FHIR record location:
            }
        }

        /// <summary>Date of Last Other Pregnancy Outcome--Month</summary>
        [IJEField(147, 797, 2, "Date of Last Other Pregnancy Outcome--Month", "MOPO", 1)]
        public string MOPO
        {
            get
            {
                // TODO: Implement mapping from FHIR record location:
                return "";
            }
            set
            {
                // TODO: Implement mapping to FHIR record location:
            }
        }

        /// <summary>Date of Last Other Pregnancy Outcome--Year</summary>
        [IJEField(148, 799, 4, "Date of Last Other Pregnancy Outcome--Year", "YOPO", 1)]
        public string YOPO
        {
            get
            {
                // TODO: Implement mapping from FHIR record location:
                return "";
            }
            set
            {
                // TODO: Implement mapping to FHIR record location:
            }
        }

        /// <summary>Number of Cigarettes Smoked in 3 months prior to Pregnancy</summary>
        [IJEField(149, 803, 2, "Number of Cigarettes Smoked in 3 months prior to Pregnancy", "CIGPN", 1)]
        public string CIGPN
        {
            get
            {
                return NumericAllowingUnknown_Get("CIGPN", "CigarettesPerDayInThreeMonthsPriorToPregancy");
            }
            set
            {
                NumericAllowingUnknown_Set("CIGPN", "CigarettesPerDayInThreeMonthsPriorToPregancy", value);
            }
        }

        /// <summary>Number of Cigarettes Smoked in 1st 3 months</summary>
        [IJEField(150, 805, 2, "Number of Cigarettes Smoked in 1st 3 months", "CIGFN", 1)]
        public string CIGFN
        {
            get
            {
                return NumericAllowingUnknown_Get("CIGFN", "CigarettesPerDayInFirstTrimester");
            }
            set
            {
                NumericAllowingUnknown_Set("CIGFN", "CigarettesPerDayInFirstTrimester", value);
            }
        }

        /// <summary>Number of Cigarettes Smoked in 2nd 3 months</summary>
        [IJEField(151, 807, 2, "Number of Cigarettes Smoked in 2nd 3 months", "CIGSN", 1)]
        public string CIGSN
        {
            get
            {
                return NumericAllowingUnknown_Get("CIGSN", "CigarettesPerDayInSecondTrimester");
            }
            set
            {
                NumericAllowingUnknown_Set("CIGSN", "CigarettesPerDayInSecondTrimester", value);
            }
        }

        /// <summary>Number of Cigarettes Smoked in third or last trimester</summary>
        [IJEField(152, 809, 2, "Number of Cigarettes Smoked in third or last trimester", "CIGLN", 1)]
        public string CIGLN
        {
            get
            {
                return NumericAllowingUnknown_Get("CIGLN", "CigarettesPerDayInLastTrimester");
            }
            set
            {
                NumericAllowingUnknown_Set("CIGLN", "CigarettesPerDayInLastTrimester", value);
            }
        }

        /// <summary>Principal source of Payment for this delivery</summary>
        [IJEField(153, 811, 1, "Principal source of Payment for this delivery", "PAY", 1)]
        public string PAY
        {
            get
            {
                // TODO: Implement mapping from FHIR record location:
                return "";
            }
            set
            {
                // TODO: Implement mapping to FHIR record location:
            }
        }

        /// <summary>Date Last Normal Menses Began--Year</summary>
        [IJEField(154, 812, 4, "Date Last Normal Menses Began--Year", "DLMP_YR", 1)]
        public string DLMP_YR
        {
            get
            {
                // TODO: Implement mapping from FHIR record location:
                return "";
            }
            set
            {
                // TODO: Implement mapping to FHIR record location:
            }
        }

        /// <summary>Date Last Normal Menses Began--Month</summary>
        [IJEField(155, 816, 2, "Date Last Normal Menses Began--Month", "DLMP_MO", 1)]
        public string DLMP_MO
        {
            get
            {
                // TODO: Implement mapping from FHIR record location:
                return "";
            }
            set
            {
                // TODO: Implement mapping to FHIR record location:
            }
        }

        /// <summary>Date Last Normal Menses Began--Day</summary>
        [IJEField(156, 818, 2, "Date Last Normal Menses Began--Day", "DLMP_DY", 1)]
        public string DLMP_DY
        {
            get
            {
                // TODO: Implement mapping from FHIR record location:
                return "";
            }
            set
            {
                // TODO: Implement mapping to FHIR record location:
            }
        }

        /// <summary>Risk Factors--Prepregnancy Diabetes</summary>
        [IJEField(157, 820, 1, "Risk Factors--Prepregnancy Diabetes", "PDIAB", 1)]
        public string PDIAB
        {
            get => PresenceToIJE(record.PrepregnancyDiabetes, record.NoPregnancyRiskFactors);
            set => IJEToPresence(value, (v) => record.PrepregnancyDiabetes = v, (v) => record.NoPregnancyRiskFactors = v);
        }

        /// <summary>Risk Factors--Gestational Diabetes</summary>
        [IJEField(158, 821, 1, "Risk Factors--Gestational Diabetes", "GDIAB", 1)]
        public string GDIAB
        {
            get => PresenceToIJE(record.GestationalDiabetes, record.NoPregnancyRiskFactors);
            set => IJEToPresence(value, (v) => record.GestationalDiabetes = v, (v) => record.NoPregnancyRiskFactors = v);
        }

        /// <summary>Risk Factors--Prepregnancy Hypertension</summary>
        [IJEField(159, 822, 1, "Risk Factors--Prepregnancy Hypertension", "PHYPE", 1)]
        public string PHYPE
        {
            get => PresenceToIJE(record.PrepregnancyHypertension, record.NoPregnancyRiskFactors);
            set => IJEToPresence(value, (v) => record.PrepregnancyHypertension = v, (v) => record.NoPregnancyRiskFactors = v);
        }

        /// <summary>Risk Factors--Gestational Hypertension  (SEE ADDITIONAL HYPERTENSION CATEGORY IN LOCATION 924)</summary>
        [IJEField(160, 823, 1, "Risk Factors--Gestational Hypertension  (SEE ADDITIONAL HYPERTENSION CATEGORY IN LOCATION 924)", "GHYPE", 1)]
        public string GHYPE
        {
            get => PresenceToIJE(record.GestationalHypertension, record.NoPregnancyRiskFactors);
            set => IJEToPresence(value, (v) => record.GestationalHypertension = v, (v) => record.NoPregnancyRiskFactors = v);
        }

        /// <summary>Risk Factors--Previous Preterm Births</summary>
        [IJEField(161, 824, 1, "Risk Factors--Previous Preterm Births", "PPB", 1)]
        public string PPB
        {
            get => PresenceToIJE(record.PreviousPretermBirth, record.NoPregnancyRiskFactors);
            set => IJEToPresence(value, (v) => record.PreviousPretermBirth = v, (v) => record.NoPregnancyRiskFactors = v);
        }

        /// <summary>Risk Factors--Poor Pregnancy Outcomes(NCHS DELETED THIS ITEM EFFECTIVE 2014/2015)</summary>
        [IJEField(162, 825, 1, "Risk Factors--Poor Pregnancy Outcomes(NCHS DELETED THIS ITEM EFFECTIVE 2014/2015)", "PPO", 1)]
        public string PPO
        {
            get => "U"; // Not present in FHIR
            set {}
        }

        /// <summary><html>Risk Factors--Vaginal Bleeding  <b>(NCHS DELETED THIS ITEM EFFECTIVE 2011)</b></html></summary>
        [IJEField(163, 826, 1, "<html>Risk Factors--Vaginal Bleeding  <b>(NCHS DELETED THIS ITEM EFFECTIVE 2011)</b></html>", "VB", 1)]
        public string VB
        {
            get => "U"; // Not present in FHIR
            set {}
        }

        /// <summary>Risk Factors--Infertility Treatment  (SEE ADDITIONAL SUBCATEGORIES IN LOCATIONS 925-926)</summary>
        [IJEField(164, 827, 1, "Risk Factors--Infertility Treatment  (SEE ADDITIONAL SUBCATEGORIES IN LOCATIONS 925-926)", "INFT", 1)]
        public string INFT
        {
            get => PresenceToIJE(record.InfertilityTreatment, record.NoPregnancyRiskFactors);
            set => IJEToPresence(value, (v) => record.InfertilityTreatment = v, (v) => record.NoPregnancyRiskFactors = v);
        }

        /// <summary>Risk Factors--Previous Cesarean</summary>
        [IJEField(165, 828, 1, "Risk Factors--Previous Cesarean", "PCES", 1)]
        public string PCES
        {
            get => PresenceToIJE(record.PreviousCesarean, record.NoPregnancyRiskFactors);
            set => IJEToPresence(value, (v) => record.PreviousCesarean = v, (v) => record.NoPregnancyRiskFactors = v);
        }

        /// <summary>Risk Factors--Number Previous Cesareans</summary>
        [IJEField(166, 829, 2, "Risk Factors--Number Previous Cesareans", "NPCES", 1)]
        public string NPCES
        {
            get
            {
                // TODO: Implement mapping from FHIR record location:
                return "";
            }
            set
            {
                // TODO: Implement mapping to FHIR record location:
            }
        }

        /// <summary>Risk Factors--Number Previous Cesareans--Edit Flag</summary>
        [IJEField(167, 831, 1, "Risk Factors--Number Previous Cesareans--Edit Flag", "NPCES_BYPASS", 1)]
        public string NPCES_BYPASS
        {
            get
            {
                // TODO: Implement mapping from FHIR record location:
                return "";
            }
            set
            {
                // TODO: Implement mapping to FHIR record location:
            }
        }

        /// <summary>Infections Present--Gonorrhea</summary>
        [IJEField(168, 832, 1, "Infections Present--Gonorrhea", "GON", 1)]
        public string GON
        {
            get => PresenceToIJE(record.Gonorrhea, record.NoInfectionsPresentDuringPregnancy);
            set => IJEToPresence(value, (v) => record.Gonorrhea = v, (v) => record.NoInfectionsPresentDuringPregnancy = v);
        }

        /// <summary>Infections Present--Syphilis</summary>
        [IJEField(169, 833, 1, "Infections Present--Syphilis", "SYPH", 1)]
        public string SYPH
        {
            get => PresenceToIJE(record.Syphilis, record.NoInfectionsPresentDuringPregnancy);
            set => IJEToPresence(value, (v) => record.Syphilis = v, (v) => record.NoInfectionsPresentDuringPregnancy = v);
        }

        /// <summary><html>Infections Present--Herpes Simplex (HSV) <b> (NCHS DELETED THIS ITEM EFFECTIVE 2011)</b></html></summary>
        [IJEField(170, 834, 1, "<html>Infections Present--Herpes Simplex (HSV) <b> (NCHS DELETED THIS ITEM EFFECTIVE 2011)</b></html>", "HSV", 1)]
        public string HSV
        {
            get => PresenceToIJE(record.GenitalHerpesSimplex, record.NoInfectionsPresentDuringPregnancy);
            set => IJEToPresence(value, (v) => record.GenitalHerpesSimplex = v, (v) => record.NoInfectionsPresentDuringPregnancy = v);
        }

        /// <summary>Infections Present--Chlamydia</summary>
        [IJEField(171, 835, 1, "Infections Present--Chlamydia", "CHAM", 1)]
        public string CHAM
        {
            get => PresenceToIJE(record.Chlamydia, record.NoInfectionsPresentDuringPregnancy);
            set => IJEToPresence(value, (v) => record.Chlamydia = v, (v) => record.NoInfectionsPresentDuringPregnancy = v);
        }

        /// <summary>Infections Present--Hepatitis B</summary>
        [IJEField(172, 836, 1, "Infections Present--Hepatitis B", "HEPB", 1)]
        public string HEPB
        {
            get => PresenceToIJE(record.HepatitisB, record.NoInfectionsPresentDuringPregnancy);
            set => IJEToPresence(value, (v) => record.HepatitisB = v, (v) => record.NoInfectionsPresentDuringPregnancy = v);
        }

        /// <summary>Infections Present--Hepatitis C</summary>
        [IJEField(173, 837, 1, "Infections Present--Hepatitis C", "HEPC", 1)]
        public string HEPC
        {
            get => PresenceToIJE(record.HepatitisC, record.NoInfectionsPresentDuringPregnancy);
            set => IJEToPresence(value, (v) => record.HepatitisC = v, (v) => record.NoInfectionsPresentDuringPregnancy = v);
        }

        /// <summary>Obstetric Procedures--Cervical Cerclage(NCHS DELETED THIS ITEM EFFECTIVE 2014/2015)</summary>
        [IJEField(174, 838, 1, "Obstetric Procedures--Cervical Cerclage(NCHS DELETED THIS ITEM EFFECTIVE 2014/2015)", "CERV", 1)]
        public string CERV
        {
            get
            {
                // TODO: Implement mapping from FHIR record location:
                return "";
            }
            set
            {
                // TODO: Implement mapping to FHIR record location:
            }
        }

        /// <summary>Obstetric Procedures--Tocolysis(NCHS DELETED THIS ITEM EFFECTIVE 2014/2015)</summary>
        [IJEField(175, 839, 1, "Obstetric Procedures--Tocolysis(NCHS DELETED THIS ITEM EFFECTIVE 2014/2015)", "TOC", 1)]
        public string TOC
        {
            get
            {
                // TODO: Implement mapping from FHIR record location:
                return "";
            }
            set
            {
                // TODO: Implement mapping to FHIR record location:
            }
        }

        /// <summary>Obstetric Procedures--Successful External Cephalic Version</summary>
        [IJEField(176, 840, 1, "Obstetric Procedures--Successful External Cephalic Version", "ECVS", 1)]
        public string ECVS
        {
            get => PresenceToIJE(record.SuccessfulExternalCephalicVersion, record.NoObstetricProcedures);
            set => IJEToPresence(value, (v) => record.SuccessfulExternalCephalicVersion = v, (v) => record.NoObstetricProcedures = v);
        }

        /// <summary>Obstetric Procedures--Failed External Cephalic Version</summary>
        [IJEField(177, 841, 1, "Obstetric Procedures--Failed External Cephalic Version", "ECVF", 1)]
        public string ECVF
        {
            get => PresenceToIJE(record.UnsuccessfulExternalCephalicVersion, record.NoObstetricProcedures);
            set => IJEToPresence(value, (v) => record.UnsuccessfulExternalCephalicVersion = v, (v) => record.NoObstetricProcedures = v);
        }

        /// <summary>Onset of Labor--Premature Rupture of Membranes(NCHS DELETED THIS ITEM EFFECTIVE 2014/2015)</summary>
        [IJEField(178, 842, 1, "Onset of Labor--Premature Rupture of Membranes(NCHS DELETED THIS ITEM EFFECTIVE 2014/2015)", "PROM", 1)]
        public string PROM
        {
            get
            {
                // TODO: Implement mapping from FHIR record location:
                return "";
            }
            set
            {
                // TODO: Implement mapping to FHIR record location:
            }
        }

        /// <summary>Onset of Labor--Precipitous Labor(NCHS DELETED THIS ITEM EFFECTIVE 2014/2015)</summary>
        [IJEField(179, 843, 1, "Onset of Labor--Precipitous Labor(NCHS DELETED THIS ITEM EFFECTIVE 2014/2015)", "PRIC", 1)]
        public string PRIC
        {
            get
            {
                // TODO: Implement mapping from FHIR record location:
                return "";
            }
            set
            {
                // TODO: Implement mapping to FHIR record location:
            }
        }

        /// <summary>Onset of Labor--Prolonged Labor(NCHS DELETED THIS ITEM EFFECTIVE 2014/2015)</summary>
        [IJEField(180, 844, 1, "Onset of Labor--Prolonged Labor(NCHS DELETED THIS ITEM EFFECTIVE 2014/2015)", "PROL", 1)]
        public string PROL
        {
            get
            {
                // TODO: Implement mapping from FHIR record location:
                return "";
            }
            set
            {
                // TODO: Implement mapping to FHIR record location:
            }
        }

        /// <summary>Characteristics of Labor &amp; Delivery--Induction of Labor</summary>
        [IJEField(181, 845, 1, "Characteristics of Labor & Delivery--Induction of Labor", "INDL", 1)]
        public string INDL
        {
            get => PresenceToIJE(record.InductionOfLabor, record.NoCharacteristicsOfLaborAndDelivery);
            set => IJEToPresence(value, (v) => record.InductionOfLabor = v, (v) => record.NoCharacteristicsOfLaborAndDelivery = v);
        }

        /// <summary>Characteristics of Labor &amp; Delivery--Augmentation of Labor</summary>
        [IJEField(182, 846, 1, "Characteristics of Labor & Delivery--Augmentation of Labor", "AUGL", 1)]
        public string AUGL
        {
            get => PresenceToIJE(record.AugmentationOfLabor, record.NoCharacteristicsOfLaborAndDelivery);
            set => IJEToPresence(value, (v) => record.AugmentationOfLabor = v, (v) => record.NoCharacteristicsOfLaborAndDelivery = v);
        }

        /// <summary><html>Characteristics of Labor &amp; Delivery--Non-vertex Presentation <b>(NCHS DELETED THIS ITEM EFFECTIVE 2011)</b></html></summary>
        [IJEField(183, 847, 1, "<html>Characteristics of Labor & Delivery--Non-vertex Presentation <b>(NCHS DELETED THIS ITEM EFFECTIVE 2011)</b></html>", "NVPR", 1)]
        public string NVPR
        {
            get => "U"; // Not present in FHIR
            set {}
        }

        /// <summary>Characteristics of Labor &amp; Delivery--Steroids</summary>
        [IJEField(184, 848, 1, "Characteristics of Labor & Delivery--Steroids", "STER", 1)]
        public string STER
        {
            get => PresenceToIJE(record.AdministrationOfSteroidsForFetalLungMaturation, record.NoCharacteristicsOfLaborAndDelivery);
            set => IJEToPresence(value, (v) => record.AdministrationOfSteroidsForFetalLungMaturation = v, (v) => record.NoCharacteristicsOfLaborAndDelivery = v);
        }

        /// <summary>Characteristics of Labor &amp; Delivery--Antibiotics</summary>
        [IJEField(185, 849, 1, "Characteristics of Labor & Delivery--Antibiotics", "ANTB", 1)]
        public string ANTB
        {
            get => PresenceToIJE(record.AntibioticsAdministeredDuringLabor, record.NoCharacteristicsOfLaborAndDelivery);
            set => IJEToPresence(value, (v) => record.AntibioticsAdministeredDuringLabor = v, (v) => record.NoCharacteristicsOfLaborAndDelivery = v);
        }

        /// <summary>Characteristics of Labor &amp; Delivery--Chorioamnionitis</summary>
        [IJEField(186, 850, 1, "Characteristics of Labor & Delivery--Chorioamnionitis", "CHOR", 1)]
        public string CHOR
        {
            get => PresenceToIJE(record.Chorioamnionitis, record.NoCharacteristicsOfLaborAndDelivery);
            set => IJEToPresence(value, (v) => record.Chorioamnionitis = v, (v) => record.NoCharacteristicsOfLaborAndDelivery = v);
        }

        /// <summary>Characteristics of Labor &amp; Delivery--Meconium Staining(NCHS DELETED THIS ITEM EFFECTIVE 2014/2015)</summary>
        [IJEField(187, 851, 1, "Characteristics of Labor & Delivery--Meconium Staining(NCHS DELETED THIS ITEM EFFECTIVE 2014/2015)", "MECS", 1)]
        public string MECS
        {
            get => "U"; // Not present in FHIR
            set {}
        }

        /// <summary>Characteristics of Labor &amp; Delivery--Fetal Intolerance(NCHS DELETED THIS ITEM EFFECTIVE 2014/2015)</summary>
        [IJEField(188, 852, 1, "Characteristics of Labor & Delivery--Fetal Intolerance(NCHS DELETED THIS ITEM EFFECTIVE 2014/2015)", "FINT", 1)]
        public string FINT
        {
            get => "U"; // Not present in FHIR
            set {}
        }

        /// <summary>Characteristics of Labor &amp; Delivery--Anesthesia</summary>
        [IJEField(189, 853, 1, "Characteristics of Labor & Delivery--Anesthesia", "ESAN", 1)]
        public string ESAN
        {
            get => PresenceToIJE(record.EpiduralOrSpinalAnesthesia, record.NoCharacteristicsOfLaborAndDelivery);
            set => IJEToPresence(value, (v) => record.EpiduralOrSpinalAnesthesia = v, (v) => record.NoCharacteristicsOfLaborAndDelivery = v);
        }

        /// <summary><html>Method of Delivery--Attempted Forceps <b>(NCHS DELETED THIS ITEM EFFECTIVE 2011)</b></html></summary>
        [IJEField(190, 854, 1, "<html>Method of Delivery--Attempted Forceps <b>(NCHS DELETED THIS ITEM EFFECTIVE 2011)</b></html>", "ATTF", 1)]
        public string ATTF
        {
            get
            {
                // TODO: Implement mapping from FHIR record location:
                return "";
            }
            set
            {
                // TODO: Implement mapping to FHIR record location:
            }
        }

        /// <summary><html>Method of Delivery--Attempted Vacuum <b>(NCHS DELETED THIS ITEM EFFECTIVE 2011)</b></html></summary>
        [IJEField(191, 855, 1, "<html>Method of Delivery--Attempted Vacuum <b>(NCHS DELETED THIS ITEM EFFECTIVE 2011)</b></html>", "ATTV", 1)]
        public string ATTV
        {
            get
            {
                // TODO: Implement mapping from FHIR record location:
                return "";
            }
            set
            {
                // TODO: Implement mapping to FHIR record location:
            }
        }

        /// <summary>Method of Delivery--Fetal Presentation</summary>
        [IJEField(192, 856, 1, "Method of Delivery--Fetal Presentation", "PRES", 1)]
        public string PRES
        {
            get
            {
                // TODO: Implement mapping from FHIR record location:
                return "";
            }
            set
            {
                // TODO: Implement mapping to FHIR record location:
            }
        }

        /// <summary>Method of Delivery--Route and Method of Delivery</summary>
        [IJEField(193, 857, 1, "Method of Delivery--Route and Method of Delivery", "ROUT", 1)]
        public string ROUT
        {
            get
            {
                if (record.UnknownFinalRouteAndMethodOfDelivery)
                {
                    return "9";
                }
                return Get_MappingFHIRToIJE(Mappings.DeliveryRoutes.FHIRToIJE, "FinalRouteAndMethodOfDelivery", "ROUT");
            }
            set
            {
                if (value == "9")
                {
                    record.UnknownFinalRouteAndMethodOfDelivery = true;
                }
                else if (String.IsNullOrEmpty(value))
                {
                    record.FinalRouteAndMethodOfDeliveryHelper = null;
                }
                else
                {
                    Set_MappingIJEToFHIR(Mappings.DeliveryRoutes.IJEToFHIR, "ROUT", "FinalRouteAndMethodOfDelivery", value.Trim());
                }
            }
        }

        /// <summary>Method of Delivery--Trial of Labor Attempted</summary>
        [IJEField(194, 858, 1, "Method of Delivery--Trial of Labor Attempted", "TLAB", 1)]
        public string TLAB
        {
            get
            {
                // TODO: Implement mapping from FHIR record location:
                return "";
            }
            set
            {
                // TODO: Implement mapping to FHIR record location:
            }
        }

        /// <summary>Maternal Morbidity--Maternal Transfusion</summary>
        [IJEField(195, 859, 1, "Maternal Morbidity--Maternal Transfusion", "MTR", 1)]
        public string MTR
        {
            get => PresenceToIJE(record.MaternalTransfusion, record.NoMaternalMorbidities);
            set => IJEToPresence(value, (v) => record.MaternalTransfusion = v, (v) => record.NoMaternalMorbidities = v);
        }

        /// <summary>Maternal Morbidity--Perineal Laceration</summary>
        [IJEField(196, 860, 1, "Maternal Morbidity--Perineal Laceration", "PLAC", 1)]
        public string PLAC
        {
            get => PresenceToIJE(record.PerinealLaceration, record.NoMaternalMorbidities);
            set => IJEToPresence(value, (v) => record.PerinealLaceration = v, (v) => record.NoMaternalMorbidities = v);
        }

        /// <summary>Maternal Morbidity--Ruptured Uterus</summary>
        [IJEField(197, 861, 1, "Maternal Morbidity--Ruptured Uterus", "RUT", 1)]
        public string RUT
        {
            get => PresenceToIJE(record.RupturedUterus, record.NoMaternalMorbidities);
            set => IJEToPresence(value, (v) => record.RupturedUterus = v, (v) => record.NoMaternalMorbidities = v);
        }

        /// <summary>Maternal Morbidity--Unplanned Hysterectomy</summary>
        [IJEField(198, 862, 1, "Maternal Morbidity--Unplanned Hysterectomy", "UHYS", 1)]
        public string UHYS
        {
            get => PresenceToIJE(record.UnplannedHysterectomy, record.NoMaternalMorbidities);
            set => IJEToPresence(value, (v) => record.UnplannedHysterectomy = v, (v) => record.NoMaternalMorbidities = v);
        }

        /// <summary>Maternal Morbidity--Admit to Intensive Care</summary>
        [IJEField(199, 863, 1, "Maternal Morbidity--Admit to Intensive Care", "AINT", 1)]
        public string AINT
        {
            get => PresenceToIJE(record.ICUAdmission, record.NoMaternalMorbidities);
            set => IJEToPresence(value, (v) => record.ICUAdmission = v, (v) => record.NoMaternalMorbidities = v);
        }

        /// <summary>Maternal Morbidity--Unplanned Operation(NCHS DELETED THIS ITEM EFFECTIVE 2014/2015)</summary>
        [IJEField(200, 864, 1, "Maternal Morbidity--Unplanned Operation(NCHS DELETED THIS ITEM EFFECTIVE 2014/2015)", "UOPR", 1)]
        public string UOPR
        {
            get => "U"; // Not present in FHIR
            set {}
        }

        /// <summary>Birthweight in grams</summary>
        [IJEField(201, 865, 4, "Birthweight in grams", "BWG", 1)]
        public string BWG
        {
            get
            {
                return NumericAllowingUnknown_Get("BWG", "BirthWeight");
            }
            set
            {
                NumericAllowingUnknown_Set("BWG", "BirthWeight", value);
            }
        }

        /// <summary>Birthweight--Edit Flag</summary>
        [IJEField(202, 869, 1, "Birthweight--Edit Flag", "BW_BYPASS", 1)]
        public string BW_BYPASS
        {
            // TODO implement mapping once BFDR/Mapping.cs has been generated
            get
            {
                return record.BirthWeightEditFlagHelper;
            }
            set
            {
                record.BirthWeightEditFlagHelper = value;
            }
        }

        /// <summary>Obstetric Estimation of Gestation</summary>
        [IJEField(203, 870, 2, "Obstetric Estimation of Gestation", "OWGEST", 1)]
        public string OWGEST
        {
            get
            {
                // TODO: Implement mapping from FHIR record location:
                return "";
            }
            set
            {
                // TODO: Implement mapping to FHIR record location:
            }
        }

        /// <summary>Obstetric Estimation of Gestation--Edit Flag</summary>
        [IJEField(204, 872, 1, "Obstetric Estimation of Gestation--Edit Flag", "OWGEST_BYPASS", 1)]
        public string OWGEST_BYPASS
        {
            get
            {
                // TODO: Implement mapping from FHIR record location:
                return "";
            }
            set
            {
                // TODO: Implement mapping to FHIR record location:
            }
        }

        /// <summary>Apgar Score at 5 Minutes</summary>
        [IJEField(205, 873, 2, "Apgar Score at 5 Minutes", "APGAR5", 1)]
        public string APGAR5
        {
            get
            {
                // TODO: Implement mapping from FHIR record location:
                return "";
            }
            set
            {
                // TODO: Implement mapping to FHIR record location:
            }
        }

        /// <summary>Apgar Score at 10 Minutes</summary>
        [IJEField(206, 875, 2, "Apgar Score at 10 Minutes", "APGAR10", 1)]
        public string APGAR10
        {
            get
            {
                // TODO: Implement mapping from FHIR record location:
                return "";
            }
            set
            {
                // TODO: Implement mapping to FHIR record location:
            }
        }

        /// <summary>Plurality</summary>
        [IJEField(207, 877, 2, "Plurality", "PLUR", 1)]
        public string PLUR
        {
            get
            {
                return NumericAllowingUnknown_Get("PLUR", "Plurality");
            }
            set
            {
                NumericAllowingUnknown_Set("PLUR", "Plurality", value);
            }
        }

        /// <summary>Set Order</summary>
        [IJEField(208, 879, 2, "SetOrder", "SORD", 1)]
        public string SORD
        {
            get
            {
                return NumericAllowingUnknown_Get("SORD", "SetOrder");
            }
            set
            {
                NumericAllowingUnknown_Set("SORD", "SetOrder", value);
            }
        }

        /// <summary>Number of Live Born</summary>
        [IJEField(209, 881, 2, "Number of Live Born", "LIVEB", 1)]
        public string LIVEB
        {
            get
            {
                // TODO: Implement mapping from FHIR record location:
                return "";
            }
            set
            {
                // TODO: Implement mapping to FHIR record location:
            }
        }

        /// <summary>Matching Number</summary>
        [IJEField(210, 883, 6, "Matching Number", "MATCH", 1)]
        public string MATCH
        {
            get
            {
                // TODO: Implement mapping from FHIR record location:
                return "";
            }
            set
            {
                // TODO: Implement mapping to FHIR record location:
            }
        }

        /// <summary>Plurality--Edit Flag</summary>
        [IJEField(211, 889, 1, "Plurality--Edit Flag", "PLUR_BYPASS", 1)]
        public string PLUR_BYPASS
        {
            get
            {
                return Get_MappingFHIRToIJE(VR.Mappings.ConceptMapPluralityEditFlagsVitalRecords.FHIRToIJE, "PluralityEditFlag", "PLUR_BYPASS").PadLeft(1, ' ');
            }
            set
            {
                Set_MappingIJEToFHIR(VR.Mappings.ConceptMapPluralityEditFlagsVitalRecords.IJEToFHIR, "PLUR_BYPASS", "PluralityEditFlag", value);
            }
        }

        /// <summary>Abnormal Conditions of the Newborn--Assisted Ventilation</summary>
        [IJEField(212, 890, 1, "Abnormal Conditions of the Newborn--Assisted Ventilation", "AVEN1", 1)]
        public string AVEN1
        {
            get => PresenceToIJE(record.AssistedVentilationFollowingDelivery, record.NoSpecifiedAbnormalConditionsOfNewborn);
            set => IJEToPresence(value, (v) => record.AssistedVentilationFollowingDelivery = v, (v) => record.NoSpecifiedAbnormalConditionsOfNewborn = v);
        }

        /// <summary>Abnormal Conditions of the Newborn--Assisted Ventilation > 6 hours</summary>
        [IJEField(213, 891, 1, "Abnormal Conditions of the Newborn--Assisted Ventilation > 6 hours", "AVEN6", 1)]
        public string AVEN6
        {
            get => PresenceToIJE(record.AssistedVentilationMoreThanSixHours, record.NoSpecifiedAbnormalConditionsOfNewborn);
            set => IJEToPresence(value, (v) => record.AssistedVentilationMoreThanSixHours = v, (v) => record.NoSpecifiedAbnormalConditionsOfNewborn = v);
        }

        /// <summary>Abnormal Conditions of the Newborn--Admission to NICU</summary>
        [IJEField(214, 892, 1, "Abnormal Conditions of the Newborn--Admission to NICU", "NICU", 1)]
        public string NICU
        {
            get => PresenceToIJE(record.NICUAdmission, record.NoSpecifiedAbnormalConditionsOfNewborn);
            set => IJEToPresence(value, (v) => record.NICUAdmission = v, (v) => record.NoSpecifiedAbnormalConditionsOfNewborn = v);
        }

        /// <summary>Abnormal Conditions of the Newborn--Surfactant Replacement</summary>
        [IJEField(215, 893, 1, "Abnormal Conditions of the Newborn--Surfactant Replacement", "SURF", 1)]
        public string SURF
        {
            get => PresenceToIJE(record.SurfactantReplacementTherapy, record.NoSpecifiedAbnormalConditionsOfNewborn);
            set => IJEToPresence(value, (v) => record.SurfactantReplacementTherapy = v, (v) => record.NoSpecifiedAbnormalConditionsOfNewborn = v);
        }

        /// <summary>Abnormal Conditions of the Newborn--Antibiotics</summary>
        [IJEField(216, 894, 1, "Abnormal Conditions of the Newborn--Antibiotics", "ANTI", 1)]
        public string ANTI
        {
            get => PresenceToIJE(record.AntibioticForSuspectedNeonatalSepsis, record.NoSpecifiedAbnormalConditionsOfNewborn);
            set => IJEToPresence(value, (v) => record.AntibioticForSuspectedNeonatalSepsis = v, (v) => record.NoSpecifiedAbnormalConditionsOfNewborn = v);
        }

        /// <summary>Abnormal Conditions of the Newborn--Seizures</summary>
        [IJEField(217, 895, 1, "Abnormal Conditions of the Newborn--Seizures", "SEIZ", 1)]
        public string SEIZ
        {
            get => PresenceToIJE(record.Seizure, record.NoSpecifiedAbnormalConditionsOfNewborn);
            set => IJEToPresence(value, (v) => record.Seizure = v, (v) => record.NoSpecifiedAbnormalConditionsOfNewborn = v);
        }

        /// <summary>Abnormal Conditions of the Newborn--Birth Injury(NCHS DELETED THIS ITEM EFFECTIVE 2014/2015)</summary>
        [IJEField(218, 896, 1, "Abnormal Conditions of the Newborn--Birth Injury(NCHS DELETED THIS ITEM EFFECTIVE 2014/2015)", "BINJ", 1)]
        public string BINJ
        {
            get => "U"; // Not present in FHIR
            set {}
        }

        /// <summary>Congenital Anomalies of the Newborn--Anencephaly</summary>
        [IJEField(219, 897, 1, "Congenital Anomalies of the Newborn--Anencephaly", "ANEN", 1)]
        public string ANEN
        {
            get => PresenceToIJE(record.Anencephaly, record.NoCongenitalAnomaliesOfTheNewborn);
            set => IJEToPresence(value, (v) => record.Anencephaly = v, (v) => record.NoCongenitalAnomaliesOfTheNewborn = v);
        }

        /// <summary>Congenital Anomalies of the Newborn--Meningomyelocele/Spina Bifida</summary>
        [IJEField(220, 898, 1, "Congenital Anomalies of the Newborn--Meningomyelocele/Spina Bifida", "MNSB", 1)]
        public string MNSB
        {
            get => PresenceToIJE(record.Meningomyelocele, record.NoCongenitalAnomaliesOfTheNewborn);
            set => IJEToPresence(value, (v) => record.Meningomyelocele = v, (v) => record.NoCongenitalAnomaliesOfTheNewborn = v);
        }

        /// <summary>Congenital Anomalies of the Newborn--Cyanotic congenital heart disease</summary>
        [IJEField(221, 899, 1, "Congenital Anomalies of the Newborn--Cyanotic congenital heart disease", "CCHD", 1)]
        public string CCHD
        {
            get => PresenceToIJE(record.CyanoticCongenitalHeartDisease, record.NoCongenitalAnomaliesOfTheNewborn);
            set => IJEToPresence(value, (v) => record.CyanoticCongenitalHeartDisease = v, (v) => record.NoCongenitalAnomaliesOfTheNewborn = v);
        }

        /// <summary>Congenital Anomalies of the Newborn--Congenital diaphragmatic hernia</summary>
        [IJEField(222, 900, 1, "Congenital Anomalies of the Newborn--Congenital diaphragmatic hernia", "CDH", 1)]
        public string CDH
        {
            get => PresenceToIJE(record.CongenitalDiaphragmaticHernia, record.NoCongenitalAnomaliesOfTheNewborn);
            set => IJEToPresence(value, (v) => record.CongenitalDiaphragmaticHernia = v, (v) => record.NoCongenitalAnomaliesOfTheNewborn = v);
        }

        /// <summary>Congenital Anomalies of the Newborn--Omphalocele</summary>
        [IJEField(223, 901, 1, "Congenital Anomalies of the Newborn--Omphalocele", "OMPH", 1)]
        public string OMPH
        {
            get => PresenceToIJE(record.Omphalocele, record.NoCongenitalAnomaliesOfTheNewborn);
            set => IJEToPresence(value, (v) => record.Omphalocele = v, (v) => record.NoCongenitalAnomaliesOfTheNewborn = v);
        }

        /// <summary>Congenital Anomalies of the Newborn--Gastroschisis</summary>
        [IJEField(224, 902, 1, "Congenital Anomalies of the Newborn--Gastroschisis", "GAST", 1)]
        public string GAST
        {
            get => PresenceToIJE(record.Gastroschisis, record.NoCongenitalAnomaliesOfTheNewborn);
            set => IJEToPresence(value, (v) => record.Gastroschisis = v, (v) => record.NoCongenitalAnomaliesOfTheNewborn = v);
        }

        /// <summary>Congenital Anomalies of the Newborn--Limb Reduction Defect</summary>
        [IJEField(225, 903, 1, "Congenital Anomalies of the Newborn--Limb Reduction Defect", "LIMB", 1)]
        public string LIMB
        {
            get => PresenceToIJE(record.LimbReductionDefect, record.NoCongenitalAnomaliesOfTheNewborn);
            set => IJEToPresence(value, (v) => record.LimbReductionDefect = v, (v) => record.NoCongenitalAnomaliesOfTheNewborn = v);
        }

        /// <summary>Congenital Anomalies of the Newborn--Cleft Lip with or without Cleft Palate</summary>
        [IJEField(226, 904, 1, "Congenital Anomalies of the Newborn--Cleft Lip with or without Cleft Palate", "CL", 1)]
        public string CL
        {
            get => PresenceToIJE(record.CleftLipWithOrWithoutCleftPalate, record.NoCongenitalAnomaliesOfTheNewborn);
            set => IJEToPresence(value, (v) => record.CleftLipWithOrWithoutCleftPalate = v, (v) => record.NoCongenitalAnomaliesOfTheNewborn = v);
        }

        /// <summary>Congenital Anomalies of the Newborn--Cleft Palate Alone</summary>
        [IJEField(227, 905, 1, "Congenital Anomalies of the Newborn--Cleft Palate Alone", "CP", 1)]
        public string CP
        {
            get => PresenceToIJE(record.CleftPalateAlone, record.NoCongenitalAnomaliesOfTheNewborn);
            set => IJEToPresence(value, (v) => record.CleftPalateAlone = v, (v) => record.NoCongenitalAnomaliesOfTheNewborn = v);
        }

        /// <summary>Congenital Anomalies of the Newborn--Down Syndrome</summary>
        [IJEField(228, 906, 1, "Congenital Anomalies of the Newborn--Down Syndrome", "DOWT", 1)]
        public string DOWT
        {
            get => PresenceToIJE(record.DownSyndrome, record.NoCongenitalAnomaliesOfTheNewborn);
            set => IJEToPresence(value, (v) => record.DownSyndrome = v, (v) => record.NoCongenitalAnomaliesOfTheNewborn = v);
        }

        /// <summary>Congenital Anomalies of the Newborn--Suspected Chromosomal disorder</summary>
        [IJEField(229, 907, 1, "Congenital Anomalies of the Newborn--Suspected Chromosomal disorder", "CDIT", 1)]
        public string CDIT
        {
            get => PresenceToIJE(record.SuspectedChromosomalDisorder, record.NoCongenitalAnomaliesOfTheNewborn);
            set => IJEToPresence(value, (v) => record.SuspectedChromosomalDisorder = v, (v) => record.NoCongenitalAnomaliesOfTheNewborn = v);
        }

        /// <summary>Congenital Anomalies of the Newborn--Hypospadias</summary>
        [IJEField(230, 908, 1, "Congenital Anomalies of the Newborn--Hypospadias", "HYPO", 1)]
        public string HYPO
        {
            get => PresenceToIJE(record.Hypospadias, record.NoCongenitalAnomaliesOfTheNewborn);
            set => IJEToPresence(value, (v) => record.Hypospadias = v, (v) => record.NoCongenitalAnomaliesOfTheNewborn = v);
        }

        /// <summary>Was Infant Transferred Within 24 Hours of Delivery?</summary>
        [IJEField(231, 909, 1, "Was Infant Transferred Within 24 Hours of Delivery?", "ITRAN", 1)]
        public string ITRAN
        {
            get
            {
                // TODO: Implement mapping from FHIR record location:
                return "";
            }
            set
            {
                // TODO: Implement mapping to FHIR record location:
            }
        }

        /// <summary>Is Infant Living at Time of Report?</summary>
        [IJEField(232, 910, 1, "Is Infant Living at Time of Report?", "ILIV", 1)]
        public string ILIV
        {
            get
            {
                // TODO: Implement mapping from FHIR record location:
                return "";
            }
            set
            {
                // TODO: Implement mapping to FHIR record location:
            }
        }

        /// <summary>Is Infant Being Breastfed?  (RECOMMENDED CHANGE TO "AT DISCHARGE" EFFECTIVE 2004)</summary>
        [IJEField(233, 911, 1, "Is Infant Being Breastfed?  (RECOMMENDED CHANGE TO \"AT DISCHARGE\" EFFECTIVE 2004)", "BFED", 1)]
        public string BFED
        {
            get
            {
                // TODO: Implement mapping from FHIR record location:
                return "";
            }
            set
            {
                // TODO: Implement mapping to FHIR record location:
            }
        }

        /// <summary>NCHS USE ONLY: Receipt date -- Year</summary>
        [IJEField(234, 912, 4, "NCHS USE ONLY: Receipt date -- Year", "R_YR", 1)]
        public string R_YR
        {
            get
            {
                // TODO: Implement mapping from FHIR record location:
                return "";
            }
            set
            {
                // TODO: Implement mapping to FHIR record location:
            }
        }

        /// <summary>NCHS USE ONLY: Receipt date -- Month</summary>
        [IJEField(235, 916, 2, "NCHS USE ONLY: Receipt date -- Month", "R_MO", 1)]
        public string R_MO
        {
            get
            {
                // TODO: Implement mapping from FHIR record location:
                return "";
            }
            set
            {
                // TODO: Implement mapping to FHIR record location:
            }
        }

        /// <summary>NCHS USE ONLY: Receipt date -- Day</summary>
        [IJEField(236, 918, 2, "NCHS USE ONLY: Receipt date -- Day", "R_DY", 1)]
        public string R_DY
        {
            get
            {
                // TODO: Implement mapping from FHIR record location:
                return "";
            }
            set
            {
                // TODO: Implement mapping to FHIR record location:
            }
        }

        /// <summary>Mother's Reported Age</summary>
        [IJEField(237, 920, 2, "Mother's Reported Age", "MAGER", 1)]
        public string MAGER
        {
            get
            {
                return NumericAllowingUnknown_Get("MAGER", "MotherReportedAgeAtDelivery");
            }
            set
            {
                NumericAllowingUnknown_Set("MAGER", "MotherReportedAgeAtDelivery", value);
            }
        }

        /// <summary>Father's Reported Age</summary>
        [IJEField(238, 922, 2, "Father's Reported Age", "FAGER", 1)]
        public string FAGER
        {
            get
            {
                return NumericAllowingUnknown_Get("FAGER", "FatherReportedAgeAtDelivery");
            }
            set
            {
                NumericAllowingUnknown_Set("FAGER", "FatherReportedAgeAtDelivery", value);
            }
        }

        /// <summary>Risk Factors--Hypertension Eclampsia   (RECOMMENDED ADDITION EFFECTIVE 2004)</summary>
        [IJEField(239, 924, 1, "Risk Factors--Hypertension Eclampsia   (RECOMMENDED ADDITION EFFECTIVE 2004)", "EHYPE", 1)]
        public string EHYPE
        {
            get => PresenceToIJE(record.EclampsiaHypertension, record.NoPregnancyRiskFactors);
            set => IJEToPresence(value, (v) => record.EclampsiaHypertension = v, (v) => record.NoPregnancyRiskFactors = v);
        }

        /// <summary>Risk Factors--Infertility: Fertility Enhancing Drugs  (RECOMMENDED ADDITION EFFECTIVE 2004)</summary>
        [IJEField(240, 925, 1, "Risk Factors--Infertility: Fertility Enhancing Drugs  (RECOMMENDED ADDITION EFFECTIVE 2004)", "INFT_DRG", 1)]
        public string INFT_DRG
        {
            get => PresenceToIJE(record.ArtificialInsemination, record.NoPregnancyRiskFactors);
            set => IJEToPresence(value, (v) => record.ArtificialInsemination = v, (v) => record.NoPregnancyRiskFactors = v);
        }

        /// <summary>Risk Factors--Infertility: Asst. Rep. Technology  (RECOMMENDED ADDITION EFFECTIVE 2004)</summary>
        [IJEField(241, 926, 1, "Risk Factors--Infertility: Asst. Rep. Technology  (RECOMMENDED ADDITION EFFECTIVE 2004)", "INFT_ART", 1)]
        public string INFT_ART
        {
            get => PresenceToIJE(record.AssistedFertilization, record.NoPregnancyRiskFactors);
            set => IJEToPresence(value, (v) => record.AssistedFertilization = v, (v) => record.NoPregnancyRiskFactors = v);
        }

        /// <summary>FILLER 1</summary>
        [IJEField(242, 927, 17, "FILLER 1", "", 1)]
        public string FILLER1
        {
            get
            {
                // TODO: Implement mapping from FHIR record location:
                return "";
            }
            set
            {
                // TODO: Implement mapping to FHIR record location:
            }
        }

        /// <summary>Date of Registration--Year</summary>
        [IJEField(243, 944, 4, "Date of Registration--Year", "DOR_YR", 1)]
        public string DOR_YR
        {
            get
            {
                // TODO: Implement mapping from FHIR record location:
                return "";
            }
            set
            {
                // TODO: Implement mapping to FHIR record location:
            }
        }

        /// <summary>Date of Registration--Month</summary>
        [IJEField(244, 948, 2, "Date of Registration--Month", "DOR_MO", 1)]
        public string DOR_MO
        {
            get
            {
                // TODO: Implement mapping from FHIR record location:
                return "";
            }
            set
            {
                // TODO: Implement mapping to FHIR record location:
            }
        }

        /// <summary>Date of Registration--Day</summary>
        [IJEField(245, 950, 2, "Date of Registration--Day", "DOR_DY", 1)]
        public string DOR_DY
        {
            get
            {
                // TODO: Implement mapping from FHIR record location:
                return "";
            }
            set
            {
                // TODO: Implement mapping to FHIR record location:
            }
        }

        /// <summary>Abnormal Conditions of the Newborn--Microcephaly</summary>
        [IJEField(246, 952, 49, "Abnormal Conditions of the Newborn--Microcephaly", "MCPH", 1)]
        public string MCPH
        {
            get
            {
                // TODO: Implement mapping from FHIR record location:
                return "";
            }
            set
            {
                // TODO: Implement mapping to FHIR record location:
            }
        }

        /// <summary>Child's First Name</summary>
        [IJEField(247, 1001, 50, "Child's First Name", "KIDFNAME", 1)]
        public string KIDFNAME
        {
            get
            {
                string[] names = record.ChildGivenNames;
                if (names.Length > 0)
                {
                    return Truncate(names[0], 50).PadRight(50, ' ');
                }
                return new string(' ', 50);
            }
            set
            {
                if (!String.IsNullOrWhiteSpace(value))
                {
                    record.ChildGivenNames = new string[] { value.Trim() };
                }
            }
        }

        /// <summary>Child's Middle Name</summary>
        [IJEField(248, 1051, 50, "Child's Middle Name", "KIDMNAME", 1)]
        public string KIDMNAME
        {
            get
            {
                string[] names = record.ChildGivenNames;
                if (names.Length > 1)
                {
                    return Truncate(names[1], 50).PadRight(50, ' ');
                }
                return " ";
            }
            set
            {
                if (!String.IsNullOrWhiteSpace(value))
                {
                    if (String.IsNullOrWhiteSpace(KIDFNAME)) throw new ArgumentException("Middle name cannot be set before first name");
                    if (!String.IsNullOrWhiteSpace(value))
                    {
                        if (record.ChildGivenNames != null)
                        {
                            List<string> names = record.ChildGivenNames.ToList();
                            if (names.Count() > 1) names[1] = value.Trim(); else names.Add(value.Trim());
                            record.ChildGivenNames = names.ToArray();
                        }
                    }
                }
            }
        }

        /// <summary>Child's Last Name</summary>
        [IJEField(249, 1101, 50, "Child's Last Name", "KIDLNAME", 1)]
        public string KIDLNAME
        {
            get
            {
                return LeftJustified_Get("KIDLNAME", "ChildFamilyName");
            }
            set
            {
                LeftJustified_Set("KIDLNAME", "ChildFamilyName", value);
            }
        }

        /// <summary>Child's Surname Suffix (moved from end)</summary>
        [IJEField(250, 1151, 7, "Child's Surname Suffix (moved from end)", "KIDSUFFX", 1)]
        public string KIDSUFFX
        {
            get
            {
                return LeftJustified_Get("KIDSUFFX", "ChildSuffix");
            }
            set
            {
                LeftJustified_Set("KIDSUFFX", "ChildSuffix", value);
            }
        }

        /// <summary>County of Birth (Literal)</summary>
        [IJEField(251, 1158, 25, "County of Birth (Literal)", "BIRTH_CO", 1)]
        public string BIRTH_CO
        {
            get
            {
                return Dictionary_Geo_Get("BIRTH_CO", "PlaceOfBirth", "address", "county", true);
            }
            set
            {
                if (!String.IsNullOrWhiteSpace(value))
                {
                    Dictionary_Set("BIRTH_CO", "PlaceOfBirth", "addressCounty", value);
                }
            }
        }

        /// <summary>City/town/place of birth (Literal)</summary>
        [IJEField(252, 1183, 50, "City/town/place of birth (Literal)", "BRTHCITY", 1)]
        public string BRTHCITY
        {
            get
            {
                return Dictionary_Geo_Get("BRTHCITY", "PlaceOfBirth", "address", "city", true);
            }
            set
            {
                if (!String.IsNullOrWhiteSpace(value))
                {
                    Dictionary_Set("BRTHCITY", "PlaceOfBirth", "addressCity", value);
                }
            }
        }

        /// <summary>Name of Facility of Birth</summary>
        [IJEField(253, 1233, 50, "Name of Facility of Birth", "HOSP", 1)]
        public string HOSP
        {
            get
            {
                // TODO: Implement mapping from FHIR record location:
                return "";
            }
            set
            {
                // TODO: Implement mapping to FHIR record location:
            }
        }

        /// <summary>Mother's First Name</summary>
        [IJEField(254, 1283, 50, "Mother's First Name", "MOMFNAME", 1)]
        public string MOMFNAME
        {
            get
            {
                string[] names = record.MotherGivenNames;
                if (names.Length > 0)
                {
                    return Truncate(names[0], 50).PadRight(50, ' ');
                }
                return new string(' ', 50);
            }
            set
            {
                if (!String.IsNullOrWhiteSpace(value))
                {
                    record.MotherGivenNames = new string[] { value.Trim() };
                }
            }
        }

        /// <summary>Mother's Middle Name</summary>
        [IJEField(255, 1333, 50, "Mother's Middle Name", "MOMMIDDL", 1)]
        public string MOMMIDDL
        {
            get
            {
                string[] names = record.MotherGivenNames;
                if (names.Length > 1)
                {
                    return Truncate(names[1], 50).PadRight(50, ' ');
                }
                return " ";
            }
            set
            {
                if (!String.IsNullOrWhiteSpace(value))
                {
                    if (String.IsNullOrWhiteSpace(MOMFNAME)) throw new ArgumentException("Middle name cannot be set before first name");
                    if (!String.IsNullOrWhiteSpace(value))
                    {
                        if (record.MotherGivenNames != null)
                        {
                            List<string> names = record.MotherGivenNames.ToList();
                            if (names.Count() > 1) names[1] = value.Trim(); else names.Add(value.Trim());
                            record.MotherGivenNames = names.ToArray();
                        }
                    }
                }
            }
        }

        /// <summary>Mother's Last Name</summary>
        [IJEField(256, 1383, 50, "Mother's Last Name", "MOMLNAME", 1)]
        public string MOMLNAME
        {
            get
            {
                return LeftJustified_Get("MOMLNAME", "MotherFamilyName");            }
            set
            {
                LeftJustified_Set("MOMLNAME", "MotherFamilyName", value);
            }
        }

        /// <summary>Mother's Surname Suffix</summary>
        [IJEField(257, 1433, 7, "Mother's Surname Suffix", "MOMSUFFX", 1)]
        public string MOMSUFFX
        {
            get
            {
                return LeftJustified_Get("MOMSUFFX", "MotherSuffix");
            }
            set
            {
                LeftJustified_Set("MOMSUFFX", "MotherSuffix", value);
            }
        }

        /// <summary>Mother's First Maiden Name</summary>
        [IJEField(258, 1440, 50, "Mother's First Maiden Name", "MOMFMNME", 1)]
        public string MOMFMNME
        {
            get
            {
                string[] names = record.MotherMaidenGivenNames;
                if (names.Length > 0)
                {
                    return Truncate(names[0], 50).PadRight(50, ' ');
                }
                return new string(' ', 50);
            }
            set
            {
                if (!String.IsNullOrWhiteSpace(value))
                {
                    record.MotherMaidenGivenNames = new string[] { value.Trim() };
                }
            }
        }

        /// <summary>Mother's Middle Maiden Name</summary>
        [IJEField(259, 1490, 50, "Mother's Middle Maiden Name", "MOMMMID", 1)]
        public string MOMMMID
        {
            get
            {
                string[] names = record.MotherMaidenGivenNames;
                if (names.Length > 1)
                {
                    return Truncate(names[1], 50).PadRight(50, ' ');
                }
                return " ";
            }
            set
            {
                if (!String.IsNullOrWhiteSpace(value))
                {
                    if (String.IsNullOrWhiteSpace(MOMFMNME)) throw new ArgumentException("Middle name cannot be set before first name");
                    if (!String.IsNullOrWhiteSpace(value))
                    {
                        if (record.MotherMaidenGivenNames != null)
                        {
                            List<string> names = record.MotherMaidenGivenNames.ToList();
                            if (names.Count() > 1) names[1] = value.Trim(); else names.Add(value.Trim());
                            record.MotherMaidenGivenNames = names.ToArray();
                        }
                    }
                }
            }
        }

        /// <summary>Mother's Maiden Surname</summary>
        [IJEField(260, 1540, 50, "Mother's Maiden Surname", "MOMMAIDN", 1)]
        public string MOMMAIDN
        {
            get
            {
                return LeftJustified_Get("MOMMAIDN", "MotherMaidenFamilyName");
            }
            set
            {
                LeftJustified_Set("MOMMAIDN", "MotherMaidenFamilyName", value);
            }
        }

        /// <summary>Mother's Maiden Surname Suffix</summary>
        [IJEField(261, 1590, 7, "Mother's Maiden Surname Suffix", "MOMMSUFX", 1)]
        public string MOMMSUFX
        {
            get
            {
                return LeftJustified_Get("MOMMSUFX", "MotherMaidenSuffix");
            }
            set
            {
                LeftJustified_Set("MOMMSUFX", "MotherMaidenSuffix", value);
            }
        }

        /// <summary>Residence Street Number</summary>
        [IJEField(262, 1597, 10, "Residence Street Number", "STNUM", 1)]
        public string STNUM
        {
            get
            {
                return Dictionary_Geo_Get("STNUM", "MotherResidence", "address", "stnum", false);
            }
            set
            {
                if (!String.IsNullOrWhiteSpace(value))
                {
                    Dictionary_Geo_Set("STNUM", "MotherResidence", "address", "stnum", false, value);
                }
            }
        }

        /// <summary>Residence Pre Directional</summary>
        [IJEField(263, 1607, 10, "Residence Pre Directional", "PREDIR", 1)]
        public string PREDIR
        {
            get
            {
                return Dictionary_Geo_Get("PREDIR", "MotherResidence", "address", "predir", false);
            }
            set
            {
                if (!String.IsNullOrWhiteSpace(value))
                {
                    Dictionary_Geo_Set("PREDIR", "MotherResidence", "address", "predir", false, value);
                }
            }
        }

        /// <summary>Residence Street name</summary>
        [IJEField(264, 1617, 28, "Residence Street name", "STNAME", 1)]
        public string STNAME
        {
            get
            {
                return Dictionary_Geo_Get("STNAME", "MotherResidence", "address", "stname", false);
            }
            set
            {
                if (!String.IsNullOrWhiteSpace(value))
                {
                    Dictionary_Geo_Set("STNAME", "MotherResidence", "address", "stname", false, value);
                }
            }
        }

        /// <summary>Residence Street designator</summary>
        [IJEField(265, 1645, 10, "Residence Street designator", "STDESIG", 1)]
        public string STDESIG
        {
            get
            {
                return Dictionary_Geo_Get("STDESIG", "MotherResidence", "address", "stdesig", false);
            }
            set
            {
                if (!String.IsNullOrWhiteSpace(value))
                {
                    Dictionary_Geo_Set("STDESIG", "MotherResidence", "address", "stdesig", false, value);
                }
            }
        }

        /// <summary>Residence Post Directional</summary>
        [IJEField(266, 1655, 10, "Residence Post Directional", "POSTDIR", 1)]
        public string POSTDIR
        {
            get
            {
                return Dictionary_Geo_Get("POSTDIR", "MotherResidence", "address", "postdir", false);
            }
            set
            {
                if (!String.IsNullOrWhiteSpace(value))
                {
                    Dictionary_Geo_Set("POSTDIR", "MotherResidence", "address", "postdir", false, value);
                }
            }
        }

        /// <summary>Residence Unit or Apartment Number</summary>
        [IJEField(267, 1665, 7, "Residence Unit or Apartment Number", "UNUM", 1)]
        public string UNUM
        {
            get
            {
                return Dictionary_Geo_Get("UNUM", "MotherResidence", "address", "unitnum", false);
            }
            set
            {
                if (!String.IsNullOrWhiteSpace(value))
                {
                    Dictionary_Geo_Set("UNUM", "MotherResidence", "address", "unitnum", false, value);
                }
            }
        }

        /// <summary>Mother's Residence Street Address</summary>
        [IJEField(268, 1672, 50, "Mother's Residence Street Address", "ADDRESS", 1)]
        public string ADDRESS
        {
            get
            {
                return Dictionary_Geo_Get("ADDRESS", "MotherResidence", "address", "line1", false);
            }
            set
            {
                if (!String.IsNullOrWhiteSpace(value))
                {
                    Dictionary_Geo_Set("ADDRESS", "MotherResidence", "address", "line1", false, value);
                }
            }
        }

        /// <summary>Mother's Residence Zip Code and Zip+4</summary>
        [IJEField(269, 1722, 9, "Mother's Residence Zip Code and Zip+4", "ZIPCODE", 1)]
        public string ZIPCODE
        {
            get
            {
                return Dictionary_Geo_Get("ZIPCODE", "MotherResidence", "address", "zip", false);
            }
            set
            {
                if (!String.IsNullOrWhiteSpace(value))
                {
                    Dictionary_Geo_Set("ZIPCODE", "MotherResidence", "address", "zip", false, value);
                }
            }
        }

        /// <summary>Mother's Residence County (Literal)</summary>
        [IJEField(270, 1731, 28, "Mother's Residence County (Literal)", "COUNTYTXT", 1)]
        public string COUNTYTXT
        {
            get
            {
                return Dictionary_Geo_Get("COUNTYTXT", "MotherResidence", "address", "county", false);
            }
            set
            {
                if (!String.IsNullOrWhiteSpace(value))
                {
                    Dictionary_Geo_Set("COUNTYTXT", "MotherResidence", "address", "county", false, value);
                }
            }
        }

        /// <summary>Mother's Residence City/Town (Literal)</summary>
        [IJEField(271, 1759, 28, "Mother's Residence City/Town (Literal)", "CITYTEXT", 1)]
        public string CITYTEXT
        {
            get
            {
                return Dictionary_Geo_Get("CITYTEXT", "MotherResidence", "address", "city", false);
            }
            set
            {
                if (!String.IsNullOrWhiteSpace(value))
                {
                    Dictionary_Geo_Set("CITYTEXT", "MotherResidence", "address", "city", false, value);
                }
            }
        }

        /// <summary>State, U.S. Territory or Canadian Province of Residence (Mother) - literal</summary>
        [IJEField(272, 1787, 28, "State, U.S. Territory or Canadian Province of Residence (Mother) - literal", "STATETXT", 1)]
        public string STATETXT
        {
            get
            {
                return IJEData.Instance.StateCodeToStateName(STATEC);
            }
            set
            {
                STATEC = IJEData.Instance.StateNameToStateCode(value);
            }
        }

        /// <summary>Mother's Residence Country (Literal)</summary>
        [IJEField(273, 1815, 28, "Mother's Residence Country (Literal)", "CNTRYTXT", 1)]
        public string CNTRYTXT
        {
            get
            {
                return IJEData.Instance.CountryCodeToCountryName(COUNTRYC);
            }
            set
            {
                COUNTRYC = IJEData.Instance.CountryCodeToCountryName(value);
            }
        }

        /// <summary>Father's First Name</summary>
        [IJEField(274, 1843, 50, "Father's First Name", "DADFNAME", 1)]
        public string DADFNAME
        {
            get
            {
                string[] names = record.FatherGivenNames;
                if (names.Length > 0)
                {
                    return Truncate(names[0], 50).PadRight(50, ' ');
                }
                return new string(' ', 50);
            }
            set
            {
                if (!String.IsNullOrWhiteSpace(value))
                {
                    record.FatherGivenNames = new string[] { value.Trim() };
                }
            }
        }

        /// <summary>Father's Middle Name</summary>
        [IJEField(275, 1893, 50, "Father's Middle Name", "DADMNAME", 1)]
        public string DADMNAME
        {
            get
            {
                string[] names = record.FatherGivenNames;
                if (names.Length > 1)
                {
                    return Truncate(names[1], 50).PadRight(50, ' ');
                }
                return " ";
            }
            set
            {
                if (!String.IsNullOrWhiteSpace(value))
                {
                    if (String.IsNullOrWhiteSpace(DADFNAME)) throw new ArgumentException("Middle name cannot be set before first name");
                    if (!String.IsNullOrWhiteSpace(value))
                    {
                        if (record.FatherGivenNames != null)
                        {
                            List<string> names = record.FatherGivenNames.ToList();
                            if (names.Count() > 1) names[1] = value.Trim(); else names.Add(value.Trim());
                            record.FatherGivenNames = names.ToArray();
                        }
                    }
                }
            }
        }

        /// <summary>Father's Last Name</summary>
        [IJEField(276, 1943, 50, "Father's Last Name", "DADLNAME", 1)]
        public string DADLNAME
        {
            get
            {
                return LeftJustified_Get("DADLNAME", "FatherFamilyName");            }
            set
            {
                LeftJustified_Set("DADLNAME", "FatherFamilyName", value);
            }
        }

        /// <summary>Father's Surname Suffix</summary>
        [IJEField(277, 1993, 7, "Father's Surname Suffix", "DADSUFFX", 1)]
        public string DADSUFFX
        {
            get
            {
                return LeftJustified_Get("DADSUFFX", "FatherSuffix");
            }
            set
            {
                LeftJustified_Set("DADSUFFX", "FatherSuffix", value);
            }
        }

        /// <summary>Mother's Social Security Number</summary>
        [IJEField(278, 2000, 9, "Mother's Social Security Number", "MOM_SSN", 1)]
        public string MOM_SSN
        {
            get
            {
                return record.MotherSocialSecurityNumber;
            }
            set
            {
                record.MotherSocialSecurityNumber = value;
            }
        }

        /// <summary>Father's Social Security Number</summary>
        [IJEField(279, 2009, 9, "Father's Social Security Number", "DAD_SSN", 1)]
        public string DAD_SSN
        {
            get
            {
                return record.FatherSocialSecurityNumber;
            }
            set
            {
                record.FatherSocialSecurityNumber = value;
            }
        }

        /// <summary>Mother's Age (Calculated)</summary>
        [IJEField(280, 2018, 2, "Mother's Age (Calculated)", "MAGE_CALC", 1)]
        public string MAGE_CALC
        {
            get
            {
                // Not implemented in FHIR
                return "";
            }
            set
            {
                // Not implemented in FHIR
            }
        }

        /// <summary>Father's Age (Calculated)</summary>
        [IJEField(281, 2020, 2, "Father's Age (Calculated)", "FAGE_CALC", 1)]
        public string FAGE_CALC
        {
            get
            {
                // Not implemented in FHIR
                return "";
            }
            set
            {
                // Not implemented in FHIR
            }
        }

        /// <summary>Occupation of Mother</summary>
        [IJEField(282, 2022, 25, "Occupation of Mother", "MOM_OC_T", 1)]
        public string MOM_OC_T
        {
            get
            {
                return record.MotherOccupation;
            }
            set
            {
                record.MotherOccupation = value;
            }
        }

        /// <summary>Occupation of Mother (coded)</summary>
        [IJEField(283, 2047, 3, "Occupation of Mother (coded)", "MOM_OC_C", 1)]
        public string MOM_OC_C
        {
            get
            {
                // Not implemented in FHIR
                return "";
            }
            set
            {
                // Not implemented in FHIR
            }
        }

        /// <summary>Occupation of Father</summary>
        [IJEField(284, 2050, 25, "Occupation of Father", "DAD_OC_T", 1)]
        public string DAD_OC_T
        {
            get
            {
                return record.FatherOccupation;
            }
            set
            {
                record.FatherOccupation = value;
            }
        }

        /// <summary>Occupation of Father (coded)</summary>
        [IJEField(285, 2075, 3, "Occupation of Father (coded)", "DAD_OC_C", 1)]
        public string DAD_OC_C
        {
            get
            {
                // Not implemented in FHIR
                return "";
            }
            set
            {
                // Not implemented in FHIR
            }
        }

        /// <summary>Industry of Mother</summary>
        [IJEField(286, 2078, 25, "Industry of Mother", "MOM_IN_T", 1)]
        public string MOM_IN_T
        {
            get
            {
                return record.MotherIndustry;
            }
            set
            {
                record.MotherIndustry = value;
            }
        }

        /// <summary>Industry of Mother (coded)</summary>
        [IJEField(287, 2103, 3, "Industry of Mother (coded)", "MOM_IN_C", 1)]
        public string MOM_IN_C
        {
            get
            {
                // Not implemented in FHIR
                return "";
            }
            set
            {
                // Not implemented in FHIR
            }
        }

        /// <summary>Industry of Father</summary>
        [IJEField(288, 2106, 25, "Industry of Father", "DAD_IN_T", 1)]
        public string DAD_IN_T
        {
            get
            {
                return record.FatherIndustry;
            }
            set
            {
                record.FatherIndustry = value;
            }
        }

        /// <summary>Industry of Father (coded)</summary>
        [IJEField(289, 2131, 3, "Industry of Father (coded)", "DAD_IN_C", 1)]
        public string DAD_IN_C
        {
            get
            {
                // Not implemented in FHIR
                return "";
            }
            set
            {
                // Not implemented in FHIR
            }
        }

        /// <summary>State, U.S. Territory or Canadian Province of Birth (Father) - code</summary>
        [IJEField(290, 2134, 2, "State, U.S. Territory or Canadian Province of Birth (Father) - code", "FBPLACD_ST_TER_C", 1)]
        public string FBPLACD_ST_TER_C
        {
            get
            {
                return Dictionary_Geo_Get("FBPLACD_ST_TER_C", "FatherPlaceOfBirth", "address", "state", true);
            }
            set
            {
                if (!String.IsNullOrWhiteSpace(value))
                {
                    Dictionary_Set("FBPLACD_ST_TER_C", "FatherPlaceOfBirth", "addressState", value);
                }
            }
        }

        /// <summary>Father's Country of Birth (Code)</summary>
        [IJEField(291, 2136, 2, "Father's Country of Birth (Code)", "FBPLACE_CNT_C", 1)]
        public string FBPLACE_CNT_C
        {
            get
            {
                return Dictionary_Geo_Get("FBPLACE_CNT_C", "FatherPlaceOfBirth", "address", "country", true);
            }
            set
            {
                if (!String.IsNullOrWhiteSpace(value))
                {
                    Dictionary_Set("FBPLACE_CNT_C", "FatherPlaceOfBirth", "addressCountry", value);
                }
            }
        }

        /// <summary>Mother's Hispanic Code for Literal</summary>
        [IJEField(292, 2138, 3, "Mother's Hispanic Code for Literal", "METHNIC5C", 1)]
        public string METHNIC5C
        {
            get
            {
                // TODO: Implement mapping from FHIR record location:
                return "";
            }
            set
            {
                // TODO: Implement mapping to FHIR record location:
            }
        }

        /// <summary>Mother's Edited Hispanic Origin Code</summary>
        [IJEField(293, 2141, 3, "Mother's Edited Hispanic Origin Code", "METHNICE", 1)]
        public string METHNICE
        {
            get
            {
                // TODO: Implement mapping from FHIR record location:
                return "";
            }
            set
            {
                // TODO: Implement mapping to FHIR record location:
            }
        }

        /// <summary>Mother's Bridged Race - NCHS Code</summary>
        [IJEField(294, 2144, 2, "Mother's Bridged Race - NCHS Code", "MRACEBG_C", 1)]
        public string MRACEBG_C
        {
            get
            {
                // TODO: Implement mapping from FHIR record location:
                return "";
            }
            set
            {
                // TODO: Implement mapping to FHIR record location:
            }
        }

        /// <summary>Father's Hispanic Code for Literal</summary>
        [IJEField(295, 2146, 3, "Father's Hispanic Code for Literal", "FETHNIC5C", 1)]
        public string FETHNIC5C
        {
            get
            {
                // TODO: Implement mapping from FHIR record location:
                return "";
            }
            set
            {
                // TODO: Implement mapping to FHIR record location:
            }
        }

        /// <summary>Father's Edited Hispanic Origin Code</summary>
        [IJEField(296, 2149, 3, "Father's Edited Hispanic Origin Code", "FETHNICE", 1)]
        public string FETHNICE
        {
            get
            {
                // TODO: Implement mapping from FHIR record location:
                return "";
            }
            set
            {
                // TODO: Implement mapping to FHIR record location:
            }
        }

        /// <summary>Father's Bridged Race - NCHS Code</summary>
        [IJEField(297, 2152, 2, "Father's Bridged Race - NCHS Code", "FRACEBG_C", 1)]
        public string FRACEBG_C
        {
            get
            {
                // TODO: Implement mapping from FHIR record location:
                return "";
            }
            set
            {
                // TODO: Implement mapping to FHIR record location:
            }
        }

        /// <summary>Mother's Hispanic Origin - Specify</summary>
        [IJEField(298, 2154, 15, "Mother's Hispanic Origin - Specify", "METHNIC_T", 1)]
        public string METHNIC_T
        {
            get
            {
                // TODO: Implement mapping from FHIR record location:
                return "";
            }
            set
            {
                // TODO: Implement mapping to FHIR record location:
            }
        }

        /// <summary>Mother's Race - Specify</summary>
        [IJEField(299, 2169, 50, "Mother's Race - Specify", "MRACE_T", 1)]
        public string MRACE_T
        {
            get
            {
                // TODO: Implement mapping from FHIR record location:
                return "";
            }
            set
            {
                // TODO: Implement mapping to FHIR record location:
            }
        }

        /// <summary>Father's Hispanic Origin - Specify</summary>
        [IJEField(300, 2219, 15, "Father's Hispanic Origin - Specify", "FETHNIC_T", 1)]
        public string FETHNIC_T
        {
            get
            {
                // TODO: Implement mapping from FHIR record location:
                return "";
            }
            set
            {
                // TODO: Implement mapping to FHIR record location:
            }
        }

        /// <summary>Father's Race - Specify</summary>
        [IJEField(301, 2234, 50, "Father's Race - Specify", "FRACE_T", 1)]
        public string FRACE_T
        {
            get
            {
                // TODO: Implement mapping from FHIR record location:
                return "";
            }
            set
            {
                // TODO: Implement mapping to FHIR record location:
            }
        }

        /// <summary>Facility Mother Moved From (if transferred)</summary>
        [IJEField(302, 2284, 50, "Facility Mother Moved From (if transferred)", "HOSPFROM", 1)]
        public string HOSPFROM
        {
            get
            {
                // TODO: Implement mapping from FHIR record location:
                return "";
            }
            set
            {
                // TODO: Implement mapping to FHIR record location:
            }
        }

        /// <summary>Facility Infant Transferred To (if transferred w/in 24 hours)</summary>
        [IJEField(303, 2334, 50, "Facility Infant Transferred To (if transferred w/in 24 hours)", "HOSPTO", 1)]
        public string HOSPTO
        {
            get
            {
                // TODO: Implement mapping from FHIR record location:
                return "";
            }
            set
            {
                // TODO: Implement mapping to FHIR record location:
            }
        }

        /// <summary>Attendant ("Other" specified text)</summary>
        [IJEField(304, 2384, 20, "Attendant (\"Other\" specified text)", "ATTEND_OTH_TXT", 1)]
        public string ATTEND_OTH_TXT
        {
            get
            {
                if (record.AttendantOtherHelper != null)
                {
                    return LeftJustified_Get("ATTEND_OTH_TXT", "AttendantOtherHelper");
                }
                return "";
            }
            set
            {
                if (!String.IsNullOrWhiteSpace(value))
                {
                    LeftJustified_Set("ATTEND_OTH_TXT", "AttendantOtherHelper", value);
                }
            }
        }

        /// <summary>State, U.S. Territory or Canadian Province of Birth (Mother) - literal</summary>
        [IJEField(305, 2404, 28, "State, U.S. Territory or Canadian Province of Birth (Mother) - literal", "MBPLACE_ST_TER_TXT", 1)]
        public string MBPLACE_ST_TER_TXT
        {
            get
            {
                return IJEData.Instance.StateCodeToStateName(BPLACEC_ST_TER);
            }
            set
            {
                BPLACEC_ST_TER = IJEData.Instance.StateNameToStateCode(value);
            }
        }

        /// <summary>Mother's Country of Birth (Literal)</summary>
        [IJEField(306, 2432, 28, "Mother's Country of Birth (Literal)", "MBPLACE_CNTRY_TXT", 1)]
        public string MBPLACE_CNTRY_TXT
        {
            get
            {
                return IJEData.Instance.CountryCodeToCountryName(BPLACEC_CNT);
            }
            set
            {
                BPLACEC_CNT = IJEData.Instance.CountryNameToCountryCode(value);
            }
        }

        /// <summary>State, U.S. Territory or Canadian Province of Birth (Father) - literal</summary>
        [IJEField(307, 2460, 28, "State, U.S. Territory or Canadian Province of Birth (Father) - literal", "FBPLACE_ST_TER_TXT", 1)]
        public string FBPLACE_ST_TER_TXT
        {
            get
            {
                return IJEData.Instance.StateCodeToStateName(FBPLACD_ST_TER_C);
            }
            set
            {
                FBPLACD_ST_TER_C = IJEData.Instance.StateNameToStateCode(value);
            }
        }

        /// <summary>Father's Country of Birth (Literal)</summary>
        [IJEField(308, 2488, 28, "Father's Country of Birth (Literal)", "FBPLACE_CNTRY_TXT", 1)]
        public string FBPLACE_CNTRY_TXT
        {
            get
            {
                return IJEData.Instance.CountryCodeToCountryName(FBPLACE_CNT_C);
            }
            set
            {
                FBPLACE_CNT_C = IJEData.Instance.CountryNameToCountryCode(value);
            }
        }

        /// <summary>Mother's Mailing Address Street number</summary>
        [IJEField(309, 2516, 10, "Mother's Mailing Address Street number", "MAIL_STNUM", 1)]
        public string MAIL_STNUM
        {
            get
            {
                return Dictionary_Geo_Get("MAIL_STNUM", "MotherBilling", "address", "stnum", false);
            }
            set
            {
                if (!String.IsNullOrWhiteSpace(value))
                {
                    Dictionary_Geo_Set("MAIL_STNUM", "MotherBilling", "address", "stnum", false, value);
                }
            }
        }

        /// <summary>Mother's Mailing Address Pre Directional</summary>
        [IJEField(310, 2526, 10, "Mother's Mailing Address Pre Directional", "MAIL_PREDIR", 1)]
        public string MAIL_PREDIR
        {
            get
            {
                return Dictionary_Geo_Get("MAIL_PREDIR", "MotherBilling", "address", "predir", false);
            }
            set
            {
                if (!String.IsNullOrWhiteSpace(value))
                {
                    Dictionary_Geo_Set("MAIL_PREDIR", "MotherBilling", "address", "predir", false, value);
                }
            }
        }

        /// <summary>Mother's Mailing Address Street name</summary>
        [IJEField(311, 2536, 28, "Mother's Mailing Address Street name", "MAIL_STNAME", 1)]
        public string MAIL_STNAME
        {
            get
            {
                return Dictionary_Geo_Get("MAIL_STNAME", "MotherBilling", "address", "stname", false);
            }
            set
            {
                if (!String.IsNullOrWhiteSpace(value))
                {
                    Dictionary_Geo_Set("MAIL_STNAME", "MotherBilling", "address", "stname", false, value);
                }
            }
        }

        /// <summary>Mother's Mailing Address Street designator</summary>
        [IJEField(312, 2564, 10, "Mother's Mailing Address Street designator", "MAIL_STDESIG", 1)]
        public string MAIL_STDESIG
        {
            get
            {
                return Dictionary_Geo_Get("MAIL_STDESIG", "MotherBilling", "address", "stdesig", false);
            }
            set
            {
                if (!String.IsNullOrWhiteSpace(value))
                {
                    Dictionary_Geo_Set("MAIL_STDESIG", "MotherBilling", "address", "stdesig", false, value);
                }
            }
        }

        /// <summary>Mother's Mailing Address Post Directional</summary>
        [IJEField(313, 2574, 10, "Mother's Mailing Address Post Directional", "MAIL_POSTDIR", 1)]
        public string MAIL_POSTDIR
        {
            get
            {
                return Dictionary_Geo_Get("MAIL_POSTDIR", "MotherBilling", "address", "postdir", false);
            }
            set
            {
                if (!String.IsNullOrWhiteSpace(value))
                {
                    Dictionary_Geo_Set("MAIL_POSTDIR", "MotherBilling", "address", "postdir", false, value);
                }
            }
        }

        /// <summary>Mother's Mailing Address Unit or Apartment Number</summary>
        [IJEField(314, 2584, 7, "Mother's Mailing Address Unit or Apartment Number", "MAIL_UNUM", 1)]
        public string MAIL_UNUM
        {
            get
            {
                return Dictionary_Geo_Get("MAIL_UNUM", "MotherBilling", "address", "unitnum", false);
            }
            set
            {
                if (!String.IsNullOrWhiteSpace(value))
                {
                    Dictionary_Geo_Set("MAIL_UNUM", "MotherBilling", "address", "unitnum", false, value);
                }
            }
        }

        /// <summary>Mother's Mailing Address Street Address</summary>
        [IJEField(315, 2591, 50, "Mother's Mailing Address Street Address", "MAIL_ADDRESS", 1)]
        public string MAIL_ADDRESS
        {
            get
            {
                return Dictionary_Geo_Get("MAIL_ADDRESS", "MotherBilling", "address", "line1", false);
            }
            set
            {
                if (!String.IsNullOrWhiteSpace(value))
                {
                    Dictionary_Geo_Set("MAIL_ADDRESS", "MotherBilling", "address", "line1", false, value);
                }
            }
        }

        /// <summary>Mother's Mailing Address Zip Code and Zip+4</summary>
        [IJEField(316, 2641, 9, "Mother's Mailing Address Zip Code and Zip+4", "MAIL_ZIPCODE", 1)]
        public string MAIL_ZIPCODE
        {
            get
            {
                return Dictionary_Geo_Get("MAIL_ZIPCODE", "MotherBilling", "address", "zip", false);
            }
            set
            {
                if (!String.IsNullOrWhiteSpace(value))
                {
                    Dictionary_Geo_Set("MAIL_ZIPCODE", "MotherBilling", "address", "zip", false, value);
                }
            }
        }

        /// <summary>Mother's Mailing Address County (Literal)</summary>
        [IJEField(317, 2650, 28, "Mother's Mailing Address County (Literal)", "MAIL_COUNTYTXT", 1)]
        public string MAIL_COUNTYTXT
        {
            get
            {
                return Dictionary_Geo_Get("MAIL_COUNTYTXT", "MotherBilling", "address", "county", false);
            }
            set
            {
                if (!String.IsNullOrWhiteSpace(value))
                {
                    Dictionary_Geo_Set("MAIL_COUNTYTXT", "MotherBilling", "address", "county", false, value);
                }
            }
        }

        /// <summary>Mother's Mailing Address City/Town (Literal)</summary>
        [IJEField(318, 2678, 28, "Mother's Mailing Address City/Town (Literal)", "MAIL_CITYTEXT", 1)]
        public string MAIL_CITYTEXT
        {
            get
            {
                return Dictionary_Geo_Get("MAIL_CITYTEXT", "MotherBilling", "address", "city", false);
            }
            set
            {
                if (!String.IsNullOrWhiteSpace(value))
                {
                    Dictionary_Geo_Set("MAIL_CITYTEXT", "MotherBilling", "address", "city", false, value);
                }
            }
        }

        /// <summary>Mother's Mailing Address State (Literal)</summary>
        [IJEField(319, 2706, 28, "Mother's Mailing Address State (Literal)", "MAIL_STATETXT", 1)]
        public string MAIL_STATETXT
        {
            get
            {
                string stateCode = Dictionary_Geo_Get("MAIL_STATETXT", "MotherBilling", "address", "state", false);
                return IJEData.Instance.StateCodeToStateName(stateCode);
            }
            set
            {
                string stateCode = IJEData.Instance.StateNameToStateCode(value);
                if (!String.IsNullOrWhiteSpace(stateCode))
                {
                    Dictionary_Geo_Set("MAIL_STATETXT", "MotherBilling", "address", "state", false, stateCode);
                }
            }
        }

        /// <summary>Mother's Mailing Address Country (Literal)</summary>
        [IJEField(320, 2734, 28, "Mother's Mailing Address Country (Literal)", "MAIL_CNTRYTXT", 1)]
        public string MAIL_CNTRYTXT
        {
            get
            {
                string countryCode = Dictionary_Geo_Get("MAIL_CNTRYTXT", "MotherBilling", "address", "country", false);
                return IJEData.Instance.CountryCodeToCountryName(countryCode);
            }
            set
            {
                string countryCode = IJEData.Instance.CountryNameToCountryCode(value);
                if (!String.IsNullOrWhiteSpace(countryCode))
                {
                    Dictionary_Geo_Set("MAIL_CNTRYTXT", "MotherBilling", "address", "country", false, countryCode);
                }
            }
        }

        /// <summary>Social Security Number Requested for Child?</summary>
        [IJEField(321, 2762, 1, "Social Security Number Requested for Child?", "SSN_REQ", 1)]
        public string SSN_REQ
        {
            get
            {
                // TODO: Implement mapping from FHIR record location:
                return "";
            }
            set
            {
                // TODO: Implement mapping to FHIR record location:
            }
        }

        /// <summary>SSA/EAB Citizenship Code</summary>
        [IJEField(322, 2763, 1, "SSA/EAB Citizenship Code", "SSN_CITIZEN_CD", 1)]
        public string SSN_CITIZEN_CD
        {
            get
            {
                // TODO: Implement mapping from FHIR record location:
                return "";
            }
            set
            {
                // TODO: Implement mapping to FHIR record location:
            }
        }

        /// <summary>SSA/EAB Multiple Birth Code</summary>
        [IJEField(323, 2764, 1, "SSA/EAB Multiple Birth Code", "SSN_MULT_BTH_CD", 1)]
        public string SSN_MULT_BTH_CD
        {
            get
            {
                // TODO: Implement mapping from FHIR record location:
                return "";
            }
            set
            {
                // TODO: Implement mapping to FHIR record location:
            }
        }

        /// <summary>SSA/EAB Feedback Release</summary>
        [IJEField(324, 2765, 1, "SSA/EAB Feedback Release", "SSN_FEEDBACK", 1)]
        public string SSN_FEEDBACK
        {
            get
            {
                // TODO: Implement mapping from FHIR record location:
                return "";
            }
            set
            {
                // TODO: Implement mapping to FHIR record location:
            }
        }

        /// <summary>SSA/EAB Birth Certificate Number Code</summary>
        [IJEField(325, 2766, 11, "SSA/EAB Birth Certificate Number Code", "SSN_BRTH_CRT_NO", 1)]
        public string SSN_BRTH_CRT_NO
        {
            get
            {
                // TODO: Implement mapping from FHIR record location:
                return "";
            }
            set
            {
                // TODO: Implement mapping to FHIR record location:
            }
        }

        /// <summary>Attendant's Name</summary>
        [IJEField(326, 2777, 50, "Attendant's Name", "ATTEND_NAME", 1)]
        public string ATTEND_NAME
        {
            get
            {
                return LeftJustified_Get("ATTEND_NAME", "AttendantName");
            }
            set
            {
                LeftJustified_Set("ATTEND_NAME", "AttendantName", value);
            }
        }

        /// <summary>Attendant's NPI</summary>
        [IJEField(327, 2827, 12, "Attendant's NPI", "ATTEND_NPI", 1)]
        public string ATTEND_NPI
        {
            get
            {
                return LeftJustified_Get("ATTEND_NPI", "AttendantNPI");
            }
            set
            {
                LeftJustified_Set("ATTEND_NPI", "AttendantNPI", value);
            }
        }

        /// <summary>Certifier's Name</summary>
        [IJEField(328, 2839, 50, "Certifier's Name", "CERTIF_NAME", 1)]
        public string CERTIF_NAME
        {
            get
            {
                // TODO: Implement mapping from FHIR record location:
                return "";
            }
            set
            {
                // TODO: Implement mapping to FHIR record location:
            }
        }

        /// <summary>Certifier's NPI</summary>
        [IJEField(329, 2889, 12, "Certifier's NPI", "CERTIF_NPI", 1)]
        public string CERTIF_NPI
        {
            get
            {
                // TODO: Implement mapping from FHIR record location:
                return "";
            }
            set
            {
                // TODO: Implement mapping to FHIR record location:
            }
        }

        /// <summary>Certifier Title</summary>
        [IJEField(330, 2901, 1, "Certifier Title", "CERTIF", 1)]
        public string CERTIF
        {
            get
            {
                // TODO: Implement mapping from FHIR record location:
                return "";
            }
            set
            {
                // TODO: Implement mapping to FHIR record location:
            }
        }

        /// <summary>Certifier ("Other" specified text)</summary>
        [IJEField(331, 2902, 20, "Certifier (\"Other\" specified text)", "CERTIF_OTH_TXT", 1)]
        public string CERTIF_OTH_TXT
        {
            get
            {
                // TODO: Implement mapping from FHIR record location:
                return "";
            }
            set
            {
                // TODO: Implement mapping to FHIR record location:
            }
        }

        /// <summary>Infant's Medical Record Number</summary>
        [IJEField(332, 2922, 15, "Infant's Medical Record Number", "INF_MED_REC_NUM", 1)]
        public string INF_MED_REC_NUM
        {
            get
            {
                return record.InfantMedicalRecordNumber;
            }
            set
            {
                record.InfantMedicalRecordNumber = value;
            }
        }

        /// <summary>Mother's Medical Record Number</summary>
        [IJEField(333, 2937, 15, "Mother's Medical Record Number", "MOM_MED_REC_NUM", 1)]
        public string MOM_MED_REC_NUM
        {
            get
            {
                return record.MotherMedicalRecordNumber;
            }
            set
            {
                record.MotherMedicalRecordNumber = value;
            }
        }

        /// <summary>Date Signed by Certifier--Year</summary>
        [IJEField(334, 2952, 4, "Date Signed by Certifier--Year", "CERTIFIED_YR", 1)]
        public string CERTIFIED_YR
        {
            get
            {
                // TODO: Implement mapping from FHIR record location:
                // return NumericAllowingUnknown_Get("CERTIFIED_YR", "CertifiedYear");
                return "";
            }
            set
            {
                // TODO: Implement mapping to FHIR record location:
                // NumericAllowingUnknown_Set("CERTIFIED_YR", "CertifiedYear", value);
            }
        }

        /// <summary>Date Signed by Certifier--Month</summary>
        [IJEField(335, 2956, 2, "Date Signed by Certifier--Month", "CERTIFIED_MO", 1)]
        public string CERTIFIED_MO
        {
            get
            {
                // TODO: Implement mapping from FHIR record location:
                return "";
            }
            set
            {
                // TODO: Implement mapping to FHIR record location:
            }
        }

        /// <summary>Date Signed by Certifier--Day</summary>
        [IJEField(336, 2958, 2, "Date Signed by Certifier--Day", "CERTIFIED_DY", 1)]
        public string CERTIFIED_DY
        {
            get
            {
                // TODO: Implement mapping from FHIR record location:
                return "";
            }
            set
            {
                // TODO: Implement mapping to FHIR record location:
            }
        }

        /// <summary>Date Filed by Registrar--Year</summary>
        [IJEField(337, 2960, 4, "Date Filed by Registrar--Year", "REGISTER_YR", 1)]
        public string REGISTER_YR
        {
            get
            {
                // TODO: Implement mapping from FHIR record location:
                return "";
            }
            set
            {
                // TODO: Implement mapping to FHIR record location:
            }
        }

        /// <summary>Date Filed by Registrar--Month</summary>
        [IJEField(338, 2964, 2, "Date Filed by Registrar--Month", "REGISTER_MO", 1)]
        public string REGISTER_MO
        {
            get
            {
                // TODO: Implement mapping from FHIR record location:
                return "";
            }
            set
            {
                // TODO: Implement mapping to FHIR record location:
            }
        }

        /// <summary>Date Filed by Registrar--Day</summary>
        [IJEField(339, 2966, 2, "Date Filed by Registrar--Day", "REGISTER_DY", 1)]
        public string REGISTER_DY
        {
            get
            {
                // TODO: Implement mapping from FHIR record location:
                return "";
            }
            set
            {
                // TODO: Implement mapping to FHIR record location:
            }
        }

        /// <summary>For use of jurisdictions with domestic partnerships, other types of relationships.</summary>
        [IJEField(340, 2968, 50, "For use of jurisdictions with domestic partnerships, other\ntypes of relationships.", "MARITAL_DESCRIP", 1)]
        public string MARITAL_DESCRIP
        {
            get
            {
                // TODO: Implement mapping from FHIR record location:
                return "";
            }
            set
            {
                // TODO: Implement mapping to FHIR record location:
            }
        }

        /// <summary>Replacement (amended) record</summary>
        [IJEField(341, 3018, 1, "Replacement (amended) record", "REPLACE", 1)]
        public string REPLACE
        {
            get
            {
                // TODO: Implement mapping from FHIR record location:
                return "";
            }
            set
            {
                // TODO: Implement mapping to FHIR record location:
            }
        }

        /// <summary>Blank for One-Byte Field 1</summary>
        [IJEField(342, 3019, 1, "Blank for One-Byte Field 1", "PLACE1_1", 1)]
        public string PLACE1_1
        {
            get
            {
                // TODO: Implement mapping from FHIR record location:
                return "";
            }
            set
            {
                // TODO: Implement mapping to FHIR record location:
            }
        }

        /// <summary>Blank for One-Byte Field 2</summary>
        [IJEField(343, 3020, 1, "Blank for One-Byte Field 2", "PLACE1_2", 1)]
        public string PLACE1_2
        {
            get
            {
                // TODO: Implement mapping from FHIR record location:
                return "";
            }
            set
            {
                // TODO: Implement mapping to FHIR record location:
            }
        }

        /// <summary>Blank for One-Byte Field 3</summary>
        [IJEField(344, 3021, 1, "Blank for One-Byte Field 3", "PLACE1_3", 1)]
        public string PLACE1_3
        {
            get
            {
                // TODO: Implement mapping from FHIR record location:
                return "";
            }
            set
            {
                // TODO: Implement mapping to FHIR record location:
            }
        }

        /// <summary>Blank for One-Byte Field 4</summary>
        [IJEField(345, 3022, 1, "Blank for One-Byte Field 4", "PLACE1_4", 1)]
        public string PLACE1_4
        {
            get
            {
                // TODO: Implement mapping from FHIR record location:
                return "";
            }
            set
            {
                // TODO: Implement mapping to FHIR record location:
            }
        }

        /// <summary>Blank for One-Byte Field 5</summary>
        [IJEField(346, 3023, 1, "Blank for One-Byte Field 5", "PLACE1_5", 1)]
        public string PLACE1_5
        {
            get
            {
                // TODO: Implement mapping from FHIR record location:
                return "";
            }
            set
            {
                // TODO: Implement mapping to FHIR record location:
            }
        }

        /// <summary>Blank for One-Byte Field 6</summary>
        [IJEField(347, 3024, 1, "Blank for One-Byte Field 6", "PLACE1_6", 1)]
        public string PLACE1_6
        {
            get
            {
                // TODO: Implement mapping from FHIR record location:
                return "";
            }
            set
            {
                // TODO: Implement mapping to FHIR record location:
            }
        }

        /// <summary>Blank for Eight-Byte Field 1</summary>
        [IJEField(348, 3025, 8, "Blank for Eight-Byte Field 1", "PLACE8_1", 1)]
        public string PLACE8_1
        {
            get
            {
                // TODO: Implement mapping from FHIR record location:
                return "";
            }
            set
            {
                // TODO: Implement mapping to FHIR record location:
            }
        }

        /// <summary>Blank for Eight-Byte Field 2</summary>
        [IJEField(349, 3033, 8, "Blank for Eight-Byte Field 2", "PLACE8_2", 1)]
        public string PLACE8_2
        {
            get
            {
                // TODO: Implement mapping from FHIR record location:
                return "";
            }
            set
            {
                // TODO: Implement mapping to FHIR record location:
            }
        }

        /// <summary>Blank for Eight-Byte Field 3</summary>
        [IJEField(350, 3041, 8, "Blank for Eight-Byte Field 3", "PLACE8_3", 1)]
        public string PLACE8_3
        {
            get
            {
                // TODO: Implement mapping from FHIR record location:
                return "";
            }
            set
            {
                // TODO: Implement mapping to FHIR record location:
            }
        }

        /// <summary>Blank for Twenty-Byte Field</summary>
        [IJEField(351, 3049, 20, "Blank for Twenty-Byte Field", "PLACE20", 1)]
        public string PLACE20
        {
            get
            {
                // TODO: Implement mapping from FHIR record location:
                return "";
            }
            set
            {
                // TODO: Implement mapping to FHIR record location:
            }
        }

        /// <summary>Blank for Future Expansion</summary>
        [IJEField(352, 3069, 450, "Blank for Future Expansion", "BLANK", 1)]
        public string BLANK
        {
            get
            {
                // TODO: Implement mapping from FHIR record location:
                return "";
            }
            set
            {
                // TODO: Implement mapping to FHIR record location:
            }
        }

        /// <summary>Blank for Jurisdictional Use Only</summary>
        [IJEField(353, 3519, 482, "Blank for Jurisdictional Use Only", "BLANK2", 1)]
        public string BLANK2
        {
            get
            {
                // TODO: Implement mapping from FHIR record location:
                return "";
            }
            set
            {
                // TODO: Implement mapping to FHIR record location:
            }
        }


    }
}<|MERGE_RESOLUTION|>--- conflicted
+++ resolved
@@ -246,7 +246,6 @@
         {
             get
             {
-<<<<<<< HEAD
                 if (String.IsNullOrWhiteSpace(record?.StateLocalIdentifier1))
                 {
                     return "".PadLeft(12, '0');
@@ -264,14 +263,6 @@
                 {
                     RightJustifiedZeroed_Set("AUXNO", "StateLocalIdentifier1", value.Trim());
                 }
-=======
-                // TODO: Implement mapping from FHIR record location:
-                return "";
-            }
-            set
-            {
-                // TODO: Implement mapping to FHIR record location:
->>>>>>> a3cf8bc8
             }
         }
 
