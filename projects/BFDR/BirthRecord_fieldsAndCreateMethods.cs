using System;
using System.Linq;
using System.Collections;
using System.Collections.Generic;
using System.Reflection;
using System.Runtime.CompilerServices;
using System.Diagnostics;
using System.Globalization;
using System.Text.RegularExpressions;
using System.Xml.Linq;
using Hl7.Fhir.ElementModel;
using Hl7.Fhir.Model;
using Hl7.Fhir.Serialization;
using Hl7.FhirPath;
using Newtonsoft.Json;
using VR;


// BirthRecord_fieldsAndCreateMethods.cs
//     Contains field definitions and associated createXXXX methods used to construct a field

namespace BFDR
{
    /// <summary>Class <c>BirthRecord</c> models a FHIR Vital Records Birth Reporting (BFDR) Birth
    /// Record. This class was designed to help consume and produce birth records that follow the
    /// HL7 FHIR Vital Records Birth Reporting Implementation Guide, as described at:
    /// http://hl7.org/fhir/us/bfdr and https://github.com/hl7/bfdr.
    /// </summary>
    public partial class BirthRecord
    {
        /// <summary>The Child.</summary>
        private Patient Child;

        /// <summary>The Mother.</summary>
        private Patient Mother;

        /// <summary>The Father.</summary>
        private RelatedPerson Father;

        /// <summary>The Attendant.</summary>
        private Practitioner Attendant;

        /// <summary>The Certifier.</summary>
        private Practitioner Certifier;

        /// <summary>The Mother's Race and Ethnicity provided by Jurisdiction.</summary>
        private Observation InputRaceAndEthnicityObsMother;

        /// <summary>The Father's Race and Ethnicity provided by Jurisdiction.</summary>
        private Observation InputRaceAndEthnicityObsFather;

        /// <summary>The encounter of the birth.</summary>
        private Encounter EncounterBirth;

        /// <summary>The coverage associated with the birth.</summary>
        private Coverage Coverage;
        /// <summary>The maternity encounter.</summary>
        private Encounter EncounterMaternity;

        /// <summary>Composition Section Constants</summary>
        private const string RACE_ETHNICITY_PROFILE_MOTHER = "inputraceandethnicityMother";

        private const string RACE_ETHNICITY_PROFILE_FATHER = "inputraceandethnicityFather";
        private const string MOTHER_PRENATAL_SECTION = "57073-9";
        private const string MEDICAL_INFORMATION_SECTION = "55752-0";
        private const string NEWBORN_INFORMATION_SECTION = "57075-4";
        private const string MOTHER_INFORMATION_SECTION = "92014-0";
        private const string FATHER_INFORMATION_SECTION = "92013-2";
        private const string PATIENT_QUESTIONAIRRE_RESPONSE_SECTION = "74465-6";
        private const string EMERGING_ISSUES_SECTION = "emergingIssues";

        private const string SUCCESSFUL_OUTCOME = "385669000";
        private const string UNSUCCESSFUL_OUTCOME = "385671000";
        

        /// <summary>CompositionSections that define the codes that represent the different sections in the composition</summary>
        protected override string[] CompositionSections
        {
            get
            {
                return new string[] {
                    MOTHER_PRENATAL_SECTION, MEDICAL_INFORMATION_SECTION, NEWBORN_INFORMATION_SECTION, MOTHER_INFORMATION_SECTION,
                    FATHER_INFORMATION_SECTION, PATIENT_QUESTIONAIRRE_RESPONSE_SECTION, EMERGING_ISSUES_SECTION, RACE_ETHNICITY_PROFILE_MOTHER, RACE_ETHNICITY_PROFILE_FATHER
                };
            } 
        }

        /// <summary>Birth record composition sections use LOINC codes</summary>
        protected override string CompositionSectionCodeSystem { get => VR.CodeSystems.LOINC; }
        
        /// <summary>Use annotation on the property to determine whether the subject is
        /// the mother or newborn, then extract the corresponding resource id.</summary>
        /// <param name="propertyName">name of the BirthRecord property</param>
        /// <returns>the subject's resource id</returns>
        protected override string SubjectId([CallerMemberName] string propertyName = null)
        {
            IEnumerable<FHIRSubject> subjects = this.GetType().GetProperty(propertyName).GetCustomAttributes(false).OfType<FHIRSubject>();
            if ((subjects == null) || subjects.Count() == 0)
            {
                return Mother.Id;
            }
            return subjects.First().subject == FHIRSubject.Subject.Newborn ? Child.Id : Mother.Id;
        }

        /// <summary> Create Mother Input Race and Ethnicity </summary>
        private void CreateInputRaceEthnicityObsMother()
        {
            InputRaceAndEthnicityObsMother = new Observation();
            InputRaceAndEthnicityObsMother.Id = Guid.NewGuid().ToString();
            InputRaceAndEthnicityObsMother.Meta = new Meta();
            string[] raceethnicity_profile = { VR.ProfileURL.InputRaceAndEthnicity };
            InputRaceAndEthnicityObsMother.Meta.Profile = raceethnicity_profile;
            InputRaceAndEthnicityObsMother.Status = ObservationStatus.Final;
            InputRaceAndEthnicityObsMother.Code = new CodeableConcept(CodeSystems.InputRaceAndEthnicityPerson, "inputraceandethnicityMother", "Input Race and Ethnicity Person", null);
            InputRaceAndEthnicityObsMother.Subject = new ResourceReference("urn:uuid:" + Child.Id);
            InputRaceAndEthnicityObsMother.Focus.Add(new ResourceReference("urn:uuid:" + Mother.Id));
            AddReferenceToComposition(InputRaceAndEthnicityObsMother.Id, RACE_ETHNICITY_PROFILE_MOTHER);
            Bundle.AddResourceEntry(InputRaceAndEthnicityObsMother, "urn:uuid:" + InputRaceAndEthnicityObsMother.Id);
        }

        /// <summary> Create Father Input Race and Ethnicity </summary>
        private void CreateInputRaceEthnicityObsFather()
        {
            InputRaceAndEthnicityObsFather = new Observation();
            InputRaceAndEthnicityObsFather.Id = Guid.NewGuid().ToString();
            InputRaceAndEthnicityObsFather.Meta = new Meta();
            string[] raceethnicity_profile = { VR.ProfileURL.InputRaceAndEthnicity };
            InputRaceAndEthnicityObsFather.Meta.Profile = raceethnicity_profile;
            InputRaceAndEthnicityObsFather.Status = ObservationStatus.Final;
            InputRaceAndEthnicityObsFather.Code = new CodeableConcept(CodeSystems.InputRaceAndEthnicityPerson, "inputraceandethnicityFather", "Input Race and Ethnicity Person", null);
            InputRaceAndEthnicityObsFather.Subject = new ResourceReference("urn:uuid:" + Child.Id);
            AddReferenceToComposition(InputRaceAndEthnicityObsFather.Id, RACE_ETHNICITY_PROFILE_FATHER);
            Bundle.AddResourceEntry(InputRaceAndEthnicityObsFather, "urn:uuid:" + InputRaceAndEthnicityObsFather.Id);
        }

        /// <summary>Create Attendant/Practitioner.</summary>
        private void CreateAttendant()
        {
            Attendant = new Practitioner();
            Attendant.Id = Guid.NewGuid().ToString();
            Attendant.Meta = new Meta();
            string[] attendant_profile = { VR.ProfileURL.Practitioner };
            Attendant.Meta.Profile = attendant_profile;
            Extension roleExt = new Extension(VRExtensionURLs.Role, new Code("attendant"));
            Attendant.Extension.Add(roleExt);
            // Not linked to Composition or inserted in bundle, since this is run before the composition exists.
        }
    
            /// <summary>Create Certifier/Practitioner.</summary>
        private void CreateCertifier()
        {
            Certifier = new Practitioner();
            Certifier .Id = Guid.NewGuid().ToString();
            Certifier .Meta = new Meta();
            string[] certifier_profile = { VR.ProfileURL.Practitioner };
            Certifier .Meta.Profile = certifier_profile;
            Extension roleExt = new Extension(VRExtensionURLs.Role, new Code("certifier"));
            Certifier.Extension.Add(roleExt);
            // Not linked to Composition or inserted in bundle, since this is run before the composition exists.
        }

<<<<<<< HEAD
        /// <summary>Create and set Birth Location.</summary>
        private Location CreateAndSetLocationBirth(string code)
        {
            Location locationBirth = new Location
            {
                Id = Guid.NewGuid().ToString(),
                Meta = new Meta()
                {
                    Profile = new List<string>()
                    {
                        ExtensionURL.LocationBFDR
                    }
                },
                Type = new List<CodeableConcept>()
                {
                    new CodeableConcept(CodeSystems.LocalBFDRCodes, code)
                }
            };
            Bundle.AddResourceEntry(locationBirth, "urn:uuid:" + locationBirth.Id);
            return locationBirth;
=======
            /// <summary>Create Birth Encounter.</summary>
        private void CreateBirthEncounter()
        {
            EncounterBirth = new Encounter();
            EncounterBirth .Id = Guid.NewGuid().ToString();
            EncounterBirth .Meta = new Meta();
            string[] encounterBirth_profile = { ProfileURL.EncounterBirth };
            EncounterBirth .Meta.Profile = encounterBirth_profile;
            Extension roleExt = new Extension(VRExtensionURLs.Role, new CodeableConcept(CodeSystems.RoleCode_HL7_V3, "CHILD"));
            EncounterBirth.Extension.Add(roleExt);
>>>>>>> 0f0767a1
        }
    }

    /// <summary>Describes the subject of a birth record field</summary>
    public class FHIRSubject : System.Attribute
    {
        /// <summary>People in a birth record</summary>
        public enum Subject
        {
            /// <summary>The mother</summary>
            Mother,
            /// <summary>The newborn</summary>
            Newborn
        }
        /// <summary>The subject of the field</summary>
        public Subject subject;

        /// <summary>Constructor.</summary>
        public FHIRSubject(Subject subject)
        {
            this.subject = subject;
        }
    }
}<|MERGE_RESOLUTION|>--- conflicted
+++ resolved
@@ -159,7 +159,6 @@
             // Not linked to Composition or inserted in bundle, since this is run before the composition exists.
         }
 
-<<<<<<< HEAD
         /// <summary>Create and set Birth Location.</summary>
         private Location CreateAndSetLocationBirth(string code)
         {
@@ -180,8 +179,9 @@
             };
             Bundle.AddResourceEntry(locationBirth, "urn:uuid:" + locationBirth.Id);
             return locationBirth;
-=======
-            /// <summary>Create Birth Encounter.</summary>
+        }
+        
+        /// <summary>Create Birth Encounter.</summary>
         private void CreateBirthEncounter()
         {
             EncounterBirth = new Encounter();
@@ -191,7 +191,6 @@
             EncounterBirth .Meta.Profile = encounterBirth_profile;
             Extension roleExt = new Extension(VRExtensionURLs.Role, new CodeableConcept(CodeSystems.RoleCode_HL7_V3, "CHILD"));
             EncounterBirth.Extension.Add(roleExt);
->>>>>>> 0f0767a1
         }
     }
 
