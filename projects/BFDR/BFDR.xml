<?xml version="1.0"?>
<doc>
    <assembly>
        <name>BFDR</name>
    </assembly>
    <members>
        <member name="T:BFDR.BirthRecord">
            <summary>Class <c>BirthRecord</c> is a class designed to help consume and produce birth records
            that follow the HL7 FHIR Vital Records Birth Reporting Implementation Guide, as described at:
            http://hl7.org/fhir/us/bfdr and https://github.com/hl7/bfdr.
            </summary>
        </member>
        <member name="M:BFDR.BirthRecord.#ctor">
            <summary>Default constructor that creates a new, empty BirthRecord.</summary>
        </member>
        <member name="M:BFDR.BirthRecord.#ctor(System.String,System.Boolean)">
            <summary>Constructor that takes a string that represents a FHIR Birth Record in either XML or JSON format.</summary>
            <param name="record">represents a FHIR Birth Record in either XML or JSON format.</param>
            <param name="permissive">if the parser should be permissive when parsing the given string</param>
            <exception cref="T:System.ArgumentException">Record is neither valid XML nor JSON.</exception>
        </member>
        <member name="M:BFDR.BirthRecord.#ctor(Hl7.Fhir.Model.Bundle)">
            <summary>Constructor that takes a FHIR Bundle that represents a FHIR Birth Record.</summary>
            <param name="bundle">represents a FHIR Bundle.</param>
            <exception cref="T:System.ArgumentException">Record is invalid.</exception>
        </member>
        <member name="M:BFDR.BirthRecord.GetYear">
            <summary>Return the birth year for this record to be used in the identifier</summary>
        </member>
        <member name="M:BFDR.BirthRecord.RestoreReferences">
            <inheritdoc/>
        </member>
        <member name="M:BFDR.BirthRecord.InitializeCompositionAndSubject">
            <inheritdoc/>
        </member>
        <member name="T:BFDR.FetalDeathRecord">
            <summary>Class <c>FetalDeathRecord</c> is a class designed to help consume and produce fetal death
            records that follow the HL7 FHIR Vital Records FetalDeath Reporting Implementation Guide, as described
            at: http://hl7.org/fhir/us/bfdr and https://github.com/hl7/bfdr.
            </summary>
            <summary>Class <c>FetalDeathRecord</c> is an abstract base class models FHIR Vital Records
            Birth Reporting (BFDR) Birth and Fetal Death Records. This class was designed to help consume
            and produce FetalDeath records that follow the HL7 FHIR Vital Records Birth Reporting Implementation
            Guide, as described at: http://hl7.org/fhir/us/bfdr and https://github.com/hl7/bfdr.
            TODO BFDR STU2 has broken up its birth record bundles, the birth bundle has birthCertificateNumber + required birth compositions,
            the fetal death bundle has fetalDeathReportNumber + required fetal death compositions,
            the demographic bundle has a fileNumber + requiredCompositionCodedRaceAndEthnicity,
            and the cause of death bundle has a fetalDeathReportNumber + required CompositionCodedCauseOfFetalDeath
            TODO BFDR STU2 supports usual work and role extension
            </summary>
        </member>
        <member name="M:BFDR.FetalDeathRecord.#ctor">
            <summary>Default constructor that creates a new, empty FetalDeathRecord.</summary>
        </member>
        <member name="M:BFDR.FetalDeathRecord.#ctor(System.String,System.Boolean)">
            <summary>Constructor that takes a string that represents a FHIR FetalDeath Record in either XML or JSON format.</summary>
            <param name="record">represents a FHIR FetalDeath Record in either XML or JSON format.</param>
            <param name="permissive">if the parser should be permissive when parsing the given string</param>
            <exception cref="T:System.ArgumentException">Record is neither valid XML nor JSON.</exception>
        </member>
        <member name="M:BFDR.FetalDeathRecord.#ctor(Hl7.Fhir.Model.Bundle)">
            <summary>Constructor that takes a FHIR Bundle that represents a FHIR FetalDeath Record.</summary>
            <param name="bundle">represents a FHIR Bundle.</param>
            <exception cref="T:System.ArgumentException">Record is invalid.</exception>
        </member>
        <member name="M:BFDR.FetalDeathRecord.GetYear">
            <summary>Return the birth year for this record to be used in the identifier</summary>
        </member>
<<<<<<< HEAD
        <member name="F:BFDR.FetalDeathRecord.FETUS_SECTION">
            <summary>Composition Section Constants</summary>
        </member>
        <member name="P:BFDR.FetalDeathRecord.AutopsyorHistologicalExamResultsUsed">
            <summary>Were Autopsy or Histological Placental Examination Results Used in Determining the Cause of Fetal Death?</summary>
            <value>Were Autopsy or Histological Placental Examination Results Used in Determining the Cause of Fetal Death?</value>
            <example>
            <para>// Setter:</para>
            <para>Dictionary&lt;string, string&gt; autopf = new Dictionary&lt;string, string&gt;();</para>
            <para>autopf.Add("code", "Y");</para>
            <para>autopf.Add("system", VR.ValueSets.YesNoNotApplicable.Codes);</para>
            <para>autopf.Add("display", "Yes");</para>
            <para>ExampleFetalDeathRecord.AutopsyorHistologicalExamResultsUsed = autopf;</para>
            <para>// Getter:</para>
            <para>Console.WriteLine($"Were autopsy results used: {ExampleFetalDeathRecord.AutopsyorHistologicalExamResultsUsed}");</para>
            </example>
        </member>
        <member name="P:BFDR.FetalDeathRecord.AutopsyorHistologicalExamResultsUsedHelper">
            <summary>Autopsy or Histological Placental Results Used Helper</summary>
            <value>PAutopsy or Histological Placental Results Used Helper</value>
            <example>
            <para>// Setter:</para>
            <para>ExampleFetalDeathRecord.AutopsyorHistologicalExamResultsUsedHelper = "yes";</para>
            <para>// Getter:</para>
            <para>Console.WriteLine($"Were autopsy results used: {ExampleFetalDeathRecord.AutopsyorHistologicalExamResultsUsedHelper}");</para>
            </example>
        </member>
        <member name="P:BFDR.FetalDeathRecord.AutopsyPerformedIndicator">
            <summary>Autopsy Performed Indicator.</summary>
            <value>autopsy performed indicator. A Dictionary representing a code, containing the following key/value pairs:
            <para>"code" - the code</para>
            <para>"system" - the code system this code belongs to</para>
            <para>"display" - a human readable meaning of the code</para>
            </value>
            <example>
            <para>// Setter:</para>
            <para>Dictionary&lt;string, string&gt; code = new Dictionary&lt;string, string&gt;();</para>
            <para>code.Add("code", "Y");</para>
            <para>code.Add("system", CodeSystems.PH_YesNo_HL7_2x);</para>
            <para>code.Add("display", "Yes");</para>
            <para>ExampleFetalDeathRecord.AutopsyPerformedIndicator = code;</para>
            <para>// Getter:</para>
            <para>Console.WriteLine($"Autopsy Performed Indicator: {ExampleFetalDeathRecord.AutopsyPerformedIndicator['display']}");</para>
            </example>
        </member>
        <member name="P:BFDR.FetalDeathRecord.AutopsyPerformedIndicatorHelper">
            <summary>Autopsy Performed Indicator Helper. This is a helper method, to access the code use the AutopsyPerformedIndicator property.</summary>
            <value>autopsy performed indicator. A null value indicates "not applicable".</value>
            <example>
            <para>// Setter:</para>
            <para>ExampleFetalDeathRecord.AutopsyPerformedIndicatorHelper = "Y"";</para>
            <para>// Getter:</para>
            <para>Console.WriteLine($"Autopsy Performed Indicator: {ExampleDFetaleathRecord.AutopsyPerformedIndicatorBoolean}");</para>
            </example>
        </member>
        <member name="P:BFDR.FetalDeathRecord.BirthWeight">
            <summary>Birth Weight.</summary>
            <value>The weight of the infant/fetus at birth/delivery.</value>
            <example>
            <para>// Setter:</para>
            <para>ExampleFetalDeathRecord.BirthWeight = 3000.0;</para>
            <para>// Getter:</para>
            <para>Console.WriteLine($"Birth Weight: {xampleFetalDeathRecord.BirthWeight}");</para>
            </example>
        </member>
        <member name="P:BFDR.FetalDeathRecord.BirthWeightEditFlag">
            <summary>Birth Weight Edit Flag.</summary>
            <value>the fetus's birth weight edit flag. A Dictionary representing a code, containing the following key/value pairs:
            <para>"code" - the code</para>
            <para>"system" - the code system this code belongs to</para>
            <para>"display" - a human readable meaning of the code</para>
            </value>
            <example>
            <para>// Setter:</para>
            <para>Dictionary&lt;string, string&gt; weight = new Dictionary&lt;string, string&gt;();</para>
            <para>weight.Add("code", "0");</para>
            <para>weight.Add("system", CodeSystems.BypassEditFlag);</para>
            <para>weight.Add("display", "Edit Passed");</para>
            <para>ExampleFetalDeathRecord.BirthWeightEditFlag = height;</para>
            <para>// Getter:</para>
            <para>Console.WriteLine($"Birth Weight: {ExampleFetalDeathRecord.BirthWeightEditFlag['display']}");</para>
            </example>
        </member>
        <member name="P:BFDR.FetalDeathRecord.BirthWeightEditFlagHelper">
            <summary>Birth Weight Edit Flag Helper</summary>
            <value>Birth Weight Edit Flag.</value>
            <example>
            <para>// Setter:</para>
            <para>ExampleFetalDeathRecord.BirthWeightEditFlagHelper = "0";</para>
            <para>// Getter:</para>
            <para>Console.WriteLine($"Birth Weight Edit Flag: {ExampleFetalDeathRecord.BirthWeightHelperEditFlag}");</para>
            </example>
=======
        <member name="M:BFDR.FetalDeathRecord.RestoreReferences">
            <inheritdoc/>
        </member>
        <member name="M:BFDR.FetalDeathRecord.InitializeCompositionAndSubject">
            <inheritdoc/>
>>>>>>> dee3aa88
        </member>
        <member name="T:BFDR.IJEBirth">
            <summary>A "wrapper" class to convert between a FHIR based <c>BirthRecord</c> and
            a record in IJE Natality format. Each property of this class corresponds exactly
            with a field in the IJE Natality format. The getters convert from the embedded
            FHIR based <c>BirthRecord</c> to the IJE format for a specific field, and
            the setters convert from IJE format for a specific field and set that value
            on the embedded FHIR based <c>BirthRecord</c>.</summary>
        </member>
        <member name="M:BFDR.IJEBirth.#ctor(BFDR.BirthRecord,System.Boolean)">
            <summary>Constructor that takes a <c>BirthRecord</c>.</summary>
        </member>
        <member name="M:BFDR.IJEBirth.#ctor(System.String,System.Boolean)">
            <summary>Constructor that takes an IJE string and builds a corresponding internal <c>BirthRecord</c>.</summary>
        </member>
        <member name="P:BFDR.IJEBirth.IJELength">
            <summary>Get the length of the IJE string.</summary>
        </member>
        <member name="M:BFDR.IJEBirth.#ctor">
            <summary>Constructor that creates an empty record for constructing records using the IJE properties.</summary>
        </member>
        <member name="P:BFDR.IJEBirth.Record">
            <summary>FHIR based vital record.</summary>
        </member>
        <member name="M:BFDR.IJEBirth.ToBirthRecord">
            <summary>FHIR based vital record.</summary>
            Redundant due to ToRecord(), but kept for compatibility with IJEMortality which has this method for backwards compatibility.
        </member>
        <member name="M:BFDR.IJEBirth.ToRecord">
            <summary>FHIR based vital record.</summary>
            Hides the IJE ToRecord method that returns a VitalRecord instead of a BirthRecord
        </member>
        <member name="M:BFDR.IJEBirth.PresenceToIJE(System.Boolean,System.Boolean)">
            <summary>Converts the FHIR representation of presence-only fields to the IJE equivalent.</summary>
            <param name="fieldValue">the value of the field</param>
            <param name="noneOfTheAboveValue">the value of the corresponding none-of-the-above field</param>
            <returns>Y (yes), N (no), or U (unknown)</returns>
        </member>
        <member name="M:BFDR.IJEBirth.IJEToPresence(System.String,System.Func{System.Boolean,System.Boolean},System.Func{System.Boolean,System.Boolean})">
            <summary>Converts the IJE representation of presence-only fields to the FHIR equivalent.</summary>
            <param name="value">Y (yes), N (no), or U (unknown)</param>
            <param name="field">a function that will set a field in the FHIR record</param>
            <param name="noneOfTheAboveField">a function that will set the corresponding none-of-the-above field in the FHIR record</param>
        </member>
        <member name="M:BFDR.IJEBirth.Get_MotherRace(System.String)">
            <summary>Checks if the given race exists in the record for Mother.</summary>
        </member>
        <member name="M:BFDR.IJEBirth.Set_MotherRace(System.String,System.String)">
            <summary>Adds the given race to the record for Mother.</summary>
        </member>
        <member name="M:BFDR.IJEBirth.Get_FatherRace(System.String)">
            <summary>Checks if the given race exists in the record for Father.</summary>
        </member>
        <member name="M:BFDR.IJEBirth.Set_FatherRace(System.String,System.String)">
            <summary>Adds the given race to the record for Father.</summary>
        </member>
        <member name="P:BFDR.IJEBirth.IDOB_YR">
            <summary>Date of Birth (Infant)--Year</summary>
        </member>
        <member name="P:BFDR.IJEBirth.BSTATE">
            <summary>State, U.S. Territory or Canadian Province of Birth (Infant) - code</summary>
        </member>
        <member name="P:BFDR.IJEBirth.FILENO">
            <summary>Certificate Number</summary>
        </member>
        <member name="P:BFDR.IJEBirth.VOID">
            <summary>Void flag</summary>
        </member>
        <member name="P:BFDR.IJEBirth.AUXNO">
            <summary>Auxiliary State file number</summary>
        </member>
        <member name="P:BFDR.IJEBirth.TB">
            <summary>Time of Birth</summary>
        </member>
        <member name="P:BFDR.IJEBirth.ISEX">
            <summary>Sex</summary>
        </member>
        <member name="P:BFDR.IJEBirth.IDOB_MO">
            <summary>Date of Birth (Infant)--Month</summary>
        </member>
        <member name="P:BFDR.IJEBirth.IDOB_DY">
            <summary>Date of Birth (Infant)--Day</summary>
        </member>
        <member name="P:BFDR.IJEBirth.CNTYO">
            <summary>County of Birth</summary>
        </member>
        <member name="P:BFDR.IJEBirth.BPLACE">
            <summary>Place Where Birth Occurred (type of place or institution)</summary>
        </member>
        <member name="P:BFDR.IJEBirth.FNPI">
            <summary>Facility ID (NPI) - if available</summary>
        </member>
        <member name="P:BFDR.IJEBirth.SFN">
            <summary>Facility ID (State-Assigned)</summary>
        </member>
        <member name="P:BFDR.IJEBirth.MDOB_YR">
            <summary>Date of Birth (Mother)--Year</summary>
        </member>
        <member name="P:BFDR.IJEBirth.MDOB_MO">
            <summary>Date of Birth (Mother)--Month</summary>
        </member>
        <member name="P:BFDR.IJEBirth.MDOB_DY">
            <summary>Date of Birth (Mother)--Day</summary>
        </member>
        <member name="P:BFDR.IJEBirth.MAGE_BYPASS">
            <summary>Date of Birth (Mother)--Edit Flag</summary>
        </member>
        <member name="P:BFDR.IJEBirth.BPLACEC_ST_TER">
            <summary>State, U.S. Territory or Canadian Province of Birth (Mother) - code</summary>
        </member>
        <member name="P:BFDR.IJEBirth.BPLACEC_CNT">
            <summary>Birthplace of Mother--Country</summary>
        </member>
        <member name="P:BFDR.IJEBirth.CITYC">
            <summary>Residence of Mother--City</summary>
        </member>
        <member name="P:BFDR.IJEBirth.COUNTYC">
            <summary>Residence of Mother--County</summary>
        </member>
        <member name="P:BFDR.IJEBirth.STATEC">
            <summary>State, U.S. Territory or Canadian Province of Residence (Mother) - code</summary>
        </member>
        <member name="P:BFDR.IJEBirth.COUNTRYC">
            <summary>Residence of Mother--Country</summary>
        </member>
        <member name="P:BFDR.IJEBirth.LIMITS">
            <summary>Residence of Mother--Inside City Limits</summary>
        </member>
        <member name="P:BFDR.IJEBirth.FDOB_YR">
            <summary>Date of Birth (Father)--Year</summary>
        </member>
        <member name="P:BFDR.IJEBirth.FDOB_MO">
            <summary>Date of Birth (Father)--Month</summary>
        </member>
        <member name="P:BFDR.IJEBirth.FDOB_DY">
            <summary>Date of Birth (Father)--Day</summary>
        </member>
        <member name="P:BFDR.IJEBirth.FAGE_BYPASS">
            <summary>Date of Birth (Father)--Edit Flag</summary>
        </member>
        <member name="P:BFDR.IJEBirth.MARE">
            <summary>Mother Married?--Ever (NCHS DELETED THIS ITEM EFFECTIVE 2014/2015)</summary>
        </member>
        <member name="P:BFDR.IJEBirth.MARN">
            <summary>Mother Married?-- At Conception, at Birth or any Time in Between</summary>
        </member>
        <member name="P:BFDR.IJEBirth.ACKN">
            <summary>Mother Married?--Acknowledgement of Paternity Signed</summary>
        </member>
        <member name="P:BFDR.IJEBirth.MEDUC">
            <summary>Mother's Education</summary>
        </member>
        <member name="P:BFDR.IJEBirth.MEDUC_BYPASS">
            <summary>Mother's Education--Edit Flag</summary>
        </member>
        <member name="P:BFDR.IJEBirth.METHNIC1">
            <summary>Mother of Hispanic Origin?--Mexican</summary>
        </member>
        <member name="P:BFDR.IJEBirth.METHNIC2">
            <summary>Mother of Hispanic Origin?--Puerto Rican</summary>
        </member>
        <member name="P:BFDR.IJEBirth.METHNIC3">
            <summary>Mother of Hispanic Origin?--Cuban</summary>
        </member>
        <member name="P:BFDR.IJEBirth.METHNIC4">
            <summary>Mother of Hispanic Origin?--Other</summary>
        </member>
        <member name="P:BFDR.IJEBirth.METHNIC5">
            <summary>Mother of Hispanic Origin?--Other Literal</summary>
        </member>
        <member name="P:BFDR.IJEBirth.MRACE1">
            <summary>Mother's Race--White</summary>
        </member>
        <member name="P:BFDR.IJEBirth.MRACE2">
            <summary>Mother's Race--Black or African American</summary>
        </member>
        <member name="P:BFDR.IJEBirth.MRACE3">
            <summary>Mother's Race--American Indian or Alaska Native</summary>
        </member>
        <member name="P:BFDR.IJEBirth.MRACE4">
            <summary>Mother's Race--Asian Indian</summary>
        </member>
        <member name="P:BFDR.IJEBirth.MRACE5">
            <summary>Mother's Race--Chinese</summary>
        </member>
        <member name="P:BFDR.IJEBirth.MRACE6">
            <summary>Mother's Race--Filipino</summary>
        </member>
        <member name="P:BFDR.IJEBirth.MRACE7">
            <summary>Mother's Race--Japanese</summary>
        </member>
        <member name="P:BFDR.IJEBirth.MRACE8">
            <summary>Mother's Race--Korean</summary>
        </member>
        <member name="P:BFDR.IJEBirth.MRACE9">
            <summary>Mother's Race--Vietnamese</summary>
        </member>
        <member name="P:BFDR.IJEBirth.MRACE10">
            <summary>Mother's Race--Other Asian</summary>
        </member>
        <member name="P:BFDR.IJEBirth.MRACE11">
            <summary>Mother's Race--Native Hawaiian</summary>
        </member>
        <member name="P:BFDR.IJEBirth.MRACE12">
            <summary>Mother's Race--Guamanian or Chamorro</summary>
        </member>
        <member name="P:BFDR.IJEBirth.MRACE13">
            <summary>Mother's Race--Samoan</summary>
        </member>
        <member name="P:BFDR.IJEBirth.MRACE14">
            <summary>Mother's Race--Other Pacific Islander</summary>
        </member>
        <member name="P:BFDR.IJEBirth.MRACE15">
            <summary>Mother's Race--Other</summary>
        </member>
        <member name="P:BFDR.IJEBirth.MRACE16">
            <summary>Mother's Race--First American Indian or Alaska Native Literal</summary>
        </member>
        <member name="P:BFDR.IJEBirth.MRACE17">
            <summary>Mother's Race--Second American Indian or Alaska Native Literal</summary>
        </member>
        <member name="P:BFDR.IJEBirth.MRACE18">
            <summary>Mother's Race--First Other Asian Literal</summary>
        </member>
        <member name="P:BFDR.IJEBirth.MRACE19">
            <summary>Mother's Race--Second Other Asian Literal</summary>
        </member>
        <member name="P:BFDR.IJEBirth.MRACE20">
            <summary>Mother's Race--First Other Pacific Islander Literal</summary>
        </member>
        <member name="P:BFDR.IJEBirth.MRACE21">
            <summary>Mother's Race--Second Other Pacific Islander Literal</summary>
        </member>
        <member name="P:BFDR.IJEBirth.MRACE22">
            <summary>Mother's Race--First Other Literal</summary>
        </member>
        <member name="P:BFDR.IJEBirth.MRACE23">
            <summary>Mother's Race--Second Other Literal</summary>
        </member>
        <member name="P:BFDR.IJEBirth.MRACE1E">
            <summary>Mother's Race Tabulation Variable 1E</summary>
        </member>
        <member name="P:BFDR.IJEBirth.MRACE2E">
            <summary>Mother's Race Tabulation Variable 2E</summary>
        </member>
        <member name="P:BFDR.IJEBirth.MRACE3E">
            <summary>Mother's Race Tabulation Variable 3E</summary>
        </member>
        <member name="P:BFDR.IJEBirth.MRACE4E">
            <summary>Mother's Race Tabulation Variable 4E</summary>
        </member>
        <member name="P:BFDR.IJEBirth.MRACE5E">
            <summary>Mother's Race Tabulation Variable 5E</summary>
        </member>
        <member name="P:BFDR.IJEBirth.MRACE6E">
            <summary>Mother's Race Tabulation Variable 6E</summary>
        </member>
        <member name="P:BFDR.IJEBirth.MRACE7E">
            <summary>Mother's Race Tabulation Variable 7E</summary>
        </member>
        <member name="P:BFDR.IJEBirth.MRACE8E">
            <summary>Mother's Race Tabulation Variable 8E</summary>
        </member>
        <member name="P:BFDR.IJEBirth.MRACE16C">
            <summary>Mother's Race Tabulation Variable 16C</summary>
        </member>
        <member name="P:BFDR.IJEBirth.MRACE17C">
            <summary>Mother's Race Tabulation Variable 17C</summary>
        </member>
        <member name="P:BFDR.IJEBirth.MRACE18C">
            <summary>Mother's Race Tabulation Variable 18C</summary>
        </member>
        <member name="P:BFDR.IJEBirth.MRACE19C">
            <summary>Mother's Race Tabulation Variable 19C</summary>
        </member>
        <member name="P:BFDR.IJEBirth.MRACE20C">
            <summary>Mother's Race Tabulation Variable 20C</summary>
        </member>
        <member name="P:BFDR.IJEBirth.MRACE21C">
            <summary>Mother's Race Tabulation Variable 21C</summary>
        </member>
        <member name="P:BFDR.IJEBirth.MRACE22C">
            <summary>Mother's Race Tabulation Variable 22C</summary>
        </member>
        <member name="P:BFDR.IJEBirth.MRACE23C">
            <summary>Mother's Race Tabulation Variable 23C</summary>
        </member>
        <member name="P:BFDR.IJEBirth.FEDUC">
            <summary>Father's Education</summary>
        </member>
        <member name="P:BFDR.IJEBirth.FEDUC_BYPASS">
            <summary>Father's Education--Edit Flag</summary>
        </member>
        <member name="P:BFDR.IJEBirth.FETHNIC1">
            <summary>Father of Hispanic Origin?--Mexican</summary>
        </member>
        <member name="P:BFDR.IJEBirth.FETHNIC2">
            <summary>Father of Hispanic Origin?--Puerto Rican</summary>
        </member>
        <member name="P:BFDR.IJEBirth.FETHNIC3">
            <summary>Father of Hispanic Origin?--Cuban</summary>
        </member>
        <member name="P:BFDR.IJEBirth.FETHNIC4">
            <summary>Father of Hispanic Origin?--Other</summary>
        </member>
        <member name="P:BFDR.IJEBirth.FETHNIC5">
            <summary>Father of Hispanic Origin?--Other Literal</summary>
        </member>
        <member name="P:BFDR.IJEBirth.FRACE1">
            <summary>Father's Race--White</summary>
        </member>
        <member name="P:BFDR.IJEBirth.FRACE2">
            <summary>Father's Race--Black or African American</summary>
        </member>
        <member name="P:BFDR.IJEBirth.FRACE3">
            <summary>Father's Race--American Indian or Alaska Native</summary>
        </member>
        <member name="P:BFDR.IJEBirth.FRACE4">
            <summary>Father's Race--Asian Indian</summary>
        </member>
        <member name="P:BFDR.IJEBirth.FRACE5">
            <summary>Father's Race--Chinese</summary>
        </member>
        <member name="P:BFDR.IJEBirth.FRACE6">
            <summary>Father's Race--Filipino</summary>
        </member>
        <member name="P:BFDR.IJEBirth.FRACE7">
            <summary>Father's Race--Japanese</summary>
        </member>
        <member name="P:BFDR.IJEBirth.FRACE8">
            <summary>Father's Race--Korean</summary>
        </member>
        <member name="P:BFDR.IJEBirth.FRACE9">
            <summary>Father's Race--Vietnamese</summary>
        </member>
        <member name="P:BFDR.IJEBirth.FRACE10">
            <summary>Father's Race--Other Asian</summary>
        </member>
        <member name="P:BFDR.IJEBirth.FRACE11">
            <summary>Father's Race--Native Hawaiian</summary>
        </member>
        <member name="P:BFDR.IJEBirth.FRACE12">
            <summary>Father's Race--Guamanian or Chamorro</summary>
        </member>
        <member name="P:BFDR.IJEBirth.FRACE13">
            <summary>Father's Race--Samoan</summary>
        </member>
        <member name="P:BFDR.IJEBirth.FRACE14">
            <summary>Father's Race--Other Pacific Islander</summary>
        </member>
        <member name="P:BFDR.IJEBirth.FRACE15">
            <summary>Father's Race--Other</summary>
        </member>
        <member name="P:BFDR.IJEBirth.FRACE16">
            <summary>Father's Race--First American Indian or Alaska Native Literal</summary>
        </member>
        <member name="P:BFDR.IJEBirth.FRACE17">
            <summary>Father's Race--Second American Indian or Alaska Native Literal</summary>
        </member>
        <member name="P:BFDR.IJEBirth.FRACE18">
            <summary>Father's Race--First Other Asian Literal</summary>
        </member>
        <member name="P:BFDR.IJEBirth.FRACE19">
            <summary>Father's Race--Second Other Asian Literal</summary>
        </member>
        <member name="P:BFDR.IJEBirth.FRACE20">
            <summary>Father's Race--First Other Pacific Islander Literal</summary>
        </member>
        <member name="P:BFDR.IJEBirth.FRACE21">
            <summary>Father's Race--Second Other Pacific Islander Literal</summary>
        </member>
        <member name="P:BFDR.IJEBirth.FRACE22">
            <summary>Father's Race--First Other Literal</summary>
        </member>
        <member name="P:BFDR.IJEBirth.FRACE23">
            <summary>Father's Race--Second Other Literal</summary>
        </member>
        <member name="P:BFDR.IJEBirth.FRACE1E">
            <summary>Father's Race Tabulation Variable 1E</summary>
        </member>
        <member name="P:BFDR.IJEBirth.FRACE2E">
            <summary>Father's Race Tabulation Variable 2E</summary>
        </member>
        <member name="P:BFDR.IJEBirth.FRACE3E">
            <summary>Father's Race Tabulation Variable 3E</summary>
        </member>
        <member name="P:BFDR.IJEBirth.FRACE4E">
            <summary>Father's Race Tabulation Variable 4E</summary>
        </member>
        <member name="P:BFDR.IJEBirth.FRACE5E">
            <summary>Father's Race Tabulation Variable 5E</summary>
        </member>
        <member name="P:BFDR.IJEBirth.FRACE6E">
            <summary>Father's Race Tabulation Variable 6E</summary>
        </member>
        <member name="P:BFDR.IJEBirth.FRACE7E">
            <summary>Father's Race Tabulation Variable 7E</summary>
        </member>
        <member name="P:BFDR.IJEBirth.FRACE8E">
            <summary>Father's Race Tabulation Variable 8E</summary>
        </member>
        <member name="P:BFDR.IJEBirth.FRACE16C">
            <summary>Father's Race Tabulation Variable 16C</summary>
        </member>
        <member name="P:BFDR.IJEBirth.FRACE17C">
            <summary>Father's Race Tabulation Variable 17C</summary>
        </member>
        <member name="P:BFDR.IJEBirth.FRACE18C">
            <summary>Father's Race Tabulation Variable 18C</summary>
        </member>
        <member name="P:BFDR.IJEBirth.FRACE19C">
            <summary>Father's Race Tabulation Variable 19C</summary>
        </member>
        <member name="P:BFDR.IJEBirth.FRACE20C">
            <summary>Father's Race Tabulation Variable 20C</summary>
        </member>
        <member name="P:BFDR.IJEBirth.FRACE21C">
            <summary>Father's Race Tabulation Variable 21C</summary>
        </member>
        <member name="P:BFDR.IJEBirth.FRACE22C">
            <summary>Father's Race Tabulation Variable 22C</summary>
        </member>
        <member name="P:BFDR.IJEBirth.FRACE23C">
            <summary>Father's Race Tabulation Variable 23C</summary>
        </member>
        <member name="P:BFDR.IJEBirth.ATTEND">
            <summary>Attendant Title</summary>
        </member>
        <member name="P:BFDR.IJEBirth.TRAN">
            <summary>Mother Transferred?</summary>
        </member>
        <member name="P:BFDR.IJEBirth.DOFP_MO">
            <summary>Date of First Prenatal Care Visit--Month</summary>
        </member>
        <member name="P:BFDR.IJEBirth.DOFP_DY">
            <summary>Date of First Prenatal Care Visit--Day</summary>
        </member>
        <member name="P:BFDR.IJEBirth.DOFP_YR">
            <summary>Date of First Prenatal Care Visit--Year</summary>
        </member>
        <member name="P:BFDR.IJEBirth.DOLP_MO">
            <summary>Date of Last Prenatal Care Visit--Month(NCHS DELETED THIS ITEM EFFECTIVE 2014/2015)</summary>
        </member>
        <member name="P:BFDR.IJEBirth.DOLP_DY">
            <summary>Date of Last Prenatal Care Visit--Day(NCHS DELETED THIS ITEM EFFECTIVE 2014/2015)</summary>
        </member>
        <member name="P:BFDR.IJEBirth.DOLP_YR">
            <summary>Date of Last Prenatal Care Visit--Year(NCHS DELETED THIS ITEM EFFECTIVE 2014/2015)</summary>
        </member>
        <member name="P:BFDR.IJEBirth.NPREV">
            <summary>Total Number of Prenatal Care Visits</summary>
        </member>
        <member name="P:BFDR.IJEBirth.NPREV_BYPASS">
            <summary>Total Number of Prenatal Care Visits--Edit Flag</summary>
        </member>
        <member name="P:BFDR.IJEBirth.HFT">
            <summary>Mother's Height--Feet</summary>
        </member>
        <member name="P:BFDR.IJEBirth.HIN">
            <summary>Mother's Height--Inches</summary>
        </member>
        <member name="P:BFDR.IJEBirth.HGT_BYPASS">
            <summary>Mother's Height--Edit Flag</summary>
        </member>
        <member name="P:BFDR.IJEBirth.PWGT">
            <summary>Mother's Prepregnancy Weight (in whole pounds)</summary>
        </member>
        <member name="P:BFDR.IJEBirth.PWGT_BYPASS">
            <summary>Mother's Prepregnancy Weight--Edit Flag</summary>
        </member>
        <member name="P:BFDR.IJEBirth.DWGT">
            <summary>Mother's Weight at Delivery (in whole pounds)</summary>
        </member>
        <member name="P:BFDR.IJEBirth.DWGT_BYPASS">
            <summary>Mother's Weight at Delivery--Edit Flag</summary>
        </member>
        <member name="P:BFDR.IJEBirth.WIC">
            <summary>Did Mother get WIC Food for Herself?</summary>
        </member>
        <member name="P:BFDR.IJEBirth.PLBL">
            <summary>Previous Live Births Now Living</summary>
        </member>
        <member name="P:BFDR.IJEBirth.PLBD">
            <summary>Previous Live Births Now Dead</summary>
        </member>
        <member name="P:BFDR.IJEBirth.POPO">
            <summary>Previous Other Pregnancy Outcomes</summary>
        </member>
        <member name="P:BFDR.IJEBirth.MLLB">
            <summary>Date of Last Live Birth--Month</summary>
        </member>
        <member name="P:BFDR.IJEBirth.YLLB">
            <summary>Date of Last Live Birth--Year</summary>
        </member>
        <member name="P:BFDR.IJEBirth.MOPO">
            <summary>Date of Last Other Pregnancy Outcome--Month</summary>
        </member>
        <member name="P:BFDR.IJEBirth.YOPO">
            <summary>Date of Last Other Pregnancy Outcome--Year</summary>
        </member>
        <member name="P:BFDR.IJEBirth.CIGPN">
            <summary>Number of Cigarettes Smoked in 3 months prior to Pregnancy</summary>
        </member>
        <member name="P:BFDR.IJEBirth.CIGFN">
            <summary>Number of Cigarettes Smoked in 1st 3 months</summary>
        </member>
        <member name="P:BFDR.IJEBirth.CIGSN">
            <summary>Number of Cigarettes Smoked in 2nd 3 months</summary>
        </member>
        <member name="P:BFDR.IJEBirth.CIGLN">
            <summary>Number of Cigarettes Smoked in third or last trimester</summary>
        </member>
        <member name="P:BFDR.IJEBirth.PAY">
            <summary>Principal source of Payment for this delivery</summary>
        </member>
        <member name="P:BFDR.IJEBirth.DLMP_YR">
            <summary>Date Last Normal Menses Began--Year</summary>
        </member>
        <member name="P:BFDR.IJEBirth.DLMP_MO">
            <summary>Date Last Normal Menses Began--Month</summary>
        </member>
        <member name="P:BFDR.IJEBirth.DLMP_DY">
            <summary>Date Last Normal Menses Began--Day</summary>
        </member>
        <member name="P:BFDR.IJEBirth.PDIAB">
            <summary>Risk Factors--Prepregnancy Diabetes</summary>
        </member>
        <member name="P:BFDR.IJEBirth.GDIAB">
            <summary>Risk Factors--Gestational Diabetes</summary>
        </member>
        <member name="P:BFDR.IJEBirth.PHYPE">
            <summary>Risk Factors--Prepregnancy Hypertension</summary>
        </member>
        <member name="P:BFDR.IJEBirth.GHYPE">
            <summary>Risk Factors--Gestational Hypertension  (SEE ADDITIONAL HYPERTENSION CATEGORY IN LOCATION 924)</summary>
        </member>
        <member name="P:BFDR.IJEBirth.PPB">
            <summary>Risk Factors--Previous Preterm Births</summary>
        </member>
        <member name="P:BFDR.IJEBirth.PPO">
            <summary>Risk Factors--Poor Pregnancy Outcomes(NCHS DELETED THIS ITEM EFFECTIVE 2014/2015)</summary>
        </member>
        <member name="P:BFDR.IJEBirth.VB">
            <summary><html>Risk Factors--Vaginal Bleeding  <b>(NCHS DELETED THIS ITEM EFFECTIVE 2011)</b></html></summary>
        </member>
        <member name="P:BFDR.IJEBirth.INFT">
            <summary>Risk Factors--Infertility Treatment  (SEE ADDITIONAL SUBCATEGORIES IN LOCATIONS 925-926)</summary>
        </member>
        <member name="P:BFDR.IJEBirth.PCES">
            <summary>Risk Factors--Previous Cesarean</summary>
        </member>
        <member name="P:BFDR.IJEBirth.NPCES">
            <summary>Risk Factors--Number Previous Cesareans</summary>
        </member>
        <member name="P:BFDR.IJEBirth.NPCES_BYPASS">
            <summary>Risk Factors--Number Previous Cesareans--Edit Flag</summary>
        </member>
        <member name="P:BFDR.IJEBirth.GON">
            <summary>Infections Present--Gonorrhea</summary>
        </member>
        <member name="P:BFDR.IJEBirth.SYPH">
            <summary>Infections Present--Syphilis</summary>
        </member>
        <member name="P:BFDR.IJEBirth.HSV">
            <summary><html>Infections Present--Herpes Simplex (HSV) <b> (NCHS DELETED THIS ITEM EFFECTIVE 2011)</b></html></summary>
        </member>
        <member name="P:BFDR.IJEBirth.CHAM">
            <summary>Infections Present--Chlamydia</summary>
        </member>
        <member name="P:BFDR.IJEBirth.HEPB">
            <summary>Infections Present--Hepatitis B</summary>
        </member>
        <member name="P:BFDR.IJEBirth.HEPC">
            <summary>Infections Present--Hepatitis C</summary>
        </member>
        <member name="P:BFDR.IJEBirth.CERV">
            <summary>Obstetric Procedures--Cervical Cerclage(NCHS DELETED THIS ITEM EFFECTIVE 2014/2015)</summary>
        </member>
        <member name="P:BFDR.IJEBirth.TOC">
            <summary>Obstetric Procedures--Tocolysis(NCHS DELETED THIS ITEM EFFECTIVE 2014/2015)</summary>
        </member>
        <member name="P:BFDR.IJEBirth.ECVS">
            <summary>Obstetric Procedures--Successful External Cephalic Version</summary>
        </member>
        <member name="P:BFDR.IJEBirth.ECVF">
            <summary>Obstetric Procedures--Failed External Cephalic Version</summary>
        </member>
        <member name="P:BFDR.IJEBirth.PROM">
            <summary>Onset of Labor--Premature Rupture of Membranes(NCHS DELETED THIS ITEM EFFECTIVE 2014/2015)</summary>
        </member>
        <member name="P:BFDR.IJEBirth.PRIC">
            <summary>Onset of Labor--Precipitous Labor(NCHS DELETED THIS ITEM EFFECTIVE 2014/2015)</summary>
        </member>
        <member name="P:BFDR.IJEBirth.PROL">
            <summary>Onset of Labor--Prolonged Labor(NCHS DELETED THIS ITEM EFFECTIVE 2014/2015)</summary>
        </member>
        <member name="P:BFDR.IJEBirth.INDL">
            <summary>Characteristics of Labor &amp; Delivery--Induction of Labor</summary>
        </member>
        <member name="P:BFDR.IJEBirth.AUGL">
            <summary>Characteristics of Labor &amp; Delivery--Augmentation of Labor</summary>
        </member>
        <member name="P:BFDR.IJEBirth.NVPR">
            <summary><html>Characteristics of Labor &amp; Delivery--Non-vertex Presentation <b>(NCHS DELETED THIS ITEM EFFECTIVE 2011)</b></html></summary>
        </member>
        <member name="P:BFDR.IJEBirth.STER">
            <summary>Characteristics of Labor &amp; Delivery--Steroids</summary>
        </member>
        <member name="P:BFDR.IJEBirth.ANTB">
            <summary>Characteristics of Labor &amp; Delivery--Antibiotics</summary>
        </member>
        <member name="P:BFDR.IJEBirth.CHOR">
            <summary>Characteristics of Labor &amp; Delivery--Chorioamnionitis</summary>
        </member>
        <member name="P:BFDR.IJEBirth.MECS">
            <summary>Characteristics of Labor &amp; Delivery--Meconium Staining(NCHS DELETED THIS ITEM EFFECTIVE 2014/2015)</summary>
        </member>
        <member name="P:BFDR.IJEBirth.FINT">
            <summary>Characteristics of Labor &amp; Delivery--Fetal Intolerance(NCHS DELETED THIS ITEM EFFECTIVE 2014/2015)</summary>
        </member>
        <member name="P:BFDR.IJEBirth.ESAN">
            <summary>Characteristics of Labor &amp; Delivery--Anesthesia</summary>
        </member>
        <member name="P:BFDR.IJEBirth.ATTF">
            <summary><html>Method of Delivery--Attempted Forceps <b>(NCHS DELETED THIS ITEM EFFECTIVE 2011)</b></html></summary>
        </member>
        <member name="P:BFDR.IJEBirth.ATTV">
            <summary><html>Method of Delivery--Attempted Vacuum <b>(NCHS DELETED THIS ITEM EFFECTIVE 2011)</b></html></summary>
        </member>
        <member name="P:BFDR.IJEBirth.PRES">
            <summary>Method of Delivery--Fetal Presentation</summary>
        </member>
        <member name="P:BFDR.IJEBirth.ROUT">
            <summary>Method of Delivery--Route and Method of Delivery</summary>
        </member>
        <member name="P:BFDR.IJEBirth.TLAB">
            <summary>Method of Delivery--Trial of Labor Attempted</summary>
        </member>
        <member name="P:BFDR.IJEBirth.MTR">
            <summary>Maternal Morbidity--Maternal Transfusion</summary>
        </member>
        <member name="P:BFDR.IJEBirth.PLAC">
            <summary>Maternal Morbidity--Perineal Laceration</summary>
        </member>
        <member name="P:BFDR.IJEBirth.RUT">
            <summary>Maternal Morbidity--Ruptured Uterus</summary>
        </member>
        <member name="P:BFDR.IJEBirth.UHYS">
            <summary>Maternal Morbidity--Unplanned Hysterectomy</summary>
        </member>
        <member name="P:BFDR.IJEBirth.AINT">
            <summary>Maternal Morbidity--Admit to Intensive Care</summary>
        </member>
        <member name="P:BFDR.IJEBirth.UOPR">
            <summary>Maternal Morbidity--Unplanned Operation(NCHS DELETED THIS ITEM EFFECTIVE 2014/2015)</summary>
        </member>
        <member name="P:BFDR.IJEBirth.BWG">
            <summary>Birthweight in grams</summary>
        </member>
        <member name="P:BFDR.IJEBirth.BW_BYPASS">
            <summary>Birthweight--Edit Flag</summary>
        </member>
        <member name="P:BFDR.IJEBirth.OWGEST">
            <summary>Obstetric Estimation of Gestation</summary>
        </member>
        <member name="P:BFDR.IJEBirth.OWGEST_BYPASS">
            <summary>Obstetric Estimation of Gestation--Edit Flag</summary>
        </member>
        <member name="P:BFDR.IJEBirth.APGAR5">
            <summary>Apgar Score at 5 Minutes</summary>
        </member>
        <member name="P:BFDR.IJEBirth.APGAR10">
            <summary>Apgar Score at 10 Minutes</summary>
        </member>
        <member name="P:BFDR.IJEBirth.PLUR">
            <summary>Plurality</summary>
        </member>
        <member name="P:BFDR.IJEBirth.SORD">
            <summary>Set Order</summary>
        </member>
        <member name="P:BFDR.IJEBirth.LIVEB">
            <summary>Number of Live Born</summary>
        </member>
        <member name="P:BFDR.IJEBirth.MATCH">
            <summary>Matching Number</summary>
        </member>
        <member name="P:BFDR.IJEBirth.PLUR_BYPASS">
            <summary>Plurality--Edit Flag</summary>
        </member>
        <member name="P:BFDR.IJEBirth.AVEN1">
            <summary>Abnormal Conditions of the Newborn--Assisted Ventilation</summary>
        </member>
        <member name="P:BFDR.IJEBirth.AVEN6">
            <summary>Abnormal Conditions of the Newborn--Assisted Ventilation > 6 hours</summary>
        </member>
        <member name="P:BFDR.IJEBirth.NICU">
            <summary>Abnormal Conditions of the Newborn--Admission to NICU</summary>
        </member>
        <member name="P:BFDR.IJEBirth.SURF">
            <summary>Abnormal Conditions of the Newborn--Surfactant Replacement</summary>
        </member>
        <member name="P:BFDR.IJEBirth.ANTI">
            <summary>Abnormal Conditions of the Newborn--Antibiotics</summary>
        </member>
        <member name="P:BFDR.IJEBirth.SEIZ">
            <summary>Abnormal Conditions of the Newborn--Seizures</summary>
        </member>
        <member name="P:BFDR.IJEBirth.BINJ">
            <summary>Abnormal Conditions of the Newborn--Birth Injury(NCHS DELETED THIS ITEM EFFECTIVE 2014/2015)</summary>
        </member>
        <member name="P:BFDR.IJEBirth.ANEN">
            <summary>Congenital Anomalies of the Newborn--Anencephaly</summary>
        </member>
        <member name="P:BFDR.IJEBirth.MNSB">
            <summary>Congenital Anomalies of the Newborn--Meningomyelocele/Spina Bifida</summary>
        </member>
        <member name="P:BFDR.IJEBirth.CCHD">
            <summary>Congenital Anomalies of the Newborn--Cyanotic congenital heart disease</summary>
        </member>
        <member name="P:BFDR.IJEBirth.CDH">
            <summary>Congenital Anomalies of the Newborn--Congenital diaphragmatic hernia</summary>
        </member>
        <member name="P:BFDR.IJEBirth.OMPH">
            <summary>Congenital Anomalies of the Newborn--Omphalocele</summary>
        </member>
        <member name="P:BFDR.IJEBirth.GAST">
            <summary>Congenital Anomalies of the Newborn--Gastroschisis</summary>
        </member>
        <member name="P:BFDR.IJEBirth.LIMB">
            <summary>Congenital Anomalies of the Newborn--Limb Reduction Defect</summary>
        </member>
        <member name="P:BFDR.IJEBirth.CL">
            <summary>Congenital Anomalies of the Newborn--Cleft Lip with or without Cleft Palate</summary>
        </member>
        <member name="P:BFDR.IJEBirth.CP">
            <summary>Congenital Anomalies of the Newborn--Cleft Palate Alone</summary>
        </member>
        <member name="P:BFDR.IJEBirth.DOWT">
            <summary>Congenital Anomalies of the Newborn--Down Syndrome</summary>
        </member>
        <member name="P:BFDR.IJEBirth.CDIT">
            <summary>Congenital Anomalies of the Newborn--Suspected Chromosomal disorder</summary>
        </member>
        <member name="P:BFDR.IJEBirth.HYPO">
            <summary>Congenital Anomalies of the Newborn--Hypospadias</summary>
        </member>
        <member name="P:BFDR.IJEBirth.ITRAN">
            <summary>Was Infant Transferred Within 24 Hours of Delivery?</summary>
        </member>
        <member name="P:BFDR.IJEBirth.ILIV">
            <summary>Is Infant Living at Time of Report?</summary>
        </member>
        <member name="P:BFDR.IJEBirth.BFED">
            <summary>Is Infant Being Breastfed?  (RECOMMENDED CHANGE TO "AT DISCHARGE" EFFECTIVE 2004)</summary>
        </member>
        <member name="P:BFDR.IJEBirth.R_YR">
            <summary>NCHS USE ONLY: Receipt date -- Year</summary>
        </member>
        <member name="P:BFDR.IJEBirth.R_MO">
            <summary>NCHS USE ONLY: Receipt date -- Month</summary>
        </member>
        <member name="P:BFDR.IJEBirth.R_DY">
            <summary>NCHS USE ONLY: Receipt date -- Day</summary>
        </member>
        <member name="P:BFDR.IJEBirth.MAGER">
            <summary>Mother's Reported Age</summary>
        </member>
        <member name="P:BFDR.IJEBirth.FAGER">
            <summary>Father's Reported Age</summary>
        </member>
        <member name="P:BFDR.IJEBirth.EHYPE">
            <summary>Risk Factors--Hypertension Eclampsia   (RECOMMENDED ADDITION EFFECTIVE 2004)</summary>
        </member>
        <member name="P:BFDR.IJEBirth.INFT_DRG">
            <summary>Risk Factors--Infertility: Fertility Enhancing Drugs  (RECOMMENDED ADDITION EFFECTIVE 2004)</summary>
        </member>
        <member name="P:BFDR.IJEBirth.INFT_ART">
            <summary>Risk Factors--Infertility: Asst. Rep. Technology  (RECOMMENDED ADDITION EFFECTIVE 2004)</summary>
        </member>
        <member name="P:BFDR.IJEBirth.FILLER1">
            <summary>FILLER 1</summary>
        </member>
        <member name="P:BFDR.IJEBirth.DOR_YR">
            <summary>Date of Registration--Year</summary>
        </member>
        <member name="P:BFDR.IJEBirth.DOR_MO">
            <summary>Date of Registration--Month</summary>
        </member>
        <member name="P:BFDR.IJEBirth.DOR_DY">
            <summary>Date of Registration--Day</summary>
        </member>
        <member name="P:BFDR.IJEBirth.MCPH">
            <summary>Abnormal Conditions of the Newborn--Microcephaly</summary>
        </member>
        <member name="P:BFDR.IJEBirth.KIDFNAME">
            <summary>Child's First Name</summary>
        </member>
        <member name="P:BFDR.IJEBirth.KIDMNAME">
            <summary>Child's Middle Name</summary>
        </member>
        <member name="P:BFDR.IJEBirth.KIDLNAME">
            <summary>Child's Last Name</summary>
        </member>
        <member name="P:BFDR.IJEBirth.KIDSUFFX">
            <summary>Child's Surname Suffix (moved from end)</summary>
        </member>
        <member name="P:BFDR.IJEBirth.BIRTH_CO">
            <summary>County of Birth (Literal)</summary>
        </member>
        <member name="P:BFDR.IJEBirth.BRTHCITY">
            <summary>City/town/place of birth (Literal)</summary>
        </member>
        <member name="P:BFDR.IJEBirth.HOSP">
            <summary>Name of Facility of Birth</summary>
        </member>
        <member name="P:BFDR.IJEBirth.MOMFNAME">
            <summary>Mother's First Name</summary>
        </member>
        <member name="P:BFDR.IJEBirth.MOMMIDDL">
            <summary>Mother's Middle Name</summary>
        </member>
        <member name="P:BFDR.IJEBirth.MOMLNAME">
            <summary>Mother's Last Name</summary>
        </member>
        <member name="P:BFDR.IJEBirth.MOMSUFFX">
            <summary>Mother's Surname Suffix</summary>
        </member>
        <member name="P:BFDR.IJEBirth.MOMFMNME">
            <summary>Mother's First Maiden Name</summary>
        </member>
        <member name="P:BFDR.IJEBirth.MOMMMID">
            <summary>Mother's Middle Maiden Name</summary>
        </member>
        <member name="P:BFDR.IJEBirth.MOMMAIDN">
            <summary>Mother's Maiden Surname</summary>
        </member>
        <member name="P:BFDR.IJEBirth.MOMMSUFX">
            <summary>Mother's Maiden Surname Suffix</summary>
        </member>
        <member name="P:BFDR.IJEBirth.STNUM">
            <summary>Residence Street Number</summary>
        </member>
        <member name="P:BFDR.IJEBirth.PREDIR">
            <summary>Residence Pre Directional</summary>
        </member>
        <member name="P:BFDR.IJEBirth.STNAME">
            <summary>Residence Street name</summary>
        </member>
        <member name="P:BFDR.IJEBirth.STDESIG">
            <summary>Residence Street designator</summary>
        </member>
        <member name="P:BFDR.IJEBirth.POSTDIR">
            <summary>Residence Post Directional</summary>
        </member>
        <member name="P:BFDR.IJEBirth.UNUM">
            <summary>Residence Unit or Apartment Number</summary>
        </member>
        <member name="P:BFDR.IJEBirth.ADDRESS">
            <summary>Mother's Residence Street Address</summary>
        </member>
        <member name="P:BFDR.IJEBirth.ZIPCODE">
            <summary>Mother's Residence Zip Code and Zip+4</summary>
        </member>
        <member name="P:BFDR.IJEBirth.COUNTYTXT">
            <summary>Mother's Residence County (Literal)</summary>
        </member>
        <member name="P:BFDR.IJEBirth.CITYTEXT">
            <summary>Mother's Residence City/Town (Literal)</summary>
        </member>
        <member name="P:BFDR.IJEBirth.STATETXT">
            <summary>State, U.S. Territory or Canadian Province of Residence (Mother) - literal</summary>
        </member>
        <member name="P:BFDR.IJEBirth.CNTRYTXT">
            <summary>Mother's Residence Country (Literal)</summary>
        </member>
        <member name="P:BFDR.IJEBirth.DADFNAME">
            <summary>Father's First Name</summary>
        </member>
        <member name="P:BFDR.IJEBirth.DADMNAME">
            <summary>Father's Middle Name</summary>
        </member>
        <member name="P:BFDR.IJEBirth.DADLNAME">
            <summary>Father's Last Name</summary>
        </member>
        <member name="P:BFDR.IJEBirth.DADSUFFX">
            <summary>Father's Surname Suffix</summary>
        </member>
        <member name="P:BFDR.IJEBirth.MOM_SSN">
            <summary>Mother's Social Security Number</summary>
        </member>
        <member name="P:BFDR.IJEBirth.DAD_SSN">
            <summary>Father's Social Security Number</summary>
        </member>
        <member name="P:BFDR.IJEBirth.MAGE_CALC">
            <summary>Mother's Age (Calculated)</summary>
        </member>
        <member name="P:BFDR.IJEBirth.FAGE_CALC">
            <summary>Father's Age (Calculated)</summary>
        </member>
        <member name="P:BFDR.IJEBirth.MOM_OC_T">
            <summary>Occupation of Mother</summary>
        </member>
        <member name="P:BFDR.IJEBirth.MOM_OC_C">
            <summary>Occupation of Mother (coded)</summary>
        </member>
        <member name="P:BFDR.IJEBirth.DAD_OC_T">
            <summary>Occupation of Father</summary>
        </member>
        <member name="P:BFDR.IJEBirth.DAD_OC_C">
            <summary>Occupation of Father (coded)</summary>
        </member>
        <member name="P:BFDR.IJEBirth.MOM_IN_T">
            <summary>Industry of Mother</summary>
        </member>
        <member name="P:BFDR.IJEBirth.MOM_IN_C">
            <summary>Industry of Mother (coded)</summary>
        </member>
        <member name="P:BFDR.IJEBirth.DAD_IN_T">
            <summary>Industry of Father</summary>
        </member>
        <member name="P:BFDR.IJEBirth.DAD_IN_C">
            <summary>Industry of Father (coded)</summary>
        </member>
        <member name="P:BFDR.IJEBirth.FBPLACD_ST_TER_C">
            <summary>State, U.S. Territory or Canadian Province of Birth (Father) - code</summary>
        </member>
        <member name="P:BFDR.IJEBirth.FBPLACE_CNT_C">
            <summary>Father's Country of Birth (Code)</summary>
        </member>
        <member name="P:BFDR.IJEBirth.METHNIC5C">
            <summary>Mother's Hispanic Code for Literal</summary>
        </member>
        <member name="P:BFDR.IJEBirth.METHNICE">
            <summary>Mother's Edited Hispanic Origin Code</summary>
        </member>
        <member name="P:BFDR.IJEBirth.MRACEBG_C">
            <summary>Mother's Bridged Race - NCHS Code</summary>
        </member>
        <member name="P:BFDR.IJEBirth.FETHNIC5C">
            <summary>Father's Hispanic Code for Literal</summary>
        </member>
        <member name="P:BFDR.IJEBirth.FETHNICE">
            <summary>Father's Edited Hispanic Origin Code</summary>
        </member>
        <member name="P:BFDR.IJEBirth.FRACEBG_C">
            <summary>Father's Bridged Race - NCHS Code</summary>
        </member>
        <member name="P:BFDR.IJEBirth.METHNIC_T">
            <summary>Mother's Hispanic Origin - Specify</summary>
        </member>
        <member name="P:BFDR.IJEBirth.MRACE_T">
            <summary>Mother's Race - Specify</summary>
        </member>
        <member name="P:BFDR.IJEBirth.FETHNIC_T">
            <summary>Father's Hispanic Origin - Specify</summary>
        </member>
        <member name="P:BFDR.IJEBirth.FRACE_T">
            <summary>Father's Race - Specify</summary>
        </member>
        <member name="P:BFDR.IJEBirth.HOSPFROM">
            <summary>Facility Mother Moved From (if transferred)</summary>
        </member>
        <member name="P:BFDR.IJEBirth.HOSPTO">
            <summary>Facility Infant Transferred To (if transferred w/in 24 hours)</summary>
        </member>
        <member name="P:BFDR.IJEBirth.ATTEND_OTH_TXT">
            <summary>Attendant ("Other" specified text)</summary>
        </member>
        <member name="P:BFDR.IJEBirth.MBPLACE_ST_TER_TXT">
            <summary>State, U.S. Territory or Canadian Province of Birth (Mother) - literal</summary>
        </member>
        <member name="P:BFDR.IJEBirth.MBPLACE_CNTRY_TXT">
            <summary>Mother's Country of Birth (Literal)</summary>
        </member>
        <member name="P:BFDR.IJEBirth.FBPLACE_ST_TER_TXT">
            <summary>State, U.S. Territory or Canadian Province of Birth (Father) - literal</summary>
        </member>
        <member name="P:BFDR.IJEBirth.FBPLACE_CNTRY_TXT">
            <summary>Father's Country of Birth (Literal)</summary>
        </member>
        <member name="P:BFDR.IJEBirth.MAIL_STNUM">
            <summary>Mother's Mailing Address Street number</summary>
        </member>
        <member name="P:BFDR.IJEBirth.MAIL_PREDIR">
            <summary>Mother's Mailing Address Pre Directional</summary>
        </member>
        <member name="P:BFDR.IJEBirth.MAIL_STNAME">
            <summary>Mother's Mailing Address Street name</summary>
        </member>
        <member name="P:BFDR.IJEBirth.MAIL_STDESIG">
            <summary>Mother's Mailing Address Street designator</summary>
        </member>
        <member name="P:BFDR.IJEBirth.MAIL_POSTDIR">
            <summary>Mother's Mailing Address Post Directional</summary>
        </member>
        <member name="P:BFDR.IJEBirth.MAIL_UNUM">
            <summary>Mother's Mailing Address Unit or Apartment Number</summary>
        </member>
        <member name="P:BFDR.IJEBirth.MAIL_ADDRESS">
            <summary>Mother's Mailing Address Street Address</summary>
        </member>
        <member name="P:BFDR.IJEBirth.MAIL_ZIPCODE">
            <summary>Mother's Mailing Address Zip Code and Zip+4</summary>
        </member>
        <member name="P:BFDR.IJEBirth.MAIL_COUNTYTXT">
            <summary>Mother's Mailing Address County (Literal)</summary>
        </member>
        <member name="P:BFDR.IJEBirth.MAIL_CITYTEXT">
            <summary>Mother's Mailing Address City/Town (Literal)</summary>
        </member>
        <member name="P:BFDR.IJEBirth.MAIL_STATETXT">
            <summary>Mother's Mailing Address State (Literal)</summary>
        </member>
        <member name="P:BFDR.IJEBirth.MAIL_CNTRYTXT">
            <summary>Mother's Mailing Address Country (Literal)</summary>
        </member>
        <member name="P:BFDR.IJEBirth.SSN_REQ">
            <summary>Social Security Number Requested for Child?</summary>
        </member>
        <member name="P:BFDR.IJEBirth.SSN_CITIZEN_CD">
            <summary>SSA/EAB Citizenship Code</summary>
        </member>
        <member name="P:BFDR.IJEBirth.SSN_MULT_BTH_CD">
            <summary>SSA/EAB Multiple Birth Code</summary>
        </member>
        <member name="P:BFDR.IJEBirth.SSN_FEEDBACK">
            <summary>SSA/EAB Feedback Release</summary>
        </member>
        <member name="P:BFDR.IJEBirth.SSN_BRTH_CRT_NO">
            <summary>SSA/EAB Birth Certificate Number Code</summary>
        </member>
        <member name="P:BFDR.IJEBirth.ATTEND_NAME">
            <summary>Attendant's Name</summary>
        </member>
        <member name="P:BFDR.IJEBirth.ATTEND_NPI">
            <summary>Attendant's NPI</summary>
        </member>
        <member name="P:BFDR.IJEBirth.CERTIF_NAME">
            <summary>Certifier's Name</summary>
        </member>
        <member name="P:BFDR.IJEBirth.CERTIF_NPI">
            <summary>Certifier's NPI</summary>
        </member>
        <member name="P:BFDR.IJEBirth.CERTIF">
            <summary>Certifier Title</summary>
        </member>
        <member name="P:BFDR.IJEBirth.CERTIF_OTH_TXT">
            <summary>Certifier ("Other" specified text)</summary>
        </member>
        <member name="P:BFDR.IJEBirth.INF_MED_REC_NUM">
            <summary>Infant's Medical Record Number</summary>
        </member>
        <member name="P:BFDR.IJEBirth.MOM_MED_REC_NUM">
            <summary>Mother's Medical Record Number</summary>
        </member>
        <member name="P:BFDR.IJEBirth.CERTIFIED_YR">
            <summary>Date Signed by Certifier--Year</summary>
        </member>
        <member name="P:BFDR.IJEBirth.CERTIFIED_MO">
            <summary>Date Signed by Certifier--Month</summary>
        </member>
        <member name="P:BFDR.IJEBirth.CERTIFIED_DY">
            <summary>Date Signed by Certifier--Day</summary>
        </member>
        <member name="P:BFDR.IJEBirth.REGISTER_YR">
            <summary>Date Filed by Registrar--Year</summary>
        </member>
        <member name="P:BFDR.IJEBirth.REGISTER_MO">
            <summary>Date Filed by Registrar--Month</summary>
        </member>
        <member name="P:BFDR.IJEBirth.REGISTER_DY">
            <summary>Date Filed by Registrar--Day</summary>
        </member>
        <member name="P:BFDR.IJEBirth.MARITAL_DESCRIP">
            <summary>For use of jurisdictions with domestic partnerships, other types of relationships.</summary>
        </member>
        <member name="P:BFDR.IJEBirth.REPLACE">
            <summary>Replacement (amended) record</summary>
        </member>
        <member name="P:BFDR.IJEBirth.PLACE1_1">
            <summary>Blank for One-Byte Field 1</summary>
        </member>
        <member name="P:BFDR.IJEBirth.PLACE1_2">
            <summary>Blank for One-Byte Field 2</summary>
        </member>
        <member name="P:BFDR.IJEBirth.PLACE1_3">
            <summary>Blank for One-Byte Field 3</summary>
        </member>
        <member name="P:BFDR.IJEBirth.PLACE1_4">
            <summary>Blank for One-Byte Field 4</summary>
        </member>
        <member name="P:BFDR.IJEBirth.PLACE1_5">
            <summary>Blank for One-Byte Field 5</summary>
        </member>
        <member name="P:BFDR.IJEBirth.PLACE1_6">
            <summary>Blank for One-Byte Field 6</summary>
        </member>
        <member name="P:BFDR.IJEBirth.PLACE8_1">
            <summary>Blank for Eight-Byte Field 1</summary>
        </member>
        <member name="P:BFDR.IJEBirth.PLACE8_2">
            <summary>Blank for Eight-Byte Field 2</summary>
        </member>
        <member name="P:BFDR.IJEBirth.PLACE8_3">
            <summary>Blank for Eight-Byte Field 3</summary>
        </member>
        <member name="P:BFDR.IJEBirth.PLACE20">
            <summary>Blank for Twenty-Byte Field</summary>
        </member>
        <member name="P:BFDR.IJEBirth.BLANK">
            <summary>Blank for Future Expansion</summary>
        </member>
        <member name="P:BFDR.IJEBirth.BLANK2">
            <summary>Blank for Jurisdictional Use Only</summary>
        </member>
        <member name="T:BFDR.IJEFetalDeath">
            <summary>A "wrapper" class to convert between a FHIR based <c>FetalDeathRecord</c> and
            a record in IJE FetalDeath format. Each property of this class corresponds exactly
            with a field in the IJE FetalDeath format. The getters convert from the embedded
            FHIR based <c>FetalDeathRecord</c> to the IJE format for a specific field, and
            the setters convert from IJE format for a specific field and set that value
            on the embedded FHIR based <c>FetalDeathRecord</c>.</summary>
        </member>
        <member name="M:BFDR.IJEFetalDeath.#ctor(BFDR.FetalDeathRecord,System.Boolean)">
            <summary>Constructor that takes a <c>FetalDeathRecord</c>.</summary>
        </member>
        <member name="M:BFDR.IJEFetalDeath.#ctor(System.String,System.Boolean)">
            <summary>Constructor that takes an IJE string and builds a corresponding internal <c>FetalDeathRecord</c>.</summary>
        </member>
        <member name="P:BFDR.IJEFetalDeath.IJELength">
            <summary>Get the length of the IJE string.</summary>
        </member>
        <member name="M:BFDR.IJEFetalDeath.#ctor">
            <summary>Constructor that creates an empty record for constructing records using the IJE properties.</summary>
        </member>
        <member name="P:BFDR.IJEFetalDeath.Record">
            <summary>FHIR based vital record.</summary>
        </member>
        <member name="M:BFDR.IJEFetalDeath.ToFetalDeathRecord">
            <summary>FHIR based vital record.</summary>
            Redundant due to ToRecord(), but kept for compatibility with IJEMortality which has this method for backwards compatibility.
        </member>
        <member name="M:BFDR.IJEFetalDeath.ToRecord">
            <summary>FHIR based vital record.</summary>
            Hides the IJE ToRecord method that returns a VitalRecord instead of a DeathRecord
        </member>
        <member name="P:BFDR.IJEFetalDeath.FDOD_YR">
            <summary>Date of Delivery (Fetus)--Year</summary>
        </member>
        <member name="P:BFDR.IJEFetalDeath.DSTATE">
            <summary>State, U.S. Territory or Canadian Province of Place of Delivery - code</summary>
        </member>
        <member name="P:BFDR.IJEFetalDeath.FILENO">
            <summary>Certificate Number</summary>
        </member>
        <member name="P:BFDR.IJEFetalDeath.VOID">
            <summary>Void flag</summary>
        </member>
        <member name="P:BFDR.IJEFetalDeath.AUXNO">
            <summary>Auxiliary State file number</summary>
        </member>
        <member name="P:BFDR.IJEFetalDeath.TD">
            <summary>Time of Delivery</summary>
        </member>
        <member name="P:BFDR.IJEFetalDeath.FSEX">
            <summary>Sex</summary>
        </member>
        <member name="P:BFDR.IJEFetalDeath.FDOD_MO">
            <summary>Date of Delivery (Fetus)--Month</summary>
        </member>
        <member name="P:BFDR.IJEFetalDeath.FDOD_DY">
            <summary>Date of Delivery (Fetus)--Day</summary>
        </member>
        <member name="P:BFDR.IJEFetalDeath.CNTYO">
            <summary>County of Delivery</summary>
        </member>
        <member name="P:BFDR.IJEFetalDeath.DPLACE">
            <summary>Place Where Delivery Occurred</summary>
        </member>
        <member name="P:BFDR.IJEFetalDeath.FNPI">
            <summary>Facility ID (NPI) - If available</summary>
        </member>
        <member name="P:BFDR.IJEFetalDeath.SFN">
            <summary>Facility ID (State-Assigned)</summary>
        </member>
        <member name="P:BFDR.IJEFetalDeath.MDOB_YR">
            <summary>Date of Birth (Mother)--Year</summary>
        </member>
        <member name="P:BFDR.IJEFetalDeath.MDOB_MO">
            <summary>Date of Birth (Mother)--Month</summary>
        </member>
        <member name="P:BFDR.IJEFetalDeath.MDOB_DY">
            <summary>Date of Birth (Mother)--Day</summary>
        </member>
        <member name="P:BFDR.IJEFetalDeath.MAGE_BYPASS">
            <summary>Date of Birth (Mother)--Edit Flag</summary>
        </member>
        <member name="P:BFDR.IJEFetalDeath.BPLACEC_ST_TER">
            <summary>State, U.S. Territory or Canadian Province of Birth (Mother) - code</summary>
        </member>
        <member name="P:BFDR.IJEFetalDeath.BPLACEC_CNT">
            <summary>Mother's Birthplace--Country</summary>
        </member>
        <member name="P:BFDR.IJEFetalDeath.CITYC">
            <summary>Residence of Mother--City/Town</summary>
        </member>
        <member name="P:BFDR.IJEFetalDeath.COUNTYC">
            <summary>Residence of Mother--County</summary>
        </member>
        <member name="P:BFDR.IJEFetalDeath.STATEC">
            <summary>State, U.S. Territory or Canadian Province of Residence (Mother) - code</summary>
        </member>
        <member name="P:BFDR.IJEFetalDeath.COUNTRYC">
            <summary>Residence of Mother--Country</summary>
        </member>
        <member name="P:BFDR.IJEFetalDeath.LIMITS">
            <summary>Residence of Mother--Inside City/Town Limits</summary>
        </member>
        <member name="P:BFDR.IJEFetalDeath.FDOB_YR">
            <summary>Date of Birth (Father)--Year</summary>
        </member>
        <member name="P:BFDR.IJEFetalDeath.FDOB_MO">
            <summary>Date of Birth (Father)--Month</summary>
        </member>
        <member name="P:BFDR.IJEFetalDeath.FDOB_DY">
            <summary>Date of Birth (Father)--Day</summary>
        </member>
        <member name="P:BFDR.IJEFetalDeath.FAGE_BYPASS">
            <summary>Date of Birth (Father)--Edit Flag</summary>
        </member>
        <member name="P:BFDR.IJEFetalDeath.MARE">
            <summary>Mother Married?--Ever(NCHS DELETED THIS ITEM EFFECTIVE 2014/2015)</summary>
        </member>
        <member name="P:BFDR.IJEFetalDeath.MARN">
            <summary>Mother Married?-- At Conception, at Delivery or any Time in Between(NCHS DELETED THIS ITEM EFFECTIVE 2014/2015)</summary>
        </member>
        <member name="P:BFDR.IJEFetalDeath.MEDUC">
            <summary>Mother's Education</summary>
        </member>
        <member name="P:BFDR.IJEFetalDeath.MEDUC_BYPASS">
            <summary>Mother's Education--Edit Flag</summary>
        </member>
        <member name="P:BFDR.IJEFetalDeath.METHNIC1">
            <summary>Mother of Hispanic Origin?--Mexican</summary>
        </member>
        <member name="P:BFDR.IJEFetalDeath.METHNIC2">
            <summary>Mother of Hispanic Origin?--Puerto Rican</summary>
        </member>
        <member name="P:BFDR.IJEFetalDeath.METHNIC3">
            <summary>Mother of Hispanic Origin?--Cuban</summary>
        </member>
        <member name="P:BFDR.IJEFetalDeath.METHNIC4">
            <summary>Mother of Hispanic Origin?--Other</summary>
        </member>
        <member name="P:BFDR.IJEFetalDeath.METHNIC5">
            <summary>Mother of Hispanic Origin?--Other Literal</summary>
        </member>
        <member name="P:BFDR.IJEFetalDeath.MRACE1">
            <summary>Mother's Race--White</summary>
        </member>
        <member name="P:BFDR.IJEFetalDeath.MRACE2">
            <summary>Mother's Race--Black or African American</summary>
        </member>
        <member name="P:BFDR.IJEFetalDeath.MRACE3">
            <summary>Mother's Race--American Indian or Alaska Native</summary>
        </member>
        <member name="P:BFDR.IJEFetalDeath.MRACE4">
            <summary>Mother's Race--Asian Indian</summary>
        </member>
        <member name="P:BFDR.IJEFetalDeath.MRACE5">
            <summary>Mother's Race--Chinese</summary>
        </member>
        <member name="P:BFDR.IJEFetalDeath.MRACE6">
            <summary>Mother's Race--Filipino</summary>
        </member>
        <member name="P:BFDR.IJEFetalDeath.MRACE7">
            <summary>Mother's Race--Japanese</summary>
        </member>
        <member name="P:BFDR.IJEFetalDeath.MRACE8">
            <summary>Mother's Race--Korean</summary>
        </member>
        <member name="P:BFDR.IJEFetalDeath.MRACE9">
            <summary>Mother's Race--Vietnamese</summary>
        </member>
        <member name="P:BFDR.IJEFetalDeath.MRACE10">
            <summary>Mother's Race--Other Asian</summary>
        </member>
        <member name="P:BFDR.IJEFetalDeath.MRACE11">
            <summary>Mother's Race--Native Hawaiian</summary>
        </member>
        <member name="P:BFDR.IJEFetalDeath.MRACE12">
            <summary>Mother's Race--Guamanian or Chamorro</summary>
        </member>
        <member name="P:BFDR.IJEFetalDeath.MRACE13">
            <summary>Mother's Race--Samoan</summary>
        </member>
        <member name="P:BFDR.IJEFetalDeath.MRACE14">
            <summary>Mother's Race--Other Pacific Islander</summary>
        </member>
        <member name="P:BFDR.IJEFetalDeath.MRACE15">
            <summary>Mother's Race--Other</summary>
        </member>
        <member name="P:BFDR.IJEFetalDeath.MRACE16">
            <summary>Mother's Race--First American Indian or Alaska Native Literal</summary>
        </member>
        <member name="P:BFDR.IJEFetalDeath.MRACE17">
            <summary>Mother's Race--Second American Indian or Alaska Native Literal</summary>
        </member>
        <member name="P:BFDR.IJEFetalDeath.MRACE18">
            <summary>Mother's Race--First Other Asian Literal</summary>
        </member>
        <member name="P:BFDR.IJEFetalDeath.MRACE19">
            <summary>Mother's Race--Second Other Asian Literal</summary>
        </member>
        <member name="P:BFDR.IJEFetalDeath.MRACE20">
            <summary>Mother's Race--First Other Pacific Islander Literal</summary>
        </member>
        <member name="P:BFDR.IJEFetalDeath.MRACE21">
            <summary>Mother's Race--Second Other Pacific Islander Literal</summary>
        </member>
        <member name="P:BFDR.IJEFetalDeath.MRACE22">
            <summary>Mother's Race--First Other Literal</summary>
        </member>
        <member name="P:BFDR.IJEFetalDeath.MRACE23">
            <summary>Mother's Race--Second Other Literal</summary>
        </member>
        <member name="P:BFDR.IJEFetalDeath.MRACE1E">
            <summary>Mother's Race Tabulation Variable 1E</summary>
        </member>
        <member name="P:BFDR.IJEFetalDeath.MRACE2E">
            <summary>Mother's Race Tabulation Variable 2E</summary>
        </member>
        <member name="P:BFDR.IJEFetalDeath.MRACE3E">
            <summary>Mother's Race Tabulation Variable 3E</summary>
        </member>
        <member name="P:BFDR.IJEFetalDeath.MRACE4E">
            <summary>Mother's Race Tabulation Variable 4E</summary>
        </member>
        <member name="P:BFDR.IJEFetalDeath.MRACE5E">
            <summary>Mother's Race Tabulation Variable 5E</summary>
        </member>
        <member name="P:BFDR.IJEFetalDeath.MRACE6E">
            <summary>Mother's Race Tabulation Variable 6E</summary>
        </member>
        <member name="P:BFDR.IJEFetalDeath.MRACE7E">
            <summary>Mother's Race Tabulation Variable 7E</summary>
        </member>
        <member name="P:BFDR.IJEFetalDeath.MRACE8E">
            <summary>Mother's Race Tabulation Variable 8E</summary>
        </member>
        <member name="P:BFDR.IJEFetalDeath.MRACE16C">
            <summary>Mother's Race Tabulation Variable 16C</summary>
        </member>
        <member name="P:BFDR.IJEFetalDeath.MRACE17C">
            <summary>Mother's Race Tabulation Variable 17C</summary>
        </member>
        <member name="P:BFDR.IJEFetalDeath.MRACE18C">
            <summary>Mother's Race Tabulation Variable 18C</summary>
        </member>
        <member name="P:BFDR.IJEFetalDeath.MRACE19C">
            <summary>Mother's Race Tabulation Variable 19C</summary>
        </member>
        <member name="P:BFDR.IJEFetalDeath.MRACE20C">
            <summary>Mother's Race Tabulation Variable 20C</summary>
        </member>
        <member name="P:BFDR.IJEFetalDeath.MRACE21C">
            <summary>Mother's Race Tabulation Variable 21C</summary>
        </member>
        <member name="P:BFDR.IJEFetalDeath.MRACE22C">
            <summary>Mother's Race Tabulation Variable 22C</summary>
        </member>
        <member name="P:BFDR.IJEFetalDeath.MRACE23C">
            <summary>Mother's Race Tabulation Variable 23C</summary>
        </member>
        <member name="P:BFDR.IJEFetalDeath.ATTEND">
            <summary>Attendant</summary>
        </member>
        <member name="P:BFDR.IJEFetalDeath.TRAN">
            <summary>Mother Transferred?(NCHS DELETED THIS ITEM EFFECTIVE 2014/2015)</summary>
        </member>
        <member name="P:BFDR.IJEFetalDeath.DOFP_MO">
            <summary>Date of First Prenatal Care Visit--Month</summary>
        </member>
        <member name="P:BFDR.IJEFetalDeath.DOFP_DY">
            <summary>Date of First Prenatal Care Visit--Day</summary>
        </member>
        <member name="P:BFDR.IJEFetalDeath.DOFP_YR">
            <summary>Date of First Prenatal Care Visit--Year</summary>
        </member>
        <member name="P:BFDR.IJEFetalDeath.DOLP_MO">
            <summary>Date of Last Prenatal Care Visit--Month(NCHS DELETED THIS ITEM EFFECTIVE 2014/2015)</summary>
        </member>
        <member name="P:BFDR.IJEFetalDeath.DOLP_DY">
            <summary>Date of Last Prenatal Care Visit--Day(NCHS DELETED THIS ITEM EFFECTIVE 2014/2015)</summary>
        </member>
        <member name="P:BFDR.IJEFetalDeath.DOLP_YR">
            <summary>Date of Last Prenatal Care Visit--Year(NCHS DELETED THIS ITEM EFFECTIVE 2014/2015)</summary>
        </member>
        <member name="P:BFDR.IJEFetalDeath.NPREV">
            <summary>Total Number of Prenatal Care Visits(NCHS DELETED THIS ITEM EFFECTIVE 2014/2015)</summary>
        </member>
        <member name="P:BFDR.IJEFetalDeath.NPREV_BYPASS">
            <summary>Total Number of Prenatal Care Visits--Edit Flag(NCHS DELETED THIS ITEM EFFECTIVE 2014/2015)</summary>
        </member>
        <member name="P:BFDR.IJEFetalDeath.HFT">
            <summary>Mother's Height--Feet</summary>
        </member>
        <member name="P:BFDR.IJEFetalDeath.HIN">
            <summary>Mother's Height--Inches</summary>
        </member>
        <member name="P:BFDR.IJEFetalDeath.HGT_BYPASS">
            <summary>Mother's Height--Edit Flag</summary>
        </member>
        <member name="P:BFDR.IJEFetalDeath.PWGT">
            <summary>Mother's Prepregnancy Weight</summary>
        </member>
        <member name="P:BFDR.IJEFetalDeath.PWGT_BYPASS">
            <summary>Mother's Prepregnancy Weight--Edit Flag</summary>
        </member>
        <member name="P:BFDR.IJEFetalDeath.DWGT">
            <summary>Mother's Weight at Delivery(NCHS DELETED THIS ITEM EFFECTIVE 2014/2015)</summary>
        </member>
        <member name="P:BFDR.IJEFetalDeath.DWGT_BYPASS">
            <summary>Mother's Weight at Delivery--Edit Flag(NCHS DELETED THIS ITEM EFFECTIVE 2014/2015)</summary>
        </member>
        <member name="P:BFDR.IJEFetalDeath.WIC">
            <summary>Did Mother get WIC Food for Herself?</summary>
        </member>
        <member name="P:BFDR.IJEFetalDeath.PLBL">
            <summary>Previous Live Births Now Living</summary>
        </member>
        <member name="P:BFDR.IJEFetalDeath.PLBD">
            <summary>Previous Live Births Now Dead</summary>
        </member>
        <member name="P:BFDR.IJEFetalDeath.POPO">
            <summary>Previous Other Pregnancy Outcomes(NCHS DELETED THIS ITEM EFFECTIVE 2014/2015)</summary>
        </member>
        <member name="P:BFDR.IJEFetalDeath.MLLB">
            <summary>Date of Last Live Birth--Month</summary>
        </member>
        <member name="P:BFDR.IJEFetalDeath.YLLB">
            <summary>Date of Last Live Birth--Year</summary>
        </member>
        <member name="P:BFDR.IJEFetalDeath.MOPO">
            <summary>Date of Last Other Pregnancy Outcome--Month(NCHS DELETED THIS ITEM EFFECTIVE 2014/2015)</summary>
        </member>
        <member name="P:BFDR.IJEFetalDeath.YOPO">
            <summary>Date of Last Other Pregnancy Outcome--Year(NCHS DELETED THIS ITEM EFFECTIVE 2014/2015)</summary>
        </member>
        <member name="P:BFDR.IJEFetalDeath.CIGPN">
            <summary>Number of Cigarettes Smoked in 3 months prior to Pregnancy</summary>
        </member>
        <member name="P:BFDR.IJEFetalDeath.CIGFN">
            <summary>Number of Cigarettes Smoked in 1st 3 months</summary>
        </member>
        <member name="P:BFDR.IJEFetalDeath.CIGSN">
            <summary>Number of Cigarettes Smoked in 2nd 3 months</summary>
        </member>
        <member name="P:BFDR.IJEFetalDeath.CIGLN">
            <summary>Number of Cigarettes Smoked in third trimester</summary>
        </member>
        <member name="P:BFDR.IJEFetalDeath.DLMP_YR">
            <summary>Date Last Normal Menses Began--Year</summary>
        </member>
        <member name="P:BFDR.IJEFetalDeath.DLMP_MO">
            <summary>Date Last Normal Menses Began--Month</summary>
        </member>
        <member name="P:BFDR.IJEFetalDeath.DLMP_DY">
            <summary>Date Last Normal Menses Began--Day</summary>
        </member>
        <member name="P:BFDR.IJEFetalDeath.PDIAB">
            <summary>Risk Factors--Prepregnancy Diabetes  (NOTE: SEE INSERTED NOTES FOR RISK FACTOR LOCATIONS 490-501 AND 573-575 TO REFLECT 2004 CHANGES)</summary>
        </member>
        <member name="P:BFDR.IJEFetalDeath.GDIAB">
            <summary>Risk Factors--Gestational Diabetes</summary>
        </member>
        <member name="P:BFDR.IJEFetalDeath.PHYPE">
            <summary>Risk Factors--Hypertension Prepregnancy</summary>
        </member>
        <member name="P:BFDR.IJEFetalDeath.GHYPE">
            <summary><html>Risk Factors--Hypertension Gestational <b> (SEE ADDITIONAL HYPERTENSION CATEGORY IN LOCATION 573)</b></html></summary>
        </member>
        <member name="P:BFDR.IJEFetalDeath.PPB">
            <summary>Risk Factors--Previous Preterm Births(NCHS DELETED THIS ITEM EFFECTIVE 2014/2015)</summary>
        </member>
        <member name="P:BFDR.IJEFetalDeath.PPO">
            <summary>Risk Factors--Poor Pregnancy Outcomes(NCHS DELETED THIS ITEM EFFECTIVE 2014/2015)</summary>
        </member>
        <member name="P:BFDR.IJEFetalDeath.VB">
            <summary><html>Risk Factors--Vaginal Bleeding <b><i> (NCHS DELETED THIS ITEM EFFECTIVE 2011)</i></b></html></summary>
        </member>
        <member name="P:BFDR.IJEFetalDeath.INFT">
            <summary><html>Risk Factors--Infertility Treatment  <b>(SEE ADDITIONAL SUBCATEGORIES IN LOCATIONS 574-575)</b></html></summary>
        </member>
        <member name="P:BFDR.IJEFetalDeath.PCES">
            <summary>Risk Factors--Previous Cesarean</summary>
        </member>
        <member name="P:BFDR.IJEFetalDeath.NPCES">
            <summary>Risk Factors--Number Previous Cesareans</summary>
        </member>
        <member name="P:BFDR.IJEFetalDeath.NPCES_BYPASS">
            <summary>Risk Factors--Number Previous Cesareans--Edit Flag</summary>
        </member>
        <member name="P:BFDR.IJEFetalDeath.GON">
            <summary>Infections Present--Gonorrhea(NCHS DELETED THIS ITEM EFFECTIVE 2014/2015)</summary>
        </member>
        <member name="P:BFDR.IJEFetalDeath.SYPH">
            <summary>Infections Present--Syphilis(NCHS DELETED THIS ITEM EFFECTIVE 2014/2015)</summary>
        </member>
        <member name="P:BFDR.IJEFetalDeath.HSV">
            <summary><html>Infections Present--Herpes Simplex (HSV) <b><i>(NCHS DELETED THIS ITEM EFFECTIVE 2011)</i></b></html></summary>
        </member>
        <member name="P:BFDR.IJEFetalDeath.CHAM">
            <summary>Infections Present--Chlamydia(NCHS DELETED THIS ITEM EFFECTIVE 2014/2015)</summary>
        </member>
        <member name="P:BFDR.IJEFetalDeath.LM">
            <summary>Infections Present--Listeria(NCHS DELETED THIS ITEM EFFECTIVE 2014/2015)</summary>
        </member>
        <member name="P:BFDR.IJEFetalDeath.GBS">
            <summary>Infections Present--Group B streptococcus(NCHS DELETED THIS ITEM EFFECTIVE 2014/2015)</summary>
        </member>
        <member name="P:BFDR.IJEFetalDeath.CMV">
            <summary>Infections Present--Cytomeglovirus(NCHS DELETED THIS ITEM EFFECTIVE 2014/2015)</summary>
        </member>
        <member name="P:BFDR.IJEFetalDeath.B19">
            <summary>Infections Present--Parvo virus(NCHS DELETED THIS ITEM EFFECTIVE 2014/2015)</summary>
        </member>
        <member name="P:BFDR.IJEFetalDeath.TOXO">
            <summary>Infections Present--Toxoplasmosis(NCHS DELETED THIS ITEM EFFECTIVE 2014/2015)</summary>
        </member>
        <member name="P:BFDR.IJEFetalDeath.OTHERI">
            <summary>Infections Present--Other(NCHS DELETED THIS ITEM EFFECTIVE 2014/2015)</summary>
        </member>
        <member name="P:BFDR.IJEFetalDeath.ATTF">
            <summary><html>Method of Delivery--Attempted Forceps<b><i> (NCHS DELETED THIS ITEM EFFECTIVE 2011)</i></b></html></summary>
        </member>
        <member name="P:BFDR.IJEFetalDeath.ATTV">
            <summary><html>Method of Delivery--Attempted Vacuum <b><i>(NCHS DELETED THIS ITEM EFFECTIVE 2011)</i></b></html></summary>
        </member>
        <member name="P:BFDR.IJEFetalDeath.PRES">
            <summary>Method of Delivery--Fetal Presentation</summary>
        </member>
        <member name="P:BFDR.IJEFetalDeath.ROUT">
            <summary>Method of Delivery--Route and Method of Delivery</summary>
        </member>
        <member name="P:BFDR.IJEFetalDeath.TLAB">
            <summary>Method of Delivery--Trial of Labor Attempted</summary>
        </member>
        <member name="P:BFDR.IJEFetalDeath.HYST">
            <summary>Method of Delivery--Hysterotomy/Hysterectomy(NCHS DELETED THIS ITEM EFFECTIVE 2014/2015)</summary>
        </member>
        <member name="P:BFDR.IJEFetalDeath.MTR">
            <summary>Maternal Morbidity--Maternal Transfusion(NCHS DELETED THIS ITEM EFFECTIVE 2014/2015)</summary>
        </member>
        <member name="P:BFDR.IJEFetalDeath.PLAC">
            <summary>Maternal Morbidity--Perineal Laceration(NCHS DELETED THIS ITEM EFFECTIVE 2014/2015)</summary>
        </member>
        <member name="P:BFDR.IJEFetalDeath.RUT">
            <summary>Maternal Morbidity--Ruptured Uterus</summary>
        </member>
        <member name="P:BFDR.IJEFetalDeath.UHYS">
            <summary>Maternal Morbidity--Unplanned Hysterectomy(NCHS DELETED THIS ITEM EFFECTIVE 2014/2015)</summary>
        </member>
        <member name="P:BFDR.IJEFetalDeath.AINT">
            <summary>Maternal Morbidity--Admit to Intensive Care</summary>
        </member>
        <member name="P:BFDR.IJEFetalDeath.UOPR">
            <summary>Maternal Morbidity--Unplanned Operation(NCHS DELETED THIS ITEM EFFECTIVE 2014/2015)</summary>
        </member>
        <member name="P:BFDR.IJEFetalDeath.FWG">
            <summary>Weight of Fetus</summary>
        </member>
        <member name="P:BFDR.IJEFetalDeath.FW_BYPASS">
            <summary>Weight of Fetus--Edit Flag</summary>
        </member>
        <member name="P:BFDR.IJEFetalDeath.OWGEST">
            <summary>Obstetric Estimation of Gestation</summary>
        </member>
        <member name="P:BFDR.IJEFetalDeath.OWGEST_BYPASS">
            <summary>Obstetric Estimation of Gestation--Edit Flag</summary>
        </member>
        <member name="P:BFDR.IJEFetalDeath.ETIME">
            <summary>Estimated time of fetal death</summary>
        </member>
        <member name="P:BFDR.IJEFetalDeath.AUTOP">
            <summary>Was an Autopsy Performed?</summary>
        </member>
        <member name="P:BFDR.IJEFetalDeath.HISTOP">
            <summary>Was a Histological Placental Examination Performed?</summary>
        </member>
        <member name="P:BFDR.IJEFetalDeath.AUTOPF">
            <summary>Were Autopsy or Histological Placental Examination Results Used in Determining the Cause of Fetal Death?</summary>
        </member>
        <member name="P:BFDR.IJEFetalDeath.PLUR">
            <summary>Plurality</summary>
        </member>
        <member name="P:BFDR.IJEFetalDeath.SORD">
            <summary>Set Order</summary>
        </member>
        <member name="P:BFDR.IJEFetalDeath.FDTH">
            <summary>Number of Fetal Deaths</summary>
        </member>
        <member name="P:BFDR.IJEFetalDeath.MATCH">
            <summary>Matching Number</summary>
        </member>
        <member name="P:BFDR.IJEFetalDeath.PLUR_BYPASS">
            <summary>Plurality--Edit Flag</summary>
        </member>
        <member name="P:BFDR.IJEFetalDeath.ANEN">
            <summary>Congenital Anomalies of the Fetus--Anencephaly(NCHS DELETED THIS ITEM EFFECTIVE 2014/2015)</summary>
        </member>
        <member name="P:BFDR.IJEFetalDeath.MNSB">
            <summary>Congenital Anomalies of the Fetus--Meningomyelocele/Spina Bifida(NCHS DELETED THIS ITEM EFFECTIVE 2014/2015)</summary>
        </member>
        <member name="P:BFDR.IJEFetalDeath.CCHD">
            <summary>Congenital Anomalies of the Fetus--Cyanotic congenital heart disease(NCHS DELETED THIS ITEM EFFECTIVE 2014/2015)</summary>
        </member>
        <member name="P:BFDR.IJEFetalDeath.CDH">
            <summary>Congenital Anomalies of the Fetus--Congenital diaphragmatic hernia(NCHS DELETED THIS ITEM EFFECTIVE 2014/2015)</summary>
        </member>
        <member name="P:BFDR.IJEFetalDeath.OMPH">
            <summary>Congenital Anomalies of the Fetus--Omphalocele(NCHS DELETED THIS ITEM EFFECTIVE 2014/2015)</summary>
        </member>
        <member name="P:BFDR.IJEFetalDeath.GAST">
            <summary>Congenital Anomalies of the Fetus--Gastroschisis(NCHS DELETED THIS ITEM EFFECTIVE 2014/2015)</summary>
        </member>
        <member name="P:BFDR.IJEFetalDeath.LIMB">
            <summary>Congenital Anomalies of the Fetus--Limb Reduction Defect(NCHS DELETED THIS ITEM EFFECTIVE 2014/2015)</summary>
        </member>
        <member name="P:BFDR.IJEFetalDeath.CL">
            <summary>Congenital Anomalies of the Fetus--Cleft Lip with or without Cleft Palate(NCHS DELETED THIS ITEM EFFECTIVE 2014/2015)</summary>
        </member>
        <member name="P:BFDR.IJEFetalDeath.CP">
            <summary>Congenital Anomalies of the Fetus--Cleft Palate Alone(NCHS DELETED THIS ITEM EFFECTIVE 2014/2015)</summary>
        </member>
        <member name="P:BFDR.IJEFetalDeath.DOWT">
            <summary>Congenital Anomalies of the Fetus--Down Syndrome(NCHS DELETED THIS ITEM EFFECTIVE 2014/2015)</summary>
        </member>
        <member name="P:BFDR.IJEFetalDeath.CDIT">
            <summary>Congenital Anomalies of the Fetus--Suspected Chromosomal disorder(NCHS DELETED THIS ITEM EFFECTIVE 2014/2015)</summary>
        </member>
        <member name="P:BFDR.IJEFetalDeath.HYPO">
            <summary>Congenital Anomalies of the Fetus--Hypospadias(NCHS DELETED THIS ITEM EFFECTIVE 2014/2015)</summary>
        </member>
        <member name="P:BFDR.IJEFetalDeath.R_YR">
            <summary>NCHS USE ONLY: Receipt date -- Year</summary>
        </member>
        <member name="P:BFDR.IJEFetalDeath.R_MO">
            <summary>NCHS USE ONLY: Receipt date -- Month</summary>
        </member>
        <member name="P:BFDR.IJEFetalDeath.R_DY">
            <summary>NCHS USE ONLY: Receipt date -- Day</summary>
        </member>
        <member name="P:BFDR.IJEFetalDeath.MAGER">
            <summary>Mother's Reported Age</summary>
        </member>
        <member name="P:BFDR.IJEFetalDeath.FAGER">
            <summary>Father's Reported Age</summary>
        </member>
        <member name="P:BFDR.IJEFetalDeath.EHYPE">
            <summary>Risk Factors--Hypertension Eclampsia (added after 2004)</summary>
        </member>
        <member name="P:BFDR.IJEFetalDeath.INFT_DRG">
            <summary>Risk Factors--Infertility: Fertility Enhancing Drugs (added after 2004)</summary>
        </member>
        <member name="P:BFDR.IJEFetalDeath.INFT_ART">
            <summary>Risk Factors--Infertility: Asst. Rep. Technology (added after 2004)</summary>
        </member>
        <member name="P:BFDR.IJEFetalDeath.DOR_YR">
            <summary>Date of Registration--Year</summary>
        </member>
        <member name="P:BFDR.IJEFetalDeath.DOR_MO">
            <summary>Date of Registration--Month</summary>
        </member>
        <member name="P:BFDR.IJEFetalDeath.DOR_DY">
            <summary>Date of Registration--Day</summary>
        </member>
        <member name="P:BFDR.IJEFetalDeath.COD18a1">
            <summary>Initiating cause/condition - Rupture of membranes prior to onset of labor</summary>
        </member>
        <member name="P:BFDR.IJEFetalDeath.COD18a2">
            <summary>Initiating cause/condition - Abruptio placenta</summary>
        </member>
        <member name="P:BFDR.IJEFetalDeath.COD18a3">
            <summary>Initiating cause/condition - Placental insufficiency</summary>
        </member>
        <member name="P:BFDR.IJEFetalDeath.COD18a4">
            <summary>Initiating cause/condition - Prolapsed cord</summary>
        </member>
        <member name="P:BFDR.IJEFetalDeath.COD18a5">
            <summary>Initiating cause/condition - Chorioamnionitis</summary>
        </member>
        <member name="P:BFDR.IJEFetalDeath.COD18a6">
            <summary>Initiating cause/condition - Other complications of placenta, cord, or membranes</summary>
        </member>
        <member name="P:BFDR.IJEFetalDeath.COD18a7">
            <summary>Initiating cause/condition - Unknown</summary>
        </member>
        <member name="P:BFDR.IJEFetalDeath.COD18a8">
            <summary>Initiating cause/condition - Maternal conditions/diseases literal</summary>
        </member>
        <member name="P:BFDR.IJEFetalDeath.COD18a9">
            <summary>Initiating cause/condition - Other complications of placenta, cord, or membranes literal</summary>
        </member>
        <member name="P:BFDR.IJEFetalDeath.COD18a10">
            <summary>Initiating cause/condition - Other obstetrical or pregnancy complications literal</summary>
        </member>
        <member name="P:BFDR.IJEFetalDeath.COD18a11">
            <summary>Initiating cause/condition - Fetal anomaly literal</summary>
        </member>
        <member name="P:BFDR.IJEFetalDeath.COD18a12">
            <summary>Initiating cause/condition - Fetal injury literal</summary>
        </member>
        <member name="P:BFDR.IJEFetalDeath.COD18a13">
            <summary>Initiating cause/condition - Fetal infection literal</summary>
        </member>
        <member name="P:BFDR.IJEFetalDeath.COD18a14">
            <summary>Initiating cause/condition - Other fetal conditions/disorders literal</summary>
        </member>
        <member name="P:BFDR.IJEFetalDeath.COD18b1">
            <summary>Other significant causes or conditions - Rupture of membranes prior to onset of labor</summary>
        </member>
        <member name="P:BFDR.IJEFetalDeath.COD18b2">
            <summary>Other significant causes or conditions - Abruptio placenta</summary>
        </member>
        <member name="P:BFDR.IJEFetalDeath.COD18b3">
            <summary>Other significant causes or conditions  - Placental insufficiency</summary>
        </member>
        <member name="P:BFDR.IJEFetalDeath.COD18b4">
            <summary>Other significant causes or conditions - Prolapsed cord</summary>
        </member>
        <member name="P:BFDR.IJEFetalDeath.COD18b5">
            <summary>Other significant causes or conditions - Chorioamnionitis</summary>
        </member>
        <member name="P:BFDR.IJEFetalDeath.COD18b6">
            <summary>Other significant causes or conditions - Other complications of placenta, cord, or membranes</summary>
        </member>
        <member name="P:BFDR.IJEFetalDeath.COD18b7">
            <summary>Other significant causes or conditions - Unknown</summary>
        </member>
        <member name="P:BFDR.IJEFetalDeath.COD18b8">
            <summary>Other significant causes or conditions - Maternal conditions/diseases literal</summary>
        </member>
        <member name="P:BFDR.IJEFetalDeath.COD18b9">
            <summary>Other significant causes or conditions - Other complications of placenta, cord, or membranes literal</summary>
        </member>
        <member name="P:BFDR.IJEFetalDeath.COD18b10">
            <summary>Other significant causes or conditions - Other obstetrical or pregnancy complications literal</summary>
        </member>
        <member name="P:BFDR.IJEFetalDeath.COD18b11">
            <summary>Other significant causes or conditions - Fetal anomaly literal</summary>
        </member>
        <member name="P:BFDR.IJEFetalDeath.COD18b12">
            <summary>Other significant causes or conditions - Fetal injury literal</summary>
        </member>
        <member name="P:BFDR.IJEFetalDeath.COD18b13">
            <summary>Other significant causes or conditions - Fetal infection literal</summary>
        </member>
        <member name="P:BFDR.IJEFetalDeath.COD18b14">
            <summary>Other significant causes or conditions - Other fetal conditions/disorders literal</summary>
        </member>
        <member name="P:BFDR.IJEFetalDeath.ICOD">
            <summary>Coded initiating cause/condition</summary>
        </member>
        <member name="P:BFDR.IJEFetalDeath.OCOD1">
            <summary>Coded other significant causes or conditions- first mentioned</summary>
        </member>
        <member name="P:BFDR.IJEFetalDeath.OCOD2">
            <summary>Coded other significant causes or conditions- second mentioned</summary>
        </member>
        <member name="P:BFDR.IJEFetalDeath.OCOD3">
            <summary>Coded other significant causes or conditions- third mentioned</summary>
        </member>
        <member name="P:BFDR.IJEFetalDeath.OCOD4">
            <summary>Coded other significant causes or conditions- fourth mentioned</summary>
        </member>
        <member name="P:BFDR.IJEFetalDeath.OCOD5">
            <summary>Coded other significant causes or conditions- fifth mentioned</summary>
        </member>
        <member name="P:BFDR.IJEFetalDeath.OCOD6">
            <summary>Coded other significant causes or conditions- sixth mentioned</summary>
        </member>
        <member name="P:BFDR.IJEFetalDeath.OCOD7">
            <summary>Coded other significant causes or conditions- seventh mentioned</summary>
        </member>
        <member name="P:BFDR.IJEFetalDeath.HSV1">
            <summary><html>Infections Present--Genital Herpes <b><i>(Subcategory in position 504)</i></b></html></summary>
        </member>
        <member name="P:BFDR.IJEFetalDeath.HIV">
            <summary>Infections Present--HIV</summary>
        </member>
        <member name="P:BFDR.IJEFetalDeath.ALCOHOL">
            <summary>Alcohol Used?</summary>
        </member>
        <member name="P:BFDR.IJEFetalDeath.FETFNAME">
            <summary>Fetus First Name</summary>
        </member>
        <member name="P:BFDR.IJEFetalDeath.FETMNAME">
            <summary>Fetus Middle Name</summary>
        </member>
        <member name="P:BFDR.IJEFetalDeath.FETLNAME">
            <summary>Fetus Last Name</summary>
        </member>
        <member name="P:BFDR.IJEFetalDeath.SUFFIX">
            <summary>Fetus Surname Suffix</summary>
        </member>
        <member name="P:BFDR.IJEFetalDeath.ALIAS">
            <summary>Fetus Legal Name--Alias</summary>
        </member>
        <member name="P:BFDR.IJEFetalDeath.HOSP_D">
            <summary>Name of Delivery Facility</summary>
        </member>
        <member name="P:BFDR.IJEFetalDeath.STNUM_D">
            <summary>Place of Delivery Street number</summary>
        </member>
        <member name="P:BFDR.IJEFetalDeath.PREDIR_D">
            <summary>Place of Delivery Pre Directional</summary>
        </member>
        <member name="P:BFDR.IJEFetalDeath.STNAME_D">
            <summary>Place of Delivery Street name</summary>
        </member>
        <member name="P:BFDR.IJEFetalDeath.STDESIG_D">
            <summary>Place of Delivery Street designator</summary>
        </member>
        <member name="P:BFDR.IJEFetalDeath.POSTDIR_D">
            <summary>Place of Delivery Post Directional</summary>
        </member>
        <member name="P:BFDR.IJEFetalDeath.APTNUMB_D">
            <summary>Place of Delivery Unit or Apartment Number</summary>
        </member>
        <member name="P:BFDR.IJEFetalDeath.ADDRESS_D">
            <summary>Place of Delivery Street Address</summary>
        </member>
        <member name="P:BFDR.IJEFetalDeath.ZIPCODE_D">
            <summary>Place of Delivery Zip code and Zip+4</summary>
        </member>
        <member name="P:BFDR.IJEFetalDeath.CNTY_D">
            <summary>Place of Delivery County (literal)</summary>
        </member>
        <member name="P:BFDR.IJEFetalDeath.CITY_D">
            <summary>Place of Delivery City/Town/Place (literal)</summary>
        </member>
        <member name="P:BFDR.IJEFetalDeath.STATE_D">
            <summary>State, U.S. Territory or Canadian Province of Place of Delivery - literal</summary>
        </member>
        <member name="P:BFDR.IJEFetalDeath.COUNTRY_D">
            <summary>Place of Delivery Country (literal)</summary>
        </member>
        <member name="P:BFDR.IJEFetalDeath.LONG_D">
            <summary>Place of Delivery Longitude</summary>
        </member>
        <member name="P:BFDR.IJEFetalDeath.LAT_D">
            <summary>Place of Delivery Latitude</summary>
        </member>
        <member name="P:BFDR.IJEFetalDeath.MOMFNAME">
            <summary>Mother's Legal First Name</summary>
        </member>
        <member name="P:BFDR.IJEFetalDeath.MOMMNAME">
            <summary>Mother's Legal Middle Name</summary>
        </member>
        <member name="P:BFDR.IJEFetalDeath.MOMLNAME">
            <summary>Mother's Legal Last Name</summary>
        </member>
        <member name="P:BFDR.IJEFetalDeath.MOMSUFFIX">
            <summary>Mother's Legal Surname Suffix</summary>
        </member>
        <member name="P:BFDR.IJEFetalDeath.MOMFMNME">
            <summary>Mother's First Maiden Name</summary>
        </member>
        <member name="P:BFDR.IJEFetalDeath.MOMMMID">
            <summary>Mother's Middle Maiden Name</summary>
        </member>
        <member name="P:BFDR.IJEFetalDeath.MOMMAIDN">
            <summary>Mother's Last Maiden Name</summary>
        </member>
        <member name="P:BFDR.IJEFetalDeath.MOMMSUFFIX">
            <summary>Mother's Maiden Surname Suffix</summary>
        </member>
        <member name="P:BFDR.IJEFetalDeath.STNUM">
            <summary>Mother's Residence Street number</summary>
        </member>
        <member name="P:BFDR.IJEFetalDeath.PREDIR">
            <summary>Mother's Residence Pre Directional</summary>
        </member>
        <member name="P:BFDR.IJEFetalDeath.STNAME">
            <summary>Mother's Residence Street name</summary>
        </member>
        <member name="P:BFDR.IJEFetalDeath.STDESIG">
            <summary>Mother's Residence Street designator</summary>
        </member>
        <member name="P:BFDR.IJEFetalDeath.POSTDIR">
            <summary>Mother's Residence Post Directional</summary>
        </member>
        <member name="P:BFDR.IJEFetalDeath.APTNUMB">
            <summary>Mother's Residence Unit or Apartment Number</summary>
        </member>
        <member name="P:BFDR.IJEFetalDeath.ADDRESS">
            <summary>Mother's Residence Street Address</summary>
        </member>
        <member name="P:BFDR.IJEFetalDeath.ZIPCODE">
            <summary>Mother's Residence Zip code and Zip+4</summary>
        </member>
        <member name="P:BFDR.IJEFetalDeath.COUNTYTXT">
            <summary>Mother's Residence County (literal)</summary>
        </member>
        <member name="P:BFDR.IJEFetalDeath.CITYTXT">
            <summary>Mother's Residence City/Town/Place (literal)</summary>
        </member>
        <member name="P:BFDR.IJEFetalDeath.STATETXT">
            <summary>State, U.S. Territory or Canadian Province of Residence (Mother) - literal</summary>
        </member>
        <member name="P:BFDR.IJEFetalDeath.CNTRYTXT">
            <summary>Mother's Residence Country (literal)</summary>
        </member>
        <member name="P:BFDR.IJEFetalDeath.LONG">
            <summary>Mother's Residence Longitude</summary>
        </member>
        <member name="P:BFDR.IJEFetalDeath.LAT">
            <summary>Mother's Residence Latitude</summary>
        </member>
        <member name="P:BFDR.IJEFetalDeath.DADFNAME">
            <summary>Father's Legal First Name</summary>
        </member>
        <member name="P:BFDR.IJEFetalDeath.DADMNAME">
            <summary>Father's Legal Middle Name</summary>
        </member>
        <member name="P:BFDR.IJEFetalDeath.DADLNAME">
            <summary>Father's Legal Last Name</summary>
        </member>
        <member name="P:BFDR.IJEFetalDeath.DADSUFFIX">
            <summary>Father's Legal Surname Suffix</summary>
        </member>
        <member name="P:BFDR.IJEFetalDeath.MOM_SSN">
            <summary>Mother's Social Security Number</summary>
        </member>
        <member name="P:BFDR.IJEFetalDeath.DAD_SSN">
            <summary>Father's Social Security Number</summary>
        </member>
        <member name="P:BFDR.IJEFetalDeath.MAGE_CALC">
            <summary>Mother's Age (Calculated)</summary>
        </member>
        <member name="P:BFDR.IJEFetalDeath.FAGE_CALC">
            <summary>Father's Age (Calculated)</summary>
        </member>
        <member name="P:BFDR.IJEFetalDeath.MOM_OC_T">
            <summary>Occupation of Mother</summary>
        </member>
        <member name="P:BFDR.IJEFetalDeath.MOM_OC_C">
            <summary>Occupation of Mother (coded)</summary>
        </member>
        <member name="P:BFDR.IJEFetalDeath.DAD_OC_T">
            <summary>Occupation of Father</summary>
        </member>
        <member name="P:BFDR.IJEFetalDeath.DAD_OC_C">
            <summary>Occupation of Father (coded)</summary>
        </member>
        <member name="P:BFDR.IJEFetalDeath.MOM_IN_T">
            <summary>Industry of Mother</summary>
        </member>
        <member name="P:BFDR.IJEFetalDeath.MOM_IN_C">
            <summary>Industry of Mother (coded)</summary>
        </member>
        <member name="P:BFDR.IJEFetalDeath.DAD_IN_T">
            <summary>Industry of Father</summary>
        </member>
        <member name="P:BFDR.IJEFetalDeath.DAD_IN_C">
            <summary>Industry of Father (coded)</summary>
        </member>
        <member name="P:BFDR.IJEFetalDeath.FBPLACD_ST_TER_C">
            <summary>State, U.S. Territory or Canadian Province of Birth (Father) - code</summary>
        </member>
        <member name="P:BFDR.IJEFetalDeath.FBPLACE_CNT_C">
            <summary>Father's Country of Birth (Code)</summary>
        </member>
        <member name="P:BFDR.IJEFetalDeath.MBPLACE_ST_TER_TXT">
            <summary>State, U.S. Territory or Canadian Province of Birth (Mother) - literal</summary>
        </member>
        <member name="P:BFDR.IJEFetalDeath.MBPLACE_CNTRY_TXT">
            <summary>Mother's Country of Birth (Literal)</summary>
        </member>
        <member name="P:BFDR.IJEFetalDeath.FBPLACE_ST_TER_TXT">
            <summary>State, U.S. Territory or Canadian Province of Birth (Father) - literal</summary>
        </member>
        <member name="P:BFDR.IJEFetalDeath.FBPLACE_CNTRY_TXT">
            <summary>Father's Country of Birth (Literal)</summary>
        </member>
        <member name="P:BFDR.IJEFetalDeath.FEDUC">
            <summary>Father's Education</summary>
        </member>
        <member name="P:BFDR.IJEFetalDeath.FEDUC_BYPASS">
            <summary>Father's Education--Edit Flag</summary>
        </member>
        <member name="P:BFDR.IJEFetalDeath.FETHNIC1">
            <summary>Father of Hispanic Origin?--Mexican</summary>
        </member>
        <member name="P:BFDR.IJEFetalDeath.FETHNIC2">
            <summary>Father of Hispanic Origin?--Puerto Rican</summary>
        </member>
        <member name="P:BFDR.IJEFetalDeath.FETHNIC3">
            <summary>Father of Hispanic Origin?--Cuban</summary>
        </member>
        <member name="P:BFDR.IJEFetalDeath.FETHNIC4">
            <summary>Father of Hispanic Origin?--Other</summary>
        </member>
        <member name="P:BFDR.IJEFetalDeath.FETHNIC5">
            <summary>Father of Hispanic Origin?--Other Literal</summary>
        </member>
        <member name="P:BFDR.IJEFetalDeath.FRACE1">
            <summary>Father's Race--White</summary>
        </member>
        <member name="P:BFDR.IJEFetalDeath.FRACE2">
            <summary>Father's Race--Black or African American</summary>
        </member>
        <member name="P:BFDR.IJEFetalDeath.FRACE3">
            <summary>Father's Race--American Indian or Alaska Native</summary>
        </member>
        <member name="P:BFDR.IJEFetalDeath.FRACE4">
            <summary>Father's Race--Asian Indian</summary>
        </member>
        <member name="P:BFDR.IJEFetalDeath.FRACE5">
            <summary>Father's Race--Chinese</summary>
        </member>
        <member name="P:BFDR.IJEFetalDeath.FRACE6">
            <summary>Father's Race--Filipino</summary>
        </member>
        <member name="P:BFDR.IJEFetalDeath.FRACE7">
            <summary>Father's Race--Japanese</summary>
        </member>
        <member name="P:BFDR.IJEFetalDeath.FRACE8">
            <summary>Father's Race--Korean</summary>
        </member>
        <member name="P:BFDR.IJEFetalDeath.FRACE9">
            <summary>Father's Race--Vietnamese</summary>
        </member>
        <member name="P:BFDR.IJEFetalDeath.FRACE10">
            <summary>Father's Race--Other Asian</summary>
        </member>
        <member name="P:BFDR.IJEFetalDeath.FRACE11">
            <summary>Father's Race--Native Hawaiian</summary>
        </member>
        <member name="P:BFDR.IJEFetalDeath.FRACE12">
            <summary>Father's Race--Guamanian or Chamorro</summary>
        </member>
        <member name="P:BFDR.IJEFetalDeath.FRACE13">
            <summary>Father's Race--Samoan</summary>
        </member>
        <member name="P:BFDR.IJEFetalDeath.FRACE14">
            <summary>Father's Race--Other Pacific Islander</summary>
        </member>
        <member name="P:BFDR.IJEFetalDeath.FRACE15">
            <summary>Father's Race--Other</summary>
        </member>
        <member name="P:BFDR.IJEFetalDeath.FRACE16">
            <summary>Father's Race--First American Indian or Alaska Native Literal</summary>
        </member>
        <member name="P:BFDR.IJEFetalDeath.FRACE17">
            <summary>Father's Race--Second American Indian or Alaska Native Literal</summary>
        </member>
        <member name="P:BFDR.IJEFetalDeath.FRACE18">
            <summary>Father's Race--First Other Asian Literal</summary>
        </member>
        <member name="P:BFDR.IJEFetalDeath.FRACE19">
            <summary>Father's Race--Second Other Asian Literal</summary>
        </member>
        <member name="P:BFDR.IJEFetalDeath.FRACE20">
            <summary>Father's Race--First Other Pacific Islander Literal</summary>
        </member>
        <member name="P:BFDR.IJEFetalDeath.FRACE21">
            <summary>Father's Race--Second Other Pacific Islander Literal</summary>
        </member>
        <member name="P:BFDR.IJEFetalDeath.FRACE22">
            <summary>Father's Race--First Other Literal</summary>
        </member>
        <member name="P:BFDR.IJEFetalDeath.FRACE23">
            <summary>Father's Race--Second Other Literal</summary>
        </member>
        <member name="P:BFDR.IJEFetalDeath.FRACE1E">
            <summary>Father's Race Tabulation Variable 1E</summary>
        </member>
        <member name="P:BFDR.IJEFetalDeath.FRACE2E">
            <summary>Father's Race Tabulation Variable 2E</summary>
        </member>
        <member name="P:BFDR.IJEFetalDeath.FRACE3E">
            <summary>Father's Race Tabulation Variable 3E</summary>
        </member>
        <member name="P:BFDR.IJEFetalDeath.FRACE4E">
            <summary>Father's Race Tabulation Variable 4E</summary>
        </member>
        <member name="P:BFDR.IJEFetalDeath.FRACE5E">
            <summary>Father's Race Tabulation Variable 5E</summary>
        </member>
        <member name="P:BFDR.IJEFetalDeath.FRACE6E">
            <summary>Father's Race Tabulation Variable 6E</summary>
        </member>
        <member name="P:BFDR.IJEFetalDeath.FRACE7E">
            <summary>Father's Race Tabulation Variable 7E</summary>
        </member>
        <member name="P:BFDR.IJEFetalDeath.FRACE8E">
            <summary>Father's Race Tabulation Variable 8E</summary>
        </member>
        <member name="P:BFDR.IJEFetalDeath.FRACE16C">
            <summary>Father's Race Tabulation Variable 16C</summary>
        </member>
        <member name="P:BFDR.IJEFetalDeath.FRACE17C">
            <summary>Father's Race Tabulation Variable 17C</summary>
        </member>
        <member name="P:BFDR.IJEFetalDeath.FRACE18C">
            <summary>Father's Race Tabulation Variable 18C</summary>
        </member>
        <member name="P:BFDR.IJEFetalDeath.FRACE19C">
            <summary>Father's Race Tabulation Variable 19C</summary>
        </member>
        <member name="P:BFDR.IJEFetalDeath.FRACE20C">
            <summary>Father's Race Tabulation Variable 20C</summary>
        </member>
        <member name="P:BFDR.IJEFetalDeath.FRACE21C">
            <summary>Father's Race Tabulation Variable 21C</summary>
        </member>
        <member name="P:BFDR.IJEFetalDeath.FRACE22C">
            <summary>Father's Race Tabulation Variable 22C</summary>
        </member>
        <member name="P:BFDR.IJEFetalDeath.FRACE23C">
            <summary>Father's Race Tabulation Variable 23C</summary>
        </member>
        <member name="P:BFDR.IJEFetalDeath.METHNIC5C">
            <summary>Mother's Hispanic Code for Literal</summary>
        </member>
        <member name="P:BFDR.IJEFetalDeath.METHNICE">
            <summary>Mother's Edited Hispanic Origin Code</summary>
        </member>
        <member name="P:BFDR.IJEFetalDeath.MRACEBG_C">
            <summary>Mother's Bridged Race - NCHS Code</summary>
        </member>
        <member name="P:BFDR.IJEFetalDeath.FETHNIC5C">
            <summary>Father's Hispanic Code for Literal</summary>
        </member>
        <member name="P:BFDR.IJEFetalDeath.FETHNICE">
            <summary>Father's Edited Hispanic Origin Code</summary>
        </member>
        <member name="P:BFDR.IJEFetalDeath.FRACEBG_C">
            <summary>Father's Bridged Race - NCHS Code</summary>
        </member>
        <member name="P:BFDR.IJEFetalDeath.METHNIC_T">
            <summary>Mother's Hispanic Origin - Specify</summary>
        </member>
        <member name="P:BFDR.IJEFetalDeath.MRACE_T">
            <summary>Mother's Race - Specify</summary>
        </member>
        <member name="P:BFDR.IJEFetalDeath.FETHNIC_T">
            <summary>Father's Hispanic Origin - Specify</summary>
        </member>
        <member name="P:BFDR.IJEFetalDeath.FRACE_T">
            <summary>Father's Race - Specify</summary>
        </member>
        <member name="P:BFDR.IJEFetalDeath.HOSPFROM">
            <summary>Facility Mother Moved From (if transferred)</summary>
        </member>
        <member name="P:BFDR.IJEFetalDeath.ATTEND_NAME">
            <summary>Attendant's Name</summary>
        </member>
        <member name="P:BFDR.IJEFetalDeath.ATTEND_NPI">
            <summary>Attendant's NPI</summary>
        </member>
        <member name="P:BFDR.IJEFetalDeath.ATTEND_OTH_TXT">
            <summary>Attendant ("Other" specified text)</summary>
        </member>
        <member name="P:BFDR.IJEFetalDeath.INFORMFST">
            <summary>Informant's First Name</summary>
        </member>
        <member name="P:BFDR.IJEFetalDeath.INFORMMID">
            <summary>Informant's Middle Name</summary>
        </member>
        <member name="P:BFDR.IJEFetalDeath.INFORMLST">
            <summary>Informant's Last Name</summary>
        </member>
        <member name="P:BFDR.IJEFetalDeath.INFORMRELATE">
            <summary>Informant's Relationship to Fetus</summary>
        </member>
        <member name="P:BFDR.IJEFetalDeath.CERTIFIED_YR">
            <summary>Date Signed by Certifier--Year</summary>
        </member>
        <member name="P:BFDR.IJEFetalDeath.CERTIFIED_MO">
            <summary>Date Signed by Certifier--Month</summary>
        </member>
        <member name="P:BFDR.IJEFetalDeath.CERTIFIED_DY">
            <summary>Date Signed by Certifier--Day</summary>
        </member>
        <member name="P:BFDR.IJEFetalDeath.REGISTER_YR">
            <summary>Date Filed by Registrar--Year</summary>
        </member>
        <member name="P:BFDR.IJEFetalDeath.REGISTER_MO">
            <summary>Date Filed by Registrar--Month</summary>
        </member>
        <member name="P:BFDR.IJEFetalDeath.REGISTER_DY">
            <summary>Date Filed by Registrar--Day</summary>
        </member>
        <member name="P:BFDR.IJEFetalDeath.REPLACE">
            <summary>Replacement (amended) Record</summary>
        </member>
        <member name="P:BFDR.IJEFetalDeath.PLACE1_1">
            <summary>Blank for One-Byte Field 1</summary>
        </member>
        <member name="P:BFDR.IJEFetalDeath.PLACE1_2">
            <summary>Blank for One-Byte Field 2</summary>
        </member>
        <member name="P:BFDR.IJEFetalDeath.PLACE1_3">
            <summary>Blank for One-Byte Field 3</summary>
        </member>
        <member name="P:BFDR.IJEFetalDeath.PLACE1_4">
            <summary>Blank for One-Byte Field 4</summary>
        </member>
        <member name="P:BFDR.IJEFetalDeath.PLACE1_5">
            <summary>Blank for One-Byte Field 5</summary>
        </member>
        <member name="P:BFDR.IJEFetalDeath.PLACE1_6">
            <summary>Blank for One-Byte Field 6</summary>
        </member>
        <member name="P:BFDR.IJEFetalDeath.PLACE8_1">
            <summary>Blank for Eight-Byte Field 1</summary>
        </member>
        <member name="P:BFDR.IJEFetalDeath.PLACE8_2">
            <summary>Blank for Eight-Byte Field 2</summary>
        </member>
        <member name="P:BFDR.IJEFetalDeath.PLACE8_3">
            <summary>Blank for Eight-Byte Field 3</summary>
        </member>
        <member name="P:BFDR.IJEFetalDeath.PLACE20">
            <summary>Blank for Twenty-Byte Field</summary>
        </member>
        <member name="P:BFDR.IJEFetalDeath.BLANK">
            <summary>Blank for future expansion</summary>
        </member>
        <member name="P:BFDR.IJEFetalDeath.BLANK2">
            <summary>Blank for Jurisdictional Use Only</summary>
        </member>
        <member name="T:BFDR.Mappings">
            <summary>Mappings between IJE and FHIR value sets</summary>
        </member>
        <member name="T:BFDR.Mappings.BirthAndFetalDeathFinancialClass">
            <summary>Mappings for BirthAndFetalDeathFinancialClass</summary>
        </member>
        <member name="F:BFDR.Mappings.BirthAndFetalDeathFinancialClass.IJEToFHIR">
            <summary>IJE -> FHIR Mapping for BirthAndFetalDeathFinancialClass</summary>
        </member>
        <member name="F:BFDR.Mappings.BirthAndFetalDeathFinancialClass.FHIRToIJE">
            <summary>FHIR -> IJE Mapping for BirthAndFetalDeathFinancialClass</summary>
        </member>
        <member name="T:BFDR.Mappings.BirthAttendantTitles">
            <summary>Mappings for BirthAttendantTitles</summary>
        </member>
        <member name="F:BFDR.Mappings.BirthAttendantTitles.IJEToFHIR">
            <summary>IJE -> FHIR Mapping for BirthAttendantTitles</summary>
        </member>
        <member name="F:BFDR.Mappings.BirthAttendantTitles.FHIRToIJE">
            <summary>FHIR -> IJE Mapping for BirthAttendantTitles</summary>
        </member>
        <member name="T:BFDR.Mappings.BirthDeliveryOccurred">
            <summary>Mappings for BirthDeliveryOccurred</summary>
        </member>
        <member name="F:BFDR.Mappings.BirthDeliveryOccurred.IJEToFHIR">
            <summary>IJE -> FHIR Mapping for BirthDeliveryOccurred</summary>
        </member>
        <member name="F:BFDR.Mappings.BirthDeliveryOccurred.FHIRToIJE">
            <summary>FHIR -> IJE Mapping for BirthDeliveryOccurred</summary>
        </member>
        <member name="T:BFDR.Mappings.BirthWeightEditFlags">
            <summary>Mappings for BirthWeightEditFlags</summary>
        </member>
        <member name="F:BFDR.Mappings.BirthWeightEditFlags.IJEToFHIR">
            <summary>IJE -> FHIR Mapping for BirthWeightEditFlags</summary>
        </member>
        <member name="F:BFDR.Mappings.BirthWeightEditFlags.FHIRToIJE">
            <summary>FHIR -> IJE Mapping for BirthWeightEditFlags</summary>
        </member>
        <member name="T:BFDR.Mappings.DeliveryRoutes">
            <summary>Mappings for DeliveryRoutes</summary>
        </member>
        <member name="F:BFDR.Mappings.DeliveryRoutes.IJEToFHIR">
            <summary>IJE -> FHIR Mapping for DeliveryRoutes</summary>
        </member>
        <member name="F:BFDR.Mappings.DeliveryRoutes.FHIRToIJE">
            <summary>FHIR -> IJE Mapping for DeliveryRoutes</summary>
        </member>
        <member name="T:BFDR.Mappings.EstimateOfGestationEditFlags">
            <summary>Mappings for EstimateOfGestationEditFlags</summary>
        </member>
        <member name="F:BFDR.Mappings.EstimateOfGestationEditFlags.IJEToFHIR">
            <summary>IJE -> FHIR Mapping for EstimateOfGestationEditFlags</summary>
        </member>
        <member name="F:BFDR.Mappings.EstimateOfGestationEditFlags.FHIRToIJE">
            <summary>FHIR -> IJE Mapping for EstimateOfGestationEditFlags</summary>
        </member>
        <member name="T:BFDR.Mappings.FetalDeathCauseOrCondition">
            <summary>Mappings for FetalDeathCauseOrCondition</summary>
        </member>
        <member name="F:BFDR.Mappings.FetalDeathCauseOrCondition.IJEToFHIR">
            <summary>IJE -> FHIR Mapping for FetalDeathCauseOrCondition</summary>
        </member>
        <member name="F:BFDR.Mappings.FetalDeathCauseOrCondition.FHIRToIJE">
            <summary>FHIR -> IJE Mapping for FetalDeathCauseOrCondition</summary>
        </member>
        <member name="T:BFDR.Mappings.FetalDeathTimePoints">
            <summary>Mappings for FetalDeathTimePoints</summary>
        </member>
        <member name="F:BFDR.Mappings.FetalDeathTimePoints.IJEToFHIR">
            <summary>IJE -> FHIR Mapping for FetalDeathTimePoints</summary>
        </member>
        <member name="F:BFDR.Mappings.FetalDeathTimePoints.FHIRToIJE">
            <summary>FHIR -> IJE Mapping for FetalDeathTimePoints</summary>
        </member>
        <member name="T:BFDR.Mappings.FetalPresentation">
            <summary>Mappings for FetalPresentation</summary>
        </member>
        <member name="F:BFDR.Mappings.FetalPresentation.IJEToFHIR">
            <summary>IJE -> FHIR Mapping for FetalPresentation</summary>
        </member>
        <member name="F:BFDR.Mappings.FetalPresentation.FHIRToIJE">
            <summary>FHIR -> IJE Mapping for FetalPresentation</summary>
        </member>
        <member name="T:BFDR.Mappings.HistologicalPlacentalExamination">
            <summary>Mappings for HistologicalPlacentalExamination</summary>
        </member>
        <member name="F:BFDR.Mappings.HistologicalPlacentalExamination.IJEToFHIR">
            <summary>IJE -> FHIR Mapping for HistologicalPlacentalExamination</summary>
        </member>
        <member name="F:BFDR.Mappings.HistologicalPlacentalExamination.FHIRToIJE">
            <summary>FHIR -> IJE Mapping for HistologicalPlacentalExamination</summary>
        </member>
        <member name="T:BFDR.Mappings.InfectionsDuringPregnancyLiveBirth">
            <summary>Mappings for InfectionsDuringPregnancyLiveBirth</summary>
        </member>
        <member name="F:BFDR.Mappings.InfectionsDuringPregnancyLiveBirth.IJEToFHIR">
            <summary>IJE -> FHIR Mapping for InfectionsDuringPregnancyLiveBirth</summary>
        </member>
        <member name="F:BFDR.Mappings.InfectionsDuringPregnancyLiveBirth.FHIRToIJE">
            <summary>FHIR -> IJE Mapping for InfectionsDuringPregnancyLiveBirth</summary>
        </member>
        <member name="T:BFDR.Mappings.NewbornCongenitalAnomalies">
            <summary>Mappings for NewbornCongenitalAnomalies</summary>
        </member>
        <member name="F:BFDR.Mappings.NewbornCongenitalAnomalies.IJEToFHIR">
            <summary>IJE -> FHIR Mapping for NewbornCongenitalAnomalies</summary>
        </member>
        <member name="F:BFDR.Mappings.NewbornCongenitalAnomalies.FHIRToIJE">
            <summary>FHIR -> IJE Mapping for NewbornCongenitalAnomalies</summary>
        </member>
        <member name="T:BFDR.Mappings.NumberPreviousCesareansEditFlags">
            <summary>Mappings for NumberPreviousCesareansEditFlags</summary>
        </member>
        <member name="F:BFDR.Mappings.NumberPreviousCesareansEditFlags.IJEToFHIR">
            <summary>IJE -> FHIR Mapping for NumberPreviousCesareansEditFlags</summary>
        </member>
        <member name="F:BFDR.Mappings.NumberPreviousCesareansEditFlags.FHIRToIJE">
            <summary>FHIR -> IJE Mapping for NumberPreviousCesareansEditFlags</summary>
        </member>
        <member name="T:BFDR.Mappings.PregnancyReportEditFlags">
            <summary>Mappings for PregnancyReportEditFlags</summary>
        </member>
        <member name="F:BFDR.Mappings.PregnancyReportEditFlags.IJEToFHIR">
            <summary>IJE -> FHIR Mapping for PregnancyReportEditFlags</summary>
        </member>
        <member name="F:BFDR.Mappings.PregnancyReportEditFlags.FHIRToIJE">
            <summary>FHIR -> IJE Mapping for PregnancyReportEditFlags</summary>
        </member>
        <member name="T:BFDR.NatalityRecord">
            <summary>Class <c>NatalityRecord</c> is an abstract base class models FHIR Vital Records
            Birth Reporting (BFDR) Birth and Fetal Death Records. This class was designed to help consume
            and produce natality records that follow the HL7 FHIR Vital Records Birth Reporting Implementation
            Guide, as described at: http://hl7.org/fhir/us/bfdr and https://github.com/hl7/bfdr.
            </summary>
            <summary>Class <c>NatalityRecord</c> is an abstract base class models FHIR Vital Records
            Birth Reporting (BFDR) Birth and Fetal Death Records. This class was designed to help consume
            and produce natality records that follow the HL7 FHIR Vital Records Birth Reporting Implementation
            Guide, as described at: http://hl7.org/fhir/us/bfdr and https://github.com/hl7/bfdr.
            </summary>
            <summary>Class <c>NatalityRecord</c> is an abstract base class models FHIR Vital Records
            Birth Reporting (BFDR) Birth and Fetal Death Records. This class was designed to help consume
            and produce natality records that follow the HL7 FHIR Vital Records Birth Reporting Implementation
            Guide, as described at: http://hl7.org/fhir/us/bfdr and https://github.com/hl7/bfdr.
            TODO BFDR STU2 has broken up its birth record bundles, the birth bundle has birthCertificateNumber + required birth compositions,
            the fetal death bundle has fetalDeathReportNumber + required fetal death compositions,
            the demographic bundle has a fileNumber + requiredCompositionCodedRaceAndEthnicity,
            and the cause of death bundle has a fetalDeathReportNumber + required CompositionCodedCauseOfFetalDeath
            TODO BFDR STU2 supports usual work and role extension
            </summary>
        </member>
        <member name="M:BFDR.NatalityRecord.#ctor">
            <summary>Default constructor that creates a new, empty NatalityRecord.</summary>
        </member>
        <member name="M:BFDR.NatalityRecord.#ctor(System.String,System.Boolean)">
            <summary>Constructor that takes a string that represents a FHIR Natality Record in either XML or JSON format.</summary>
            <param name="record">represents a FHIR Natality Record in either XML or JSON format.</param>
            <param name="permissive">if the parser should be permissive when parsing the given string</param>
            <exception cref="T:System.ArgumentException">Record is neither valid XML nor JSON.</exception>
        </member>
        <member name="M:BFDR.NatalityRecord.#ctor(Hl7.Fhir.Model.Bundle)">
            <summary>Constructor that takes a FHIR Bundle that represents a FHIR Natality Record.</summary>
            <param name="bundle">represents a FHIR Bundle.</param>
            <exception cref="T:System.ArgumentException">Record is invalid.</exception>
        </member>
        <member name="M:BFDR.NatalityRecord.GetYear">
            <summary>Abstract GetYear method to be implemented differently by the BirthRecord and FetalDeathRecord subclasses</summary>
        </member>
        <member name="M:BFDR.NatalityRecord.UpdateRecordIdentifier">
            <summary>Update the bundle identifier from the component fields.</summary>
        </member>
        <member name="M:BFDR.NatalityRecord.GetDemographicCodedContentBundle">
            <summary>Helper method to return the subset of this record that makes up a DemographicCodedContent bundle.</summary>
            <returns>a new FHIR Bundle</returns>
        </member>
        <member name="M:BFDR.NatalityRecord.RestoreReferences">
            <summary>Restores class references from a newly parsed record.</summary>
        </member>
        <member name="F:BFDR.NatalityRecord.Subject">
            <summary>The Natality Subject - eithr a Child or a DecedentFetus.</summary>
        </member>
        <member name="F:BFDR.NatalityRecord.Mother">
            <summary>The Mother.</summary>
        </member>
        <member name="F:BFDR.NatalityRecord.Father">
            <summary>The Father.</summary>
        </member>
        <member name="F:BFDR.NatalityRecord.Attendant">
            <summary>The Attendant.</summary>
        </member>
        <member name="F:BFDR.NatalityRecord.Certifier">
            <summary>The Certifier.</summary>
        </member>
        <member name="F:BFDR.NatalityRecord.EncounterBirth">
            <summary>The encounter of the birth.</summary>
        </member>
        <member name="F:BFDR.NatalityRecord.Coverage">
            <summary>The coverage associated with the birth.</summary>
        </member>
        <member name="F:BFDR.NatalityRecord.EncounterMaternity">
            <summary>The maternity encounter.</summary>
        </member>
        <member name="F:BFDR.NatalityRecord.RACE_ETHNICITY_PROFILE_MOTHER">
            <summary>Composition Section Constants</summary>
        </member>
        <member name="P:BFDR.NatalityRecord.CompositionSections">
            <summary>CompositionSections that define the codes that represent the different sections in the composition</summary>
        </member>
        <member name="P:BFDR.NatalityRecord.CompositionSectionCodeSystem">
            <summary>Birth record composition sections use LOINC codes</summary>
        </member>
        <member name="M:BFDR.NatalityRecord.SubjectId(System.String)">
            <summary>Use annotation on the property to determine whether the subject is
            the mother or newborn, then extract the corresponding resource id.</summary>
            <param name="propertyName">name of the NatalityRecord property</param>
            <returns>the subject's resource id</returns>
        </member>
        <member name="M:BFDR.NatalityRecord.CreateAttendant">
            <summary>Create Attendant/Practitioner.</summary>
        </member>
        <member name="M:BFDR.NatalityRecord.CreateCertifier">
            <summary>Create Certifier/Practitioner.</summary>
        </member>
        <member name="M:BFDR.NatalityRecord.CreateAndSetLocationBirth(System.String)">
            <summary>Create and set Birth Location.</summary>
        </member>
        <member name="M:BFDR.NatalityRecord.CreateBirthEncounter">
            <summary>Create Birth Encounter.</summary>
        </member>
        <member name="P:BFDR.NatalityRecord.CertificateNumber">
            <summary>Birth Certificate Number.</summary>
            <value>a record identification string.</value>
            <example>
            <para>// Setter:</para>
            <para>ExampleBirthRecord.Identifier = "42";</para>
            <para>// Getter:</para>
            <para>Console.WriteLine($"Birth Certificate Number: {ExampleBirthRecord.Identifier}");</para>
            </example>
        </member>
        <member name="P:BFDR.NatalityRecord.RecordIdentifier">
            <summary>Birth Record Bundle Identifier, NCHS identifier.</summary>
            <value>a record bundle identification string, e.g., 2022MA000100, derived from year of birth, jurisdiction of birth, and certificate number</value>
            <example>
            <para>// Getter:</para>
            <para>Console.WriteLine($"NCHS identifier: {ExampleBirthRecord.BirthRecordIdentifier}");</para>
            </example>
        </member>
        <member name="P:BFDR.NatalityRecord.StateLocalIdentifier1">
            <summary>State Local Identifier1.</summary>
            <para>"value" the string representation of the local identifier</para>
            <example>
            <para>// Setter:</para>
            <para>ExampleBirthRecord.StateLocalIdentifier1 = "MA";</para>
            <para>// Getter:</para>
            <para>Console.WriteLine($"State local identifier: {ExampleBirthRecord.StateLocalIdentifier1}");</para>
            </example>
        </member>
        <member name="P:BFDR.NatalityRecord.BirthYear">
            <summary>Child's Year of Birth.</summary>
            <value>the child's year of birth, or -1 if explicitly unknown, or null if never specified</value>
            <example>
            <para>// Setter:</para>
            <para>ExampleBirthRecord.BirthYear = 1928;</para>
            <para>// Getter:</para>
            <para>Console.WriteLine($"Child Year of Birth: {ExampleBirthRecord.BirthYear}");</para>
            </example>
        </member>
        <member name="P:BFDR.NatalityRecord.PartialDateYearUrl">
            <summary>Overriden method that dictates which Extension URL to use for PartialDateTime Year</summary>x
        </member>
        <member name="P:BFDR.NatalityRecord.PartialDateMonthUrl">
            <summary>Overriden method that dictates which Extension URL to use for PartialDateTime Month</summary>
        </member>
        <member name="P:BFDR.NatalityRecord.PartialDateDayUrl">
            <summary>Overriden method that dictates which Extension URL to use for PartialDateTime Day</summary>
        </member>
        <member name="P:BFDR.NatalityRecord.PartialDateTimeTimeUrl">
            <summary>Overriden method that dictates which Extension URL to use for PartialDateTime Time</summary>
        </member>
        <member name="P:BFDR.NatalityRecord.PartialDateTimeUrl">
            <summary>Overriden method that dictates which Extension URL to use for PartialDateTime</summary>
        </member>
        <member name="P:BFDR.NatalityRecord.PartialDateUrl">
            <summary>Overrideable method that dictates which Extension URL to use for PartialDate</summary>
        </member>
        <member name="P:BFDR.NatalityRecord.BirthMonth">
            <summary>Child's Month of Birth.</summary>
            <value>the child's month of birth, or -1 if explicitly unknown, or null if never specified</value>
            <example>
            <para>// Setter:</para>
            <para>ExampleBirthRecord.BirthMonth = 11;</para>
            <para>// Getter:</para>
            <para>Console.WriteLine($"Child Month of Birth: {ExampleBirthRecord.BirthMonth}");</para>
            </example>
        </member>
        <member name="P:BFDR.NatalityRecord.BirthDay">
            <summary>Child's Day of Birth.</summary>
            <value>the child's day of birth, or -1 if explicitly unknown, or null if never specified</value>
            <example>
            <para>// Setter:</para>
            <para>ExampleBirthRecord.BirthDay = 11;</para>
            <para>// Getter:</para>
            <para>Console.WriteLine($"Child Day of Birth: {ExampleBirthRecord.BirthDay}");</para>
            </example>
        </member>
        <member name="P:BFDR.NatalityRecord.BirthTime">
            <summary>Child's Time of Birth.</summary>
            <value>the child's time of birth.</value>
            <example>
            <para>// Setter:</para>
            <para>ExampleBirthRecord.BirthTime = 11;</para>
            <para>// Getter:</para>
            <para>Console.WriteLine($"Child Time of Birth: {ExampleBirthRecord.BirthTime}");</para>
            </example>
        </member>
        <member name="M:BFDR.NatalityRecord.DateIsComplete(System.String)">
            <summary>
             Determines whether a date is a complete date (yyyy-MM-dd).
            </summary>
            <param name="date">The date to check.</param>
            <returns>Whether the given date string is a complete date</returns>
        </member>
        <member name="P:BFDR.NatalityRecord.DateOfBirth">
            <summary>Child's Date of Birth.</summary>
            <value>the child's date of birth</value>
            <example>
            <para>// Setter:</para>
            <para>ExampleBirthRecord.DateOfBirth = "1940-02-19";</para>
            <para>// Getter:</para>
            <para>Console.WriteLine($"Child Date of Birth: {ExampleBirthRecord.DateOfBirth}");</para>
            </example>
        </member>
        <member name="P:BFDR.NatalityRecord.BirthSex">
            <summary>Child's BirthSex at Birth.</summary>
            <value>The child's BirthSex at time of birth</value>
            <example>
            <para>// Setter:</para>
            <para>ExampleBirthRecord.BirthSex = "female;</para>
            <para>// Getter:</para>
            <para>Console.WriteLine($"Sex at Time of Birth: {ExampleBirthRecord.BirthSex}");</para>
            </example>
        </member>
        <member name="P:BFDR.NatalityRecord.BirthSexHelper">
            <summary>Child's Sex at Birth Helper.</summary>
            <value>The child's sex at time of birth</value>
            <example>
            <para>// Setter:</para>
            <para>ExampleBirthRecord.BirthSexHelper = "female;</para>
            <para>// Getter:</para>
            <para>Console.WriteLine($"Sex at Time of Birth: {ExampleBirthRecord.BirthSexHelper}");</para>
            </example>
        </member>
        <member name="P:BFDR.NatalityRecord.ChildGivenNames">
            <summary>Child's Legal Name - Given. Middle name should be the last entry.</summary>
            <value>the child's name (first, etc., middle)</value>
            <example>
            <para>// Setter:</para>
            <para>string[] names = { "Example", "Something", "Middle" };</para>
            <para>ExampleBirthRecord.ChildGivenNames = names;</para>
            <para>// Getter:</para>
            <para>Console.WriteLine($"Child Given Name(s): {string.Join(", ", ExampleBirthRecord.ChildGivenNames)}");</para>
            </example>
        </member>
        <member name="P:BFDR.NatalityRecord.MotherGivenNames">
            <summary>Mother's Legal Name - Given. Middle name should be the last entry.</summary>
            <value>the mother's name (first, etc., middle)</value>
            <example>
            <para>// Setter:</para>
            <para>string[] names = { "Example", "Something", "Middle" };</para>
            <para>ExampleBirthRecord.MotherGivenNames = names;</para>
            <para>// Getter:</para>
            <para>Console.WriteLine($"Mother Given Name(s): {string.Join(", ", ExampleBirthRecord.MotherGivenNames)}");</para>
            </example>
        </member>
        <member name="P:BFDR.NatalityRecord.FatherGivenNames">
            <summary>Natural Father's Legal Name - Given. Middle name should be the last entry.</summary>
            <value>the natural father's name (first, etc., middle)</value>
            <example>
            <para>// Setter:</para>
            <para>string[] names = { "Example", "Something", "Middle" };</para>
            <para>ExampleBirthRecord.FatherGivenNames = names;</para>
            <para>// Getter:</para>
            <para>Console.WriteLine($"Father Given Name(s): {string.Join(", ", ExampleBirthRecord.FatherGivenNames)}");</para>
            </example>
        </member>
        <member name="P:BFDR.NatalityRecord.MotherMaidenGivenNames">
            <summary>Mother's Maiden Name - Given. Middle name should be the last entry.</summary>
            <value>the mother's maiden name (first, etc., middle)</value>
            <example>
            <para>// Setter:</para>
            <para>string[] names = { "Example", "Something", "Middle" };</para>
            <para>ExampleBirthRecord.MotherMaidenGivenNames = names;</para>
            <para>// Getter:</para>
            <para>Console.WriteLine($"Mother Given Name(s): {string.Join(", ", ExampleBirthRecord.MotherMaidenGivenNames)}");</para>
            </example>
        </member>
        <member name="P:BFDR.NatalityRecord.ChildFamilyName">
            <summary>Child's Legal Name - Last.</summary>
            <value>the child's last name</value>
            <example>
            <para>// Setter:</para>
            <para>string lastName = "Quinn";</para>
            <para>ExampleBirthRecord.ChildFamilyName = lastName;</para>
            <para>// Getter:</para>
            <para>Console.WriteLine($"Child Family Name(s): {string.Join(", ", ExampleBirthRecord.ChildFamilyName)}");</para>
            </example>
        </member>
        <member name="P:BFDR.NatalityRecord.MotherFamilyName">
            <summary>Mother's Legal Name - Last.</summary>
            <value>the mother's last name</value>
            <example>
            <para>// Setter:</para>
            <para>string lastName = "Quinn";</para>
            <para>ExampleBirthRecord.MotherFamilyName = lastName;</para>
            <para>// Getter:</para>
            <para>Console.WriteLine($"Mother Family Name(s): {string.Join(", ", ExampleBirthRecord.MotherFamilyName)}");</para>
            </example>
        </member>
        <member name="P:BFDR.NatalityRecord.FatherFamilyName">
            <summary>Natural Father's Legal Name - Last.</summary>
            <value>the natural father's last name</value>
            <example>
            <para>// Setter:</para>
            <para>string lastName = "Quinn";</para>
            <para>ExampleBirthRecord.FatherFamilyName = lastName;</para>
            <para>// Getter:</para>
            <para>Console.WriteLine($"Father Family Name(s): {string.Join(", ", ExampleBirthRecord.FatherFamilyName)}");</para>
            </example>
        </member>
        <member name="P:BFDR.NatalityRecord.MotherMaidenFamilyName">
            <summary>Mother's Maiden Name - Last.</summary>
            <value>the mother's maiden last name</value>
            <example>
            <para>// Setter:</para>
            <para>string lastName = "Quinn";</para>
            <para>ExampleBirthRecord.MotherMaidenFamilyName = lastName;</para>
            <para>// Getter:</para>
            <para>Console.WriteLine($"Mother Maiden Family Name(s): {string.Join(", ", ExampleBirthRecord.MotherMaidenFamilyName)}");</para>
            </example>
        </member>
        <member name="P:BFDR.NatalityRecord.ChildSuffix">
            <summary>Child's Suffix.</summary>
            <value>the child's suffix</value>
            <example>
            <para>// Setter:</para>
            <para>ExampleBirthRecord.ChildSuffix = "Jr.";</para>
            <para>// Getter:</para>
            <para>Console.WriteLine($"Child Suffix: {ExampleBirthRecord.ChildSuffix}");</para>
            </example>
        </member>
        <member name="P:BFDR.NatalityRecord.MotherSuffix">
            <summary>Mother's Suffix.</summary>
            <value>the mother's suffix</value>
            <example>
            <para>// Setter:</para>
            <para>ExampleBirthRecord.MotherSuffix = "Jr.";</para>
            <para>// Getter:</para>
            <para>Console.WriteLine($"Mother Suffix: {ExampleBirthRecord.MotherSuffix}");</para>
            </example>
        </member>
        <member name="P:BFDR.NatalityRecord.FatherSuffix">
            <summary>Natural Father's Suffix.</summary>
            <value>the natural father's suffix</value>
            <example>
            <para>// Setter:</para>
            <para>ExampleBirthRecord.FatherSuffix = "Jr.";</para>
            <para>// Getter:</para>
            <para>Console.WriteLine($"Father Suffix: {ExampleBirthRecord.FatherSuffix}");</para>
            </example>
        </member>
        <member name="P:BFDR.NatalityRecord.MotherMaidenSuffix">
            <summary>Mother's Maiden Suffix.</summary>
            <value>the mother's maiden suffix</value>
            <example>
            <para>// Setter:</para>
            <para>ExampleBirthRecord.MotherMaidenSuffix = "Jr.";</para>
            <para>// Getter:</para>
            <para>Console.WriteLine($"Mother Maiden Suffix: {ExampleBirthRecord.MotherMaidenSuffix}");</para>
            </example>
        </member>
        <member name="P:BFDR.NatalityRecord.BirthLocationJurisdiction">
            <summary>Birth Location Jurisdiction.</summary>
            <value>the vital record jurisdiction identifier.</value>
            <example>
            <para>// Setter:</para>
            <para>ExampleBirthRecord.BirthLocationJurisdiction = "MA";</para>
            <para>// Getter:</para>
            <para>Console.WriteLine($"Birth Location Jurisdiction: {ExampleBirthRecord.BirthLocationJurisdiction}");</para>
            </example>
        </member>
        <member name="P:BFDR.NatalityRecord.PlaceOfBirth">
            <summary>Child's Place Of Birth.</summary>
            <value>Child's Place Of Birth. A Dictionary representing residence address, containing the following key/value pairs:
            <para>"addressLine1" - address, line one</para>
            <para>"addressLine2" - address, line two</para>
            <para>"addressCity" - address, city</para>
            <para>"addressCounty" - address, county</para>
            <para>"addressState" - address, state</para>
            <para>"addressZip" - address, zip</para>
            <para>"addressCountry" - address, country</para>
            </value>
            <example>
            <para>// Setter:</para>
            <para>Dictionary&lt;string, string&gt; address = new Dictionary&lt;string, string&gt;();</para>
            <para>address.Add("addressLine1", "123 Test Street");</para>
            <para>address.Add("addressLine2", "Unit 3");</para>
            <para>address.Add("addressCity", "Boston");</para>
            <para>address.Add("addressCounty", "Suffolk");</para>
            <para>address.Add("addressState", "MA");</para>
            <para>address.Add("addressZip", "12345");</para>
            <para>address.Add("addressCountry", "US");</para>
            <para>ExampleBirthRecord.PlaceOfBirth = address;</para>
            <para>// Getter:</para>
            <para>Console.WriteLine($"State where child was born: {ExampleBirthRecord.PlaceOfBirth["placeOfBirthState"]}");</para>
            </example>
        </member>
        <member name="P:BFDR.NatalityRecord.BirthPhysicalLocation">
            <summary>Child's Place Of Birth Type.</summary>
            <value>Place Where Birth Occurred, type of place or institution. A Dictionary representing a codeable concept of the physical location type:
            <para>"code" - The code used to describe this concept.</para>
            <para>"system" - The relevant code system.</para>
            <para>"display" - The human readable version of this code.</para>
            </value>
            <example>
            <para>// Setter:</para>
            <para>Dictionary&lt;string, string&gt; locationType = new Dictionary&lt;string, string&gt;();</para>
            <para>locationType.Add("code", "22232009");</para>
            <para>locationType.Add("system", "http://snomed.info/sct");</para>
            <para>locationType.Add("display", "Hospital");</para>
            <para>ExampleBirthRecord.BirthPhysicalLocation = locationType;</para>
            <para>// Getter:</para>
            <para>Console.WriteLine($"The place type the child was born: {ExampleBirthRecord.BirthPhysicalLocation["code"]}");</para>
            </example>
        </member>
        <member name="P:BFDR.NatalityRecord.BirthPhysicalLocationHelper">
            <summary>Child's Place Of Birth Type Helper</summary>
            <value>Child's Place Of Birth Type Helper</value>
            <example>
            <para>// Setter:</para>
            <para>ExampleBirthRecord.BirthPhysicalLocationHelper = "Hospital";</para>
            <para>// Getter:</para>
            <para>Console.WriteLine($"Child's Place Of Birth Type: {ExampleBirthRecord.BirthPhysicalLocationHelper}");</para>
            </example>
        </member>
        <member name="P:BFDR.NatalityRecord.MotherPlaceOfBirth">
            <summary>Mother's Place Of Birth.</summary>
            <value>Mother's Place Of Birth. A Dictionary representing residence address, containing the following key/value pairs:
            <para>"addressLine1" - address, line one</para>
            <para>"addressLine2" - address, line two</para>
            <para>"addressCity" - address, city</para>
            <para>"addressCounty" - address, county</para>
            <para>"addressState" - address, state</para>
            <para>"addressZip" - address, zip</para>
            <para>"addressCountry" - address, country</para>
            </value>
            <example>
            <para>// Setter:</para>
            <para>Dictionary&lt;string, string&gt; address = new Dictionary&lt;string, string&gt;();</para>
            <para>address.Add("addressLine1", "123 Test Street");</para>
            <para>address.Add("addressLine2", "Unit 3");</para>
            <para>address.Add("addressCity", "Boston");</para>
            <para>address.Add("addressCounty", "Suffolk");</para>
            <para>address.Add("addressState", "MA");</para>
            <para>address.Add("addressZip", "12345");</para>
            <para>address.Add("addressCountry", "US");</para>
            <para>ExampleBirthRecord.MotherPlaceOfBirth = address;</para>
            <para>// Getter:</para>
            <para>Console.WriteLine($"State where mother was born: {ExampleBirthRecord.MotherPlaceOfBirth["placeOfBirthState"]}");</para>
            </example>
        </member>
        <member name="P:BFDR.NatalityRecord.FatherPlaceOfBirth">
            <summary>Father's Place Of Birth.</summary>
            <value>Father's Place Of Birth. A Dictionary representing residence address, containing the following key/value pairs:
            <para>"addressLine1" - address, line one</para>
            <para>"addressLine2" - address, line two</para>
            <para>"addressCity" - address, city</para>
            <para>"addressCounty" - address, county</para>
            <para>"addressState" - address, state</para>
            <para>"addressZip" - address, zip</para>
            <para>"addressCountry" - address, country</para>
            </value>
            <example>
            <para>// Setter:</para>
            <para>Dictionary&lt;string, string&gt; address = new Dictionary&lt;string, string&gt;();</para>
            <para>address.Add("addressLine1", "123 Test Street");</para>
            <para>address.Add("addressLine2", "Unit 3");</para>
            <para>address.Add("addressCity", "Boston");</para>
            <para>address.Add("addressCounty", "Suffolk");</para>
            <para>address.Add("addressState", "MA");</para>
            <para>address.Add("addressZip", "12345");</para>
            <para>address.Add("addressCountry", "US");</para>
            <para>ExampleBirthRecord.FatherPlaceOfBirth = address;</para>
            <para>// Getter:</para>
            <para>Console.WriteLine($"State where father was born: {ExampleBirthRecord.FatherPlaceOfBirth["placeOfBirthState"]}");</para>
            </example>
        </member>
        <member name="P:BFDR.NatalityRecord.MotherResidence">
            <summary>Mother's Residence.</summary>
            <value>Mother's Residence. A Dictionary representing residence address, containing the following key/value pairs:
            <para>"addressLine1" - address, line one</para>
            <para>"addressLine2" - address, line two</para>
            <para>"addressCity" - address, city</para>
            <para>"addressCounty" - address, county</para>
            <para>"addressState" - address, state</para>
            <para>"addressZip" - address, zip</para>
            <para>"addressCountry" - address, country</para>
            </value>
            <example>
            <para>// Setter:</para>
            <para>Dictionary&lt;string, string&gt; address = new Dictionary&lt;string, string&gt;();</para>
            <para>address.Add("addressLine1", "123 Test Street");</para>
            <para>address.Add("addressLine2", "Unit 3");</para>
            <para>address.Add("addressCity", "Boston");</para>
            <para>address.Add("addressCounty", "Suffolk");</para>
            <para>address.Add("addressState", "MA");</para>
            <para>address.Add("addressZip", "12345");</para>
            <para>address.Add("addressCountry", "US");</para>
            <para>ExampleBirthRecord.MotherResidence = address;</para>
            <para>// Getter:</para>
            <para>Console.WriteLine($"State where mother resides: {ExampleBirthRecord.MotherResidence["addressState"]}");</para>
            </example>
        </member>
        <member name="P:BFDR.NatalityRecord.MotherBilling">
            <summary>Mother's Billing.</summary>
            <value>Mother's Billing. A Dictionary representing billing address, containing the following key/value pairs:
            <para>"addressLine1" - address, line one</para>
            <para>"addressLine2" - address, line two</para>
            <para>"addressCity" - address, city</para>
            <para>"addressCounty" - address, county</para>
            <para>"addressState" - address, state</para>
            <para>"addressZip" - address, zip</para>
            <para>"addressCountry" - address, country</para>
            </value>
            <example>
            <para>// Setter:</para>
            <para>Dictionary&lt;string, string&gt; address = new Dictionary&lt;string, string&gt;();</para>
            <para>address.Add("addressLine1", "123 Test Street");</para>
            <para>address.Add("addressLine2", "Unit 3");</para>
            <para>address.Add("addressCity", "Boston");</para>
            <para>address.Add("addressCounty", "Suffolk");</para>
            <para>address.Add("addressState", "MA");</para>
            <para>address.Add("addressZip", "12345");</para>
            <para>address.Add("addressCountry", "US");</para>
            <para>ExampleBirthRecord.MotherBilling = address;</para>
            <para>// Getter:</para>
            <para>Console.WriteLine($"State where mother is billed: {ExampleBirthRecord.MotherBilling["addressState"]}");</para>
            </example>
        </member>
        <member name="P:BFDR.NatalityRecord.MotherResidenceWithinCityLimits">
            <summary>Mother's residence is/is not within city limits.</summary>
            <value>Mother's residence is/is not within city limits. A Dictionary representing a code, containing the following key/value pairs:
            <para>"code" - the code</para>
            <para>"system" - the code system this code belongs to</para>
            <para>"display" - a human readable meaning of the code</para></value>
            <example>
            <para>// Setter:</para>
            <para>Dictionary&lt;string, string&gt; within = new Dictionary&lt;string, string&gt;();</para>
            <para>within.Add("code", "Y");</para>
            <para>within.Add("system", VR.CodeSystems.YesNo_0136HL7_V2);</para>
            <para>within.Add("display", "Yes");</para>
            <para>ExampleBirthRecord.MotherResidenceWithinCityLimits = within;</para>
            <para>// Getter:</para>
            <para>Console.WriteLine($"Mother's Residence within city limits: {ExampleBirthRecord.MotherResidenceWithinCityLimits['display']}");</para>
            </example>
        </member>
        <member name="P:BFDR.NatalityRecord.MotherResidenceWithinCityLimitsHelper">
            <summary>Mother's Residence Within City Limits Helper</summary>
            <value>Mother Residence Within City Limits.</value>
            <example>
            <para>// Setter:</para>
            <para>ExampleBirthRecord.MotherResidenceWithinCityLimitsHelper = VRDR.ValueSets.YesNoUnknown.Y;</para>
            <para>// Getter:</para>
            <para>Console.WriteLine($"Mother's Residence within city limits: {ExampleBirthRecord.MotherResidenceWithinCityLimitsHelper}");</para>
            </example>
        </member>
        <member name="P:BFDR.NatalityRecord.InfantMedicalRecordNumber">
            <summary>Infant's Medical Record Number.</summary>
            <value>Infant's Medical Record Number.</value>
            <example>
            <para>// Setter:</para>
            <para>ExampleBirthRecord.InfantMedicalRecordNumber = "aaabbbcccdddeee";</para>
            <para>// Getter:</para>
            <para>Console.WriteLine($"Child's InfantMedicalRecordNumber: {ExampleBirthRecord.InfantMedicalRecordNumber}");</para>
            </example>
        </member>
        <member name="P:BFDR.NatalityRecord.MotherMedicalRecordNumber">
            <summary>Mother's Medical Record Number.</summary>
            <value>Mother's Medical Record Number.</value>
            <example>
            <para>// Setter:</para>
            <para>ExampleBirthRecord.MotherMedicalRecordNumber = "aaabbbcccdddeee";</para>
            <para>// Getter:</para>
            <para>Console.WriteLine($"Mother's MedicalRecordNumber: {ExampleBirthRecord.MotherMedicalRecordNumber}");</para>
            </example>
        </member>
        <member name="P:BFDR.NatalityRecord.MotherSocialSecurityNumber">
            <summary>Mother's Social Security Number.</summary>
            <value>Mother's Social Security Number.</value>
            <example>
            <para>// Setter:</para>
            <para>ExampleBirthRecord.MotherSocialSecurityNumber = "123456789";</para>
            <para>// Getter:</para>
            <para>Console.WriteLine($"Mother's SocialSecurityNumber: {ExampleBirthRecord.MotherSocialSecurityNumber}");</para>
            </example>
        </member>
        <member name="P:BFDR.NatalityRecord.FatherSocialSecurityNumber">
            <summary>Father's Social Security Number.</summary>
            <value>Father's Social Security Number.</value>
            <example>
            <para>// Setter:</para>
            <para>ExampleBirthRecord.FatherSocialSecurityNumber = "123456789";</para>
            <para>// Getter:</para>
            <para>Console.WriteLine($"Father's SocialSecurityNumber: {ExampleBirthRecord.FatherSocialSecurityNumber}");</para>
            </example>
        </member>
        <member name="P:BFDR.NatalityRecord.SetOrder">
            <summary>Multiple birth set order</summary>
            <value>The order that the child was born if a multiple birth or null if it was a single birth</value>
            <example>
            <para>ExampleBirthRecord.SetOrder = null; // single birth</para>
            <para>ExampleBirthRecord.SetOrder = -1; // unknow whether single or multiple birth</para>
            <para>ExampleBirthRecord.SetOrder = 1; // multiple birth, born first</para>
            </example>
        </member>
        <member name="P:BFDR.NatalityRecord.PluralityEditFlag">
            <summary>Multiple birth set order edit flag</summary>
            <value>the multiple birth set order edit flag</value>
            <example>
            <para>// Setter:</para>
            <para>Dictionary&lt;string, string&gt; route = new Dictionary&lt;string, string&gt;();</para>
            <para>route.Add("code", "queriedCorrect");</para>
            <para>route.Add("system", "http://hl7.org/fhir/us/vr-common-library/CodeSystem/CodeSystem-vr-edit-flags");</para>
            <para>route.Add("display", "Queried, and Correct");</para>
            <para>ExampleBirthRecord.PluralityEditFlag = route;</para>
            <para>// Getter:</para>
            <para>Console.WriteLine($"Multiple birth set order edit flag: {ExampleBirthRecord.PluralityEditFlag}");</para>
            </example>
        </member>
        <member name="P:BFDR.NatalityRecord.PluralityEditFlagHelper">
            <summary>Multiple birth set order edit flag helper</summary>
            <value>the multiple birth set order edit flag</value>
            <example>
            <para>// Setter:</para>
            <para>ExampleBirthRecord.PluralityEditFlagHelper = "queriedCorrect";</para>
            <para>// Getter:</para>
            <para>Console.WriteLine($"Multiple birth set order edit flag: {ExampleBirthRecord.PluralityEditFlagHelper}");</para>
            </example>
        </member>
        <member name="P:BFDR.NatalityRecord.Plurality">
            <summary>Multiple birth plurality</summary>
            <value>Where a patient is a part of a multiple birth, this is the total number of births that occurred in this pregnancy.</value>
            <example>
            <para>ExampleBirthRecord.Plurality = null; // single birth</para>
            <para>ExampleBirthRecord.Plurality = -1; // unknown number of births birth</para>
            <para>ExampleBirthRecord.Plurality = 2; // two births for this pregnancy</para>
            </example>
        </member>
        <member name="P:BFDR.NatalityRecord.NoCongenitalAnomaliesOfTheNewborn">
            <summary>No Congenital Anomalies of the Newborn.</summary>
        </member>
        <member name="P:BFDR.NatalityRecord.Anencephaly">
            <summary>Congenital Anomalies of the Newborn, Anencephaly.</summary>
        </member>
        <member name="P:BFDR.NatalityRecord.CleftLipWithOrWithoutCleftPalate">
            <summary>Congenital Anomalies of the Newborn, Cleft Lip with or without Cleft Palate.</summary>
        </member>
        <member name="P:BFDR.NatalityRecord.CleftPalateAlone">
            <summary>Congenital Anomalies of the Newborn, Cleft Palate Alone.</summary>
        </member>
        <member name="P:BFDR.NatalityRecord.CongenitalDiaphragmaticHernia">
            <summary>Congenital Anomalies of the Newborn, Congenital Diaphragmatic Hernia.</summary>
        </member>
        <member name="P:BFDR.NatalityRecord.CyanoticCongenitalHeartDisease">
            <summary>Congenital Anomalies of the Newborn, Cyanotic Congenital Heart Disease.</summary>
        </member>
        <member name="P:BFDR.NatalityRecord.DownSyndrome">
            <summary>Congenital Anomalies of the Newborn, Down Syndrome.</summary>
        </member>
        <member name="P:BFDR.NatalityRecord.Gastroschisis">
            <summary>Congenital Anomalies of the Newborn, Gastroschisis.</summary>
        </member>
        <member name="P:BFDR.NatalityRecord.Hypospadias">
            <summary>Congenital Anomalies of the Newborn, Hypospadias.</summary>
        </member>
        <member name="P:BFDR.NatalityRecord.LimbReductionDefect">
            <summary>Congenital Anomalies of the Newborn, Limb Reduction Defect.</summary>
        </member>
        <member name="P:BFDR.NatalityRecord.Meningomyelocele">
            <summary>Congenital Anomalies of the Newborn, Meningomyelocele.</summary>
        </member>
        <member name="P:BFDR.NatalityRecord.Omphalocele">
            <summary>Congenital Anomalies of the Newborn, Omphalocele.</summary>
        </member>
        <member name="P:BFDR.NatalityRecord.SuspectedChromosomalDisorder">
            <summary>Congenital Anomalies of the Newborn, Suspected Chromosomal Disorder.</summary>
        </member>
        <member name="P:BFDR.NatalityRecord.NoCharacteristicsOfLaborAndDelivery">
            <summary>No Characteristics of Labor and Delivery.</summary>
        </member>
        <member name="P:BFDR.NatalityRecord.EpiduralOrSpinalAnesthesia">
            <summary>Characteristics of Labor and Delivery, Epidural or Spinal Anesthesia.</summary>
        </member>
        <member name="P:BFDR.NatalityRecord.AntibioticsAdministeredDuringLabor">
            <summary>Characteristics of Labor and Delivery, Antibiotics Administered During Labor.</summary>
        </member>
        <member name="P:BFDR.NatalityRecord.AugmentationOfLabor">
            <summary>Characteristics of Labor and Delivery, Augmentation of Labor.</summary>
        </member>
        <member name="P:BFDR.NatalityRecord.Chorioamnionitis">
            <summary>Characteristics of Labor and Delivery, Chorioamnionitis.</summary>
        </member>
        <member name="P:BFDR.NatalityRecord.InductionOfLabor">
            <summary>Characteristics of Labor and Delivery, Induction of Labor.</summary>
        </member>
        <member name="P:BFDR.NatalityRecord.AdministrationOfSteroidsForFetalLungMaturation">
            <summary>Characteristics of Labor and Delivery, Administration of Steroids for Fetal Lung Maturation.</summary>
        </member>
        <member name="P:BFDR.NatalityRecord.NoSpecifiedAbnormalConditionsOfNewborn">
            <summary>No Specified Abnormal Conditions of Newborn.</summary>
        </member>
        <member name="P:BFDR.NatalityRecord.NICUAdmission">
            <summary>Specified Abnormal Conditions of Newborn, NICU Admission.</summary>
        </member>
        <member name="P:BFDR.NatalityRecord.AntibioticForSuspectedNeonatalSepsis">
            <summary>Specified Abnormal Conditions of Newborn, Antibiotic for Suspected Neonatal Sepsis.</summary>
        </member>
        <member name="P:BFDR.NatalityRecord.AssistedVentilationFollowingDelivery">
            <summary>Specified Abnormal Conditions of Newborn, Assisted Ventilation Following Delivery.</summary>
        </member>
        <member name="P:BFDR.NatalityRecord.AssistedVentilationMoreThanSixHours">
            <summary>Specified Abnormal Conditions of Newborn, Assisted Ventilation More Than Six Hours.</summary>
        </member>
        <member name="P:BFDR.NatalityRecord.Seizure">
            <summary>Specified Abnormal Conditions of Newborn, Seizure.</summary>
        </member>
        <member name="P:BFDR.NatalityRecord.SurfactantReplacementTherapy">
            <summary>Specified Abnormal Conditions of Newborn, Surfactant Replacement Therapy.</summary>
        </member>
        <member name="P:BFDR.NatalityRecord.NoInfectionsPresentDuringPregnancy">
            <summary>No Infections Present During Pregnancy.</summary>
        </member>
        <member name="P:BFDR.NatalityRecord.Chlamydia">
            <summary>Infections Present During Pregnancy, Chlamydia.</summary>
        </member>
        <member name="P:BFDR.NatalityRecord.Gonorrhea">
            <summary>Infections Present During Pregnancy, Gonorrhea.</summary>
        </member>
        <member name="P:BFDR.NatalityRecord.HepatitisB">
            <summary>Infections Present During Pregnancy, Hepatitis B.</summary>
        </member>
        <member name="P:BFDR.NatalityRecord.HepatitisC">
            <summary>Infections Present During Pregnancy, Hepatitis C.</summary>
        </member>
        <member name="P:BFDR.NatalityRecord.Syphilis">
            <summary>Infections Present During Pregnancy, Syphilis.</summary>
        </member>
        <member name="P:BFDR.NatalityRecord.GenitalHerpesSimplex">
            <summary>Infections Present During Pregnancy, Genital Herpes Simplex.</summary>
        </member>
        <member name="P:BFDR.NatalityRecord.NoMaternalMorbidities">
            <summary>No Maternal Morbidities.</summary>
        </member>
        <member name="P:BFDR.NatalityRecord.ICUAdmission">
            <summary>ICU Admission.</summary>
        </member>
        <member name="P:BFDR.NatalityRecord.MaternalTransfusion">
            <summary>Maternal Transfusion.</summary>
        </member>
        <member name="P:BFDR.NatalityRecord.PerinealLaceration">
            <summary>Perineal Laceration.</summary>
        </member>
        <member name="P:BFDR.NatalityRecord.RupturedUterus">
            <summary>Ruptured Uterus.</summary>
        </member>
        <member name="P:BFDR.NatalityRecord.UnplannedHysterectomy">
            <summary>Unplanned Hysterectomy.</summary>
        </member>
        <member name="P:BFDR.NatalityRecord.NoPregnancyRiskFactors">
            <summary>No Pregnancy Risk Factors.</summary>
        </member>
        <member name="P:BFDR.NatalityRecord.EclampsiaHypertension">
            <summary>Eclampsia Hypertension.</summary>
        </member>
        <member name="P:BFDR.NatalityRecord.GestationalDiabetes">
            <summary>Gestational Diabetes.</summary>
        </member>
        <member name="P:BFDR.NatalityRecord.GestationalHypertension">
            <summary>Gestational Hypertension.</summary>
        </member>
        <member name="P:BFDR.NatalityRecord.PrepregnancyDiabetes">
            <summary>Prepregnancy Diabetes.</summary>
        </member>
        <member name="P:BFDR.NatalityRecord.PrepregnancyHypertension">
            <summary>Prepregnancy Hypertension.</summary>
        </member>
        <member name="P:BFDR.NatalityRecord.PreviousCesarean">
            <summary>Previous Cesarean.</summary>
        </member>
        <member name="P:BFDR.NatalityRecord.PreviousPretermBirth">
            <summary>Previous Preterm Birth.</summary>
        </member>
        <member name="P:BFDR.NatalityRecord.ArtificialInsemination">
            <summary>Artificial Insemination.</summary>
        </member>
        <member name="P:BFDR.NatalityRecord.AssistedFertilization">
            <summary>Assisted Fertilization.</summary>
        </member>
        <member name="P:BFDR.NatalityRecord.InfertilityTreatment">
            <summary>Infertility Treatment.</summary>
        </member>
        <member name="P:BFDR.NatalityRecord.UnknownFinalRouteAndMethodOfDelivery">
            <summary>Unknown Final Route and Method of Delivery.</summary>
        </member>
        <member name="P:BFDR.NatalityRecord.FinalRouteAndMethodOfDelivery">
            <summary>Final Route and Method of Delivery.</summary>
            <value>delivery route</value>
            <example>
            <para>// Setter:</para>
            <para>Dictionary&lt;string, string&gt; route = new Dictionary&lt;string, string&gt;();</para>
            <para>route.Add("code", "302383004");</para>
            <para>route.Add("system", "http://snomed.info/sct");</para>
            <para>route.Add("display", "Forceps delivery (procedure)");</para>
            <para>ExampleBirthRecord.FinalRouteAndMethodOfDelivery = route;</para>
            <para>// Getter:</para>
            <para>Console.WriteLine($"Final Route and Method of Delivery: {ExampleBirthRecord.FinalRouteAndMethodOfDelivery}");</para>
            </example>
        </member>
        <member name="P:BFDR.NatalityRecord.FinalRouteAndMethodOfDeliveryHelper">
            <summary>Final Route and Method of Delivery Helper.</summary>
            <value>delivery route</value>
            <example>
            <para>// Setter:</para>
            <para>ExampleBirthRecord.FinalRouteAndMethodOfDeliveryHelper = "302383004";</para>
            <para>// Getter:</para>
            <para>Console.WriteLine($"Final Route and Method of Delivery: {ExampleBirthRecord.FinalRouteAndMethodOfDeliveryHelper}");</para>
            </example>
        </member>
        <member name="P:BFDR.NatalityRecord.FetalPresentation">
            <summary>Method of Delivery - Fetal Presentation.</summary>
            <value>presentation</value>
            <example>
            <para>// Setter:</para>
            <para>Dictionary&lt;string, string&gt; route = new Dictionary&lt;string, string&gt;();</para>
            <para>route.Add("code", "70028003");</para>
            <para>route.Add("system", "http://snomed.info/sct");</para>
            <para>route.Add("display", "Vertex presentation");</para>
            <para>ExampleBirthRecord.FetalPresentation = route;</para>
            <para>// Getter:</para>
            <para>Console.WriteLine($"Fetal Presentation: {ExampleBirthRecord.FetalPresentation}");</para>
            </example>
        </member>
        <member name="P:BFDR.NatalityRecord.FetalPresentationHelper">
            <summary>Method of Delivery - Fetal Presentation Helper.</summary>
            <value>presentation</value>
            <example>
            <para>// Setter:</para>
            <para>ExampleBirthRecord.FetalPresentationHelper = "70028003";</para>
            <para>// Getter:</para>
            <para>Console.WriteLine($"Fetal Presentation Helper: {ExampleBirthRecord.FetalPresentationHelper}");</para>
            </example>
        </member>
        <member name="P:BFDR.NatalityRecord.LaborTrialAttempted">
            <summary>Labor Trial Attempted</summary>
            <value>attempted</value>
            <example>
            <para>// Setter:</para>
            <para>ExampleBirthRecord.LaborTrialAttempted = true;</para>
            <para>// Getter:</para>
            <para>Console.WriteLine($"Mother transferred: {ExampleBirthRecord.LaborTrialAttempted}");</para>
            </example>
        </member>
        <member name="P:BFDR.NatalityRecord.NumberOfPreviousCesareans">
            <summary>NumberOfPreviousCesareans.</summary>
            <value>NumberOfPreviousCesareans</value>
            <example>
            <para>// Setter:</para>
            <para>ExampleBirthRecord.NumberOfPreviousCesareans = 1;</para>
            <para>// Getter:</para>
            <para>Console.WriteLine($"NumberOfPreviousCesareans: {ExampleBirthRecord.NumberOfPreviousCesareans}");</para>
            </example>
        </member>
        <member name="P:BFDR.NatalityRecord.NumberOfPreviousCesareansEditFlag">
            <summary>NumberOfPreviousCesareansEditFlag.</summary>
            <value>NumberOfPreviousCesareansEditFlag</value>
            <example>
            <para>// Setter:</para>
            <para>ExampleBirthRecord.NumberOfPreviousCesareansEditFlag = 4;</para>
            <para>// Getter:</para>
            <para>Console.WriteLine($"NumberOfPreviousCesareansEditFlag: {ExampleBirthRecord.NumberOfPreviousCesareansEditFlag}");</para>
            </example>
        </member>
        <member name="P:BFDR.NatalityRecord.NumberOfPreviousCesareansEditFlagHelper">
            <summary>
            NumberOfPrenatalVisitsEditFlag Helper
            </summary>
        </member>
        <member name="P:BFDR.NatalityRecord.NoObstetricProcedures">
            <summary>No Obstetric Procedures.</summary>
        </member>
        <member name="P:BFDR.NatalityRecord.SuccessfulExternalCephalicVersion">
            <summary>Successful External Cephalic Version.</summary>
        </member>
        <member name="P:BFDR.NatalityRecord.UnsuccessfulExternalCephalicVersion">
            <summary>Unsuccessful External Cephalic Version.</summary>
        </member>
        <member name="P:BFDR.NatalityRecord.MotherBirthDay">
            <summary>Mother's Day of Birth.</summary>
            <value>the mother's day of birth, or -1 if explicitly unknown, or null if never specified</value>
            <example>
            <para>// Setter:</para>
            <para>ExampleBirthRecord.MotherBirthDay = 11;</para>
            <para>// Getter:</para>
            <para>Console.WriteLine($"Mother Day of Birth: {ExampleBirthRecord.MotherBirthDay}");</para>
            </example>
        </member>
        <member name="P:BFDR.NatalityRecord.MotherBirthMonth">
            <summary>Mother's Month of Birth.</summary>
            <value>the mother's month of birth, or -1 if explicitly unknown, or null if never specified</value>
            <example>
            <para>// Setter:</para>
            <para>ExampleBirthRecord.MotherBirthMonth = 11;</para>
            <para>// Getter:</para>
            <para>Console.WriteLine($"Mother Month of Birth: {ExampleBirthRecord.MotherBirthMonth}");</para>
            </example>
        </member>
        <member name="P:BFDR.NatalityRecord.MotherBirthYear">
            <summary>Mother's Year of Birth.</summary>
            <value>the mother's year of birth, or -1 if explicitly unknown, or null if never specified</value>
            <example>
            <para>// Setter:</para>
            <para>ExampleBirthRecord.MotherBirtYear = 1987;</para>
            <para>// Getter:</para>
            <para>Console.WriteLine($"Mother Month of Birth: {ExampleBirthRecord.MotherBirthYear}");</para>
            </example>
        </member>
        <member name="P:BFDR.NatalityRecord.MotherDateOfBirth">
            <summary>Mother's Date of Birth.</summary>
            <value>the mother's date of birth</value>
            <example>
            <para>// Setter:</para>
            <para>ExampleBirthRecord.DateOfBirth = "1980-05-13";</para>
            <para>// Getter:</para>
            <para>Console.WriteLine($"Mother Date of Birth: {ExampleBirthRecord.MotherDateOfBirth}");</para>
            </example>
        </member>
        <member name="P:BFDR.NatalityRecord.MotherReportedAgeAtDelivery">
            <summary>Mother's Age at Delivery</summary>
            <value>the mother's age at Delivery in years</value>
            <example>
            <para>// Setter:</para>
            <para>ExampleBirthRecord.MotherReportedAgeAtDelivery = 29;</para>
            <para>// Getter:</para>
            <para>Console.WriteLine($"Mother's age at delivery: {ExampleBirthRecord.MotherReportedAgeAtDelivery}");</para>
            </example>
        </member>
        <member name="P:BFDR.NatalityRecord.MotherDateOfBirthEditFlag">
            <summary>Mother's Date of Birth Edit Flag</summary>
            <value>the mother's date of birth edit flag</value>
            <example>
            <para>// Setter:</para>
            <para>Dictionary&lt;string, string&gt; edit = new Dictionary&lt;string, string&gt;();</para>
            <para>edit.Add("code", "queriedCorrect");</para>
            <para>edit.Add("system", "http://hl7.org/fhir/us/vr-common-library/CodeSystem/CodeSystem-vr-edit-flags");</para>
            <para>edit.Add("display", "Queried, and Correct");</para>
            <para>ExampleBirthRecord.MotherDateOfBirthEditFlag = route;</para>
            <para>// Getter:</para>
            <para>Console.WriteLine($"Mother's date of birth edit flag: {ExampleBirthRecord.MotherDateOfBirthEditFlag}");</para>
            </example>
        </member>
        <member name="P:BFDR.NatalityRecord.MotherDateOfBirthEditFlagHelper">
            <summary>Mother's Date of Birth Edit Flag helper</summary>
            <value>the mother's date of birth edit flag helper</value>
            <example>
            <para>// Setter:</para>
            <para>ExampleBirthRecord.MotherDateOfBirthEditFlagHelper = "queriedCorrect";</para>
            <para>// Getter:</para>
            <para>Console.WriteLine($"Mother's date of birth edit flag: {ExampleBirthRecord.MotherDateOfBirthEditFlagHelper}");</para>
            </example>
        </member>
        <member name="P:BFDR.NatalityRecord.FatherBirthDay">
            <summary>Father's Day of Birth.</summary>
            <value>the father's day of birth, or -1 if explicitly unknown, or null if never specified</value>
            <example>
            <para>// Setter:</para>
            <para>ExampleBirthRecord.FatherBirthDay = 11;</para>
            <para>// Getter:</para>
            <para>Console.WriteLine($"Father Day of Birth: {ExampleBirthRecord.FatherBirthDay}");</para>
            </example>
        </member>
        <member name="P:BFDR.NatalityRecord.FatherBirthMonth">
            <summary>Father's Month of Birth.</summary>
            <value>the father's month of birth, or -1 if explicitly unknown, or null if never specified</value>
            <example>
            <para>// Setter:</para>
            <para>ExampleBirthRecord.FatherBirthMonth = 9;</para>
            <para>// Getter:</para>
            <para>Console.WriteLine($"Father Day of Birth: {ExampleBirthRecord.FatherBirthMonth}");</para>
            </example>
        </member>
        <member name="P:BFDR.NatalityRecord.FatherBirthYear">
            <summary>Father's Year of Birth.</summary>
            <value>the father's year of birth, or -1 if explicitly unknown, or null if never specified</value>
            <example>
            <para>// Setter:</para>
            <para>ExampleBirthRecord.FatherBirthYear = 1979;</para>
            <para>// Getter:</para>
            <para>Console.WriteLine($"Father Day of Birth: {ExampleBirthRecord.FatherBirthYear}");</para>
            </example>
        </member>
        <member name="P:BFDR.NatalityRecord.FatherDateOfBirth">
            <summary>Father's Date of Birth.</summary>
            <value>the father's date of birth</value>
            <example>
            <para>// Setter:</para>
            <para>ExampleBirthRecord.DateOfBirth = "1940-02-19";</para>
            <para>// Getter:</para>
            <para>Console.WriteLine($"Father Date of Birth: {ExampleBirthRecord.FatherDateOfBirth}");</para>
            </example>
        </member>
        <member name="P:BFDR.NatalityRecord.FatherReportedAgeAtDelivery">
            TODO: ethinicty/race component code still uses vrdr codesystem: http://hl7.org/fhir/us/vrdr/CodeSystem/vrdr-component-cs
            should be http://hl7.org/fhir/us/vr-common-library/CodeSystem/codesystem-vr-component
            <summary>Father's Age at Delivery</summary>
            <value>the father's age at Delivery in years</value>
            <example>
            <para>// Setter:</para>
            <para>ExampleBirthRecord.FatherReportedAgeAtDelivery = 29;</para>
            <para>// Getter:</para>
            <para>Console.WriteLine($"Father's age at delivery: {ExampleBirthRecord.FatherReportedAgeAtDelivery}");</para>
            </example>
        </member>
        <member name="P:BFDR.NatalityRecord.FatherDateOfBirthEditFlag">
            <summary>Father's Date of Birth Edit Flag</summary>
            <value>the father's date of birth edit flag</value>
            <example>
            <para>// Setter:</para>
            <para>Dictionary&lt;string, string&gt; edit = new Dictionary&lt;string, string&gt;();</para>
            <para>edit.Add("code", "queriedCorrect");</para>
            <para>edit.Add("system", "http://hl7.org/fhir/us/vr-common-library/CodeSystem/CodeSystem-vr-edit-flags");</para>
            <para>edit.Add("display", "Queried, and Correct");</para>
            <para>ExampleBirthRecord.FatherDateOfBirthEditFlag = route;</para>
            <para>// Getter:</para>
            <para>Console.WriteLine($"Father's date of birth edit flag: {ExampleBirthRecord.FatherDateOfBirthEditFlag}");</para>
            </example>
        </member>
        <member name="P:BFDR.NatalityRecord.FatherDateOfBirthEditFlagHelper">
            <summary>Father's Date of Birth Edit Flag helper</summary>
            <value>the father's date of birth edit flag helper</value>
            <example>
            <para>// Setter:</para>
            <para>ExampleBirthRecord.FatherDateOfBirthEditFlagHelper = "queriedCorrect";</para>
            <para>// Getter:</para>
            <para>Console.WriteLine($"Father's date of birth edit flag: {ExampleBirthRecord.FatherDateOfBirthEditFlagHelper}");</para>
            </example>
        </member>
        <member name="P:BFDR.NatalityRecord.MotherEthnicity1">
            <summary>Mother's Ethnicity Hispanic Mexican.</summary>
            <value>the mother's ethnicity. A Dictionary representing a code, containing the following key/value pairs:
            <para>"code" - the code</para>
            <para>"system" - the code system this code belongs to</para>
            <para>"display" - a human readable meaning of the code</para>
            </value>
            <example>
            <para>// Setter:</para>
            <para>Dictionary&lt;string, string&gt; ethnicity = new Dictionary&lt;string, string&gt;();</para>
            <para>ethnicity.Add("code", "Y");</para>
            <para>ethnicity.Add("system", CodeSystems.YesNo);</para>
            <para>ethnicity.Add("display", "Yes");</para>
            <para>ExampleBirthRecord.MotherEthnicity1 = ethnicity;</para>
            <para>// Getter:</para>
            <para>Console.WriteLine($"Mother Ethnicity: {ExampleBirthRecord.MotherEthnicity1["display"]}");</para>
            </example>
        </member>
        <member name="P:BFDR.NatalityRecord.MotherEthnicity1Helper">
            <summary>Mother's Ethnicity 1 Helper</summary>
            <value>Mother's Ethnicity 1.</value>
            <example>
            <para>// Setter:</para>
            <para>ExampleBirthRecord.EthnicityLevel = VR.ValueSets.YesNoUnknown.Yes;</para>
            <para>// Getter:</para>
            <para>Console.WriteLine($"Mother's Ethnicity: {ExampleBirthRecord.MotherEthnicity1Helper}");</para>
            </example>
        </member>
        <member name="P:BFDR.NatalityRecord.MotherEthnicity2">
            <summary>Mother's Ethnicity Hispanic Puerto Rican.</summary>
            <value>the mother's ethnicity. A Dictionary representing a code, containing the following key/value pairs:
            <para>"code" - the code</para>
            <para>"system" - the code system this code belongs to</para>
            <para>"display" - a human readable meaning of the code</para>
            </value>
            <example>
            <para>// Setter:</para>
            <para>Dictionary&lt;string, string&gt; ethnicity = new Dictionary&lt;string, string&gt;();</para>
            <para>ethnicity.Add("code", "Y");</para>
            <para>ethnicity.Add("system", CodeSystems.YesNo);</para>
            <para>ethnicity.Add("display", "Yes");</para>
            <para>ExampleBirthRecord.MotherEthnicity2 = ethnicity;</para>
            <para>// Getter:</para>
            <para>Console.WriteLine($"Mother Ethnicity: {ExampleBirthRecord.MotherEthnicity2["display"]}");</para>
            </example>
        </member>
        <member name="P:BFDR.NatalityRecord.MotherEthnicity2Helper">
            <summary>Mother's Ethnicity 2 Helper</summary>
            <value>Mother's Ethnicity 2.</value>
            <example>
            <para>// Setter:</para>
            <para>ExampleBirthRecord.EthnicityLevel = VR.ValueSets.YesNoUnknown.Yes;</para>
            <para>// Getter:</para>
            <para>Console.WriteLine($"Mother's Ethnicity: {ExampleBirthRecord.MotherEthnicity2Helper}");</para>
            </example>
        </member>
        <member name="P:BFDR.NatalityRecord.MotherEthnicity3">
            <summary>Mother's Ethnicity Hispanic Cuban.</summary>
            <value>the mother's ethnicity. A Dictionary representing a code, containing the following key/value pairs:
            <para>"code" - the code</para>
            <para>"system" - the code system this code belongs to</para>
            <para>"display" - a human readable meaning of the code</para>
            </value>
            <example>
            <para>// Setter:</para>
            <para>Dictionary&lt;string, string&gt; ethnicity = new Dictionary&lt;string, string&gt;();</para>
            <para>ethnicity.Add("code", "Y");</para>
            <para>ethnicity.Add("system", CodeSystems.YesNo);</para>
            <para>ethnicity.Add("display", "Yes");</para>
            <para>ExampleBirthRecord.MotherEthnicity3 = ethnicity;</para>
            <para>// Getter:</para>
            <para>Console.WriteLine($"Mother Ethnicity: {ExampleBirthRecord.MotherEthnicity3["display"]}");</para>
            </example>
        </member>
        <member name="P:BFDR.NatalityRecord.MotherEthnicity3Helper">
            <summary>Mother's Ethnicity 3 Helper</summary>
            <value>Mother's Ethnicity 3.</value>
            <example>
            <para>// Setter:</para>
            <para>ExampleBirthRecord.EthnicityLevel = VR.ValueSets.YesNoUnknown.Yes;</para>
            <para>// Getter:</para>
            <para>Console.WriteLine($"Mother's Ethnicity: {ExampleBirthRecord.MotherEthnicity3Helper}");</para>
            </example>
        </member>
        <member name="P:BFDR.NatalityRecord.MotherEthnicity4">
            <summary>Mother's Ethnicity Hispanic Other.</summary>
            <value>the mother's ethnicity. A Dictionary representing a code, containing the following key/value pairs:
            <para>"code" - the code</para>
            <para>"system" - the code system this code belongs to</para>
            <para>"display" - a human readable meaning of the code</para>
            </value>
            <example>
            <para>// Setter:</para>
            <para>Dictionary&lt;string, string&gt; ethnicity = new Dictionary&lt;string, string&gt;();</para>
            <para>ethnicity.Add("code", "Y");</para>
            <para>ethnicity.Add("system", CodeSystems.YesNo);</para>
            <para>ethnicity.Add("display", "Yes");</para>
            <para>ExampleBirthRecord.MotherEthnicity3 = ethnicity;</para>
            <para>// Getter:</para>
            <para>Console.WriteLine($"Mother Ethnicity: {ExampleBirthRecord.MotherEthnicity4["display"]}");</para>
            </example>
        </member>
        <member name="P:BFDR.NatalityRecord.MotherEthnicity4Helper">
            <summary>Mother's Ethnicity 4 Helper</summary>
            <value>Mother's Ethnicity 4.</value>
            <example>
            <para>// Setter:</para>
            <para>ExampleBirthRecord.EthnicityLevel = VR.ValueSets.YesNoUnknown.Yes;</para>
            <para>// Getter:</para>
            <para>Console.WriteLine($"Mother's Ethnicity: {ExampleBirthRecord.MotherEthnicity4Helper}");</para>
            </example>
        </member>
        <member name="P:BFDR.NatalityRecord.MotherEthnicityLiteral">
            <summary>Mother's Ethnicity Hispanic Literal.</summary>
            <value>the mother's ethnicity. A Dictionary representing a code, containing the following key/value pairs:
            <para>"code" - the code</para>
            <para>"system" - the code system this code belongs to</para>
            <para>"display" - a human readable meaning of the code</para>
            </value>
            <example>
            <para>// Setter:</para>
            <para>ExampleBirthRecord.MotherEthnicityLiteral = ethnicity;</para>
            <para>// Getter:</para>
            <para>Console.WriteLine($"Ethnicity: {ExampleBirthRecord.MotherEthnicityLiteral["display"]}");</para>
            </example>
        </member>
        <member name="P:BFDR.NatalityRecord.MotherRace">
            <summary>Mother's Race values.</summary>
            <value>the mother's race. A tuple, where the first value of the tuple is the display value, and the second is
            the IJE code Y or N.</value>
            <example>
            <para>// Setter:</para>
            <para>ExampleBirthRecord.MotherRace = {NvssRace.BlackOrAfricanAmerican, "Y"};</para>
            <para>// Getter:</para>
            <para>string boaa = ExampleBirthRecord.RaceBlackOfAfricanAmerican;</para>
            </example>
        </member>
        <member name="P:BFDR.NatalityRecord.FatherEthnicity1">
            <summary>Father's Ethnicity Hispanic Mexican.</summary>
            <value>the father's ethnicity. A Dictionary representing a code, containing the following key/value pairs:
            <para>"code" - the code</para>
            <para>"system" - the code system this code belongs to</para>
            <para>"display" - a human readable meaning of the code</para>
            </value>
            <example>
            <para>// Setter:</para>
            <para>Dictionary&lt;string, string&gt; ethnicity = new Dictionary&lt;string, string&gt;();</para>
            <para>ethnicity.Add("code", "Y");</para>
            <para>ethnicity.Add("system", CodeSystems.YesNo);</para>
            <para>ethnicity.Add("display", "Yes");</para>
            <para>ExampleBirthRecord.FatherEthnicity1 = ethnicity;</para>
            <para>// Getter:</para>
            <para>Console.WriteLine($"Father Ethnicity: {ExampleBirthRecord.FatherEthnicity1["display"]}");</para>
            </example>
        </member>
        <member name="P:BFDR.NatalityRecord.FatherEthnicity1Helper">
            <summary>Father's Ethnicity 1 Helper</summary>
            <value>Father's Ethnicity 1.</value>
            <example>
            <para>// Setter:</para>
            <para>ExampleBirthRecord.EthnicityLevel = VR.ValueSets.YesNoUnknown.Yes;</para>
            <para>// Getter:</para>
            <para>Console.WriteLine($"Father's Ethnicity: {ExampleBirthRecord.FatherEthnicity1Helper}");</para>
            </example>
        </member>
        <member name="P:BFDR.NatalityRecord.FatherEthnicity2">
            <summary>Father's Ethnicity Hispanic PuertoRican.</summary>
            <value>the father's ethnicity. A Dictionary representing a code, containing the following key/value pairs:
            <para>"code" - the code</para>
            <para>"system" - the code system this code belongs to</para>
            <para>"display" - a human readable meaning of the code</para>
            </value>
            <example>
            <para>// Setter:</para>
            <para>Dictionary&lt;string, string&gt; ethnicity = new Dictionary&lt;string, string&gt;();</para>
            <para>ethnicity.Add("code", "Y");</para>
            <para>ethnicity.Add("system", CodeSystems.YesNo);</para>
            <para>ethnicity.Add("display", "Yes");</para>
            <para>ExampleBirthRecord.FatherEthnicity1 = ethnicity;</para>
            <para>// Getter:</para>
            <para>Console.WriteLine($"Father Ethnicity: {ExampleBirthRecord.FatherEthnicity2["display"]}");</para>
            </example>
        </member>
        <member name="P:BFDR.NatalityRecord.FatherEthnicity2Helper">
            <summary>Father's Ethnicity 2 Helper</summary>
            <value>Father's Ethnicity 2.</value>
            <example>
            <para>// Setter:</para>
            <para>ExampleBirthRecord.EthnicityLevel = VR.ValueSets.YesNoUnknown.Yes;</para>
            <para>// Getter:</para>
            <para>Console.WriteLine($"Father's Ethnicity: {ExampleBirthRecord.FatherEthnicity2Helper}");</para>
            </example>
        </member>
        <member name="P:BFDR.NatalityRecord.FatherEthnicity3">
            <summary>Father's Ethnicity Hispanic Cuban.</summary>
            <value>the father's ethnicity. A Dictionary representing a code, containing the following key/value pairs:
            <para>"code" - the code</para>
            <para>"system" - the code system this code belongs to</para>
            <para>"display" - a human readable meaning of the code</para>
            </value>
            <example>
            <para>// Setter:</para>
            <para>Dictionary&lt;string, string&gt; ethnicity = new Dictionary&lt;string, string&gt;();</para>
            <para>ethnicity.Add("code", "Y");</para>
            <para>ethnicity.Add("system", CodeSystems.YesNo);</para>
            <para>ethnicity.Add("display", "Yes");</para>
            <para>ExampleBirthRecord.FatherEthnicity3 = ethnicity;</para>
            <para>// Getter:</para>
            <para>Console.WriteLine($"Father Ethnicity: {ExampleBirthRecord.FatherEthnicity3["display"]}");</para>
            </example>
        </member>
        <member name="P:BFDR.NatalityRecord.FatherEthnicity3Helper">
            <summary>Father's Ethnicity 3 Helper</summary>
            <value>Father's Ethnicity 3.</value>
            <example>
            <para>// Setter:</para>
            <para>ExampleBirthRecord.EthnicityLevel = VR.ValueSets.YesNoUnknown.Yes;</para>
            <para>// Getter:</para>
            <para>Console.WriteLine($"Father's Ethnicity: {ExampleBirthRecord.FatherEthnicity3Helper}");</para>
            </example>
        </member>
        <member name="P:BFDR.NatalityRecord.FatherEthnicity4">
            <summary>Father's Ethnicity Hispanic Other.</summary>
            <value>the father's ethnicity. A Dictionary representing a code, containing the following key/value pairs:
            <para>"code" - the code</para>
            <para>"system" - the code system this code belongs to</para>
            <para>"display" - a human readable meaning of the code</para>
            </value>
            <example>
            <para>// Setter:</para>
            <para>Dictionary&lt;string, string&gt; ethnicity = new Dictionary&lt;string, string&gt;();</para>
            <para>ethnicity.Add("code", "Y");</para>
            <para>ethnicity.Add("system", CodeSystems.YesNo);</para>
            <para>ethnicity.Add("display", "Yes");</para>
            <para>ExampleBirthRecord.FatherEthnicity4 = ethnicity;</para>
            <para>// Getter:</para>
            <para>Console.WriteLine($"Father Ethnicity: {ExampleBirthRecord.FatherEthnicity4["display"]}");</para>
            </example>
        </member>
        <member name="P:BFDR.NatalityRecord.FatherEthnicity4Helper">
            <summary>Father's Ethnicity 4 Helper</summary>
            <value>Father's Ethnicity 4.</value>
            <example>
            <para>// Setter:</para>
            <para>ExampleBirthRecord.EthnicityLevel = VR.ValueSets.YesNoUnknown.Yes;</para>
            <para>// Getter:</para>
            <para>Console.WriteLine($"Father's Ethnicity: {ExampleBirthRecord.FatherEthnicity4Helper}");</para>
            </example>
        </member>
        <member name="P:BFDR.NatalityRecord.FatherEthnicityLiteral">
            <summary>Father's Ethnicity Hispanic Literal.</summary>
            <value>the father's ethnicity. A Dictionary representing a code, containing the following key/value pairs:
            <para>"code" - the code</para>
            <para>"system" - the code system this code belongs to</para>
            <para>"display" - a human readable meaning of the code</para>
            </value>
            <example>
            <para>// Setter:</para>
            <para>ExampleBirthRecord.EthnicityLiteral = ethnicity;</para>
            <para>// Getter:</para>
            <para>Console.WriteLine($"Ethnicity: {ExampleBirthRecord.EthnicityLiteral["display"]}");</para>
            </example>
        </member>
        <member name="P:BFDR.NatalityRecord.FatherRace">
            <summary>Father's Race values.</summary>
            <value>the father's race. A tuple, where the first value of the tuple is the display value, and the second is
            the IJE code Y or N.</value>
            <example>
            <para>// Setter:</para>
            <para>ExampleBirthRecord.FatherRace = {NvssRace.BlackOrAfricanAmerican, "Y"};</para>
            <para>// Getter:</para>
            <para>string boaa = ExampleBirthRecord.RaceBlackOfAfricanAmerican;</para>
            </example>
        </member>
        <member name="P:BFDR.NatalityRecord.DateOfLastLiveBirthDay">
            <summary>Date of last live birth day</summary>
            <value>the date of the Mother's last live birth day
            </value>
            <example>
            <para>// Setter:</para>
            <para>ExampleBirthRecord.DateOfLastLiveBirthDay = 4;</para>
            <para>// Getter:</para>
            <para>Console.WriteLine($"Date of Last Live Birth Month: {ExampleBirthRecord.DateOfLastLiveBirthDay}");</para>
            </example>
        </member>
        <member name="P:BFDR.NatalityRecord.DateOfLastLiveBirthMonth">
            <summary>Date of last live birth month</summary>
            <value>the date of the Mother's last live birth month
            </value>
            <example>
            <para>// Setter:</para>
            <para>ExampleBirthRecord.DateOfLastLiveBirthMonth = 4;</para>
            <para>// Getter:</para>
            <para>Console.WriteLine($"Date of Last Live Birth Month: {ExampleBirthRecord.DateOfLastLiveBirthMonth}");</para>
            </example>
        </member>
        <member name="P:BFDR.NatalityRecord.DateOfLastLiveBirthYear">
            <summary>Date of last live birth year</summary>
            <value>the date of the Mother's last live birth year
            </value>
            <example>
            <para>// Setter:</para>
            <para>ExampleBirthRecord.DateOfLastLiveBirthYear = 2022;</para>
            <para>// Getter:</para>
            <para>Console.WriteLine($"Date of Last Live Birth Year: {ExampleBirthRecord.DateOfLastLiveBirthYear}");</para>
            </example>
        </member>
        <member name="P:BFDR.NatalityRecord.DateOfLastLiveBirth">
            <summary>Date of last live birth.</summary>
            <value>Date of last live birth</value>
            <example>
            <para>// Setter:</para>
            <para>ExampleBirthRecord.DateOfLastLiveBirth = "2020-02-19";</para>
            <para>// Getter:</para>
            <para>Console.WriteLine($"Date of Last Live Birth: {ExampleBirthRecord.DateOfLastLiveBirth}");</para>
            </example>
        </member>
        <member name="P:BFDR.NatalityRecord.DateOfLastOtherPregnancyOutcomeDay">
            <summary>Date Of Last Other Pregnancy Outcome Day</summary>
            <value>the date of the last other pregnancy outcome day
            </value>
            <example>
            <para>// Setter:</para>
            <para>ExampleBirthRecord.DateOfLastOtherPregnancyOutcomeDay = 4;</para>
            <para>// Getter:</para>
            <para>Console.WriteLine($"Date of Last Other Pregnancy Outcome: {ExampleBirthRecord.DateOfLastOtherPregnancyOutcomeDay}");</para>
            </example>
        </member>
        <member name="P:BFDR.NatalityRecord.DateOfLastOtherPregnancyOutcomeMonth">
            <summary>Date Of Last Other Pregnancy Outcome Month</summary>
            <value>the date of the last other pregnancy outcome month
            </value>
            <example>
            <para>// Setter:</para>
            <para>ExampleBirthRecord.DateOfLastOtherPregnancyOutcomeMonth = 4;</para>
            <para>// Getter:</para>
            <para>Console.WriteLine($"Date of Last Other Pregnancy Outcome: {ExampleBirthRecord.DateOfLastOtherPregnancyOutcomeMonth}");</para>
            </example>
        </member>
        <member name="P:BFDR.NatalityRecord.DateOfLastOtherPregnancyOutcomeYear">
            <summary>Date Of Last Other Pregnancy Outcome year</summary>
            <value>the date of the Mother's last other pregnancy outcome
            </value>
            <example>
            <para>// Setter:</para>
            <para>ExampleBirthRecord.DateOfLastOtherPregnancyOutcomeYear = 2022;</para>
            <para>// Getter:</para>
            <para>Console.WriteLine($"Date of Last Other Pregnancy Outcome:: {ExampleBirthRecord.DateOfLastOtherPregnancyOutcomeYear}");</para>
            </example>
        </member>
        <member name="P:BFDR.NatalityRecord.DateOfLastOtherPregnancyOutcome">
            <summary>Date Of Last Other Pregnancy Outcome.</summary>
            <value>Date of Last Other Pregnancy Outcome</value>
            <example>
            <para>// Setter:</para>
            <para>ExampleBirthRecord.DateOfLastOtherPregnancyOutcome = "2020-02-19";</para>
            <para>// Getter:</para>
            <para>Console.WriteLine($"Date of Last Other Pregnancy Outcome: {ExampleBirthRecord.DateOfLastOtherPregnancyOutcome}");</para>
            </example>
        </member>
        <member name="P:BFDR.NatalityRecord.NumberOfPrenatalVisits">
            <summary>NumberOfPrenatalVisits.</summary>
            <value>NumberOfPrenatalVisits</value>
            <example>
            <para>// Setter:</para>
            <para>ExampleBirthRecord.NumberOfPrenatalVisits = 4;</para>
            <para>// Getter:</para>
            <para>Console.WriteLine($"NumberOfPrenatalVisits: {ExampleBirthRecord.NumberOfPrenatalVisits}");</para>
            </example>
        </member>
        <member name="P:BFDR.NatalityRecord.NumberOfPrenatalVisitsEditFlag">
            <summary>NumberOfPrenatalVisitsEditFlag.</summary>
            <value>NumberOfPrenatalVisitsEditFlag</value>
            <example>
            <para>// Setter:</para>
            <para>ExampleBirthRecord.NumberOfPrenatalVisitsEditFlag = 4;</para>
            <para>// Getter:</para>
            <para>Console.WriteLine($"NumberOfPrenatalVisitsEditFlag: {ExampleBirthRecord.NumberOfPrenatalVisitsEditFlag}");</para>
            </example>
        </member>
        <member name="P:BFDR.NatalityRecord.NumberOfPrenatalVisitsEditFlagHelper">
            <summary>
            NumberOfPrenatalVisitsEditFlag Helper
            </summary>
        </member>
        <member name="P:BFDR.NatalityRecord.GestationalAgeAtDelivery">
            <summary>GestationalAgeAtDelivery.</summary>
            <value>GestationalAgeAtDelivery</value>
            <example>
            <para>// Setter:</para>
            <para>ExampleBirthRecord.GestationalAgeAtDelivery = 4;</para>
            <para>// Getter:</para>
            <para>Console.WriteLine($"GestationalAgeAtDelivery: {ExampleBirthRecord.GestationalAgeAtDelivery}");</para>
            </example>
        </member>
        <member name="P:BFDR.NatalityRecord.GestationalAgeAtDeliveryEditFlag">
            <summary>GestationalAgeAtDeliveryEditFlag.</summary>
            <value>GestationalAgeAtDeliveryEditFlag</value>
            <example>
            <para>// Setter:</para>
            <para>ExampleBirthRecord.GestationalAgeAtDeliveryEditFlag = 4;</para>
            <para>// Getter:</para>
            <para>Console.WriteLine($"GestationalAgeAtDeliveryEditFlag: {ExampleBirthRecord.GestationalAgeAtDeliveryEditFlag}");</para>
            </example>
        </member>
        <member name="P:BFDR.NatalityRecord.GestationalAgeAtDeliveryEditFlagHelper">
            <summary>
            GestationalAgeAtDeliveryEditFlag Helper
            </summary>
        </member>
        <member name="P:BFDR.NatalityRecord.NumberOfBirthsNowDead">
            <summary>NumberOfBirthsNowDead.</summary>
            <value>NumberOfBirthsNowDead</value>
            <example>
            <para>// Setter:</para>
            <para>ExampleBirthRecord.NumberOfBirthsNowDead = 1;</para>
            <para>// Getter:</para>
            <para>Console.WriteLine($"NumberOfBirthsNowDead: {ExampleBirthRecord.NumberOfBirthsNowDead}");</para>
            </example>
        </member>
        <member name="P:BFDR.NatalityRecord.NumberOfBirthsNowLiving">
            <summary>NumberOfBirthsNowLiving.</summary>
            <value>NumberOfBirthsNowLiving</value>
            <example>
            <para>// Setter:</para>
            <para>ExampleBirthRecord.NumberOfBirthsNowLiving = 1;</para>
            <para>// Getter:</para>
            <para>Console.WriteLine($"NumberOfBirthsNowLiving: {ExampleBirthRecord.NumberOfBirthsNowLiving}");</para>
            </example>
        </member>
        <member name="P:BFDR.NatalityRecord.NumberOfOtherPregnancyOutcomes">
            <summary>NumberOfOtherPregnancyOutcomes.</summary>
            <value>NumberOfOtherPregnancyOutcomes</value>
            <example>
            <para>// Setter:</para>
            <para>ExampleBirthRecord.NumberOfOtherPregnancyOutcomes = 1;</para>
            <para>// Getter:</para>
            <para>Console.WriteLine($"NumberOfOtherPregnancyOutcomes: {ExampleBirthRecord.NumberOfOtherPregnancyOutcomes}");</para>
            </example>
        </member>
        <member name="P:BFDR.NatalityRecord.MotherReceivedWICFood">
            <summary>MotherReceivedWICFood.</summary>
            <value>MotherReceivedWICFood</value>
            <example>
            <para>// Setter:</para>
            <para>ExampleBirthRecord.MotherReceivedWICFood = 1;</para>
            <para>// Getter:</para>
            <para>Console.WriteLine($"MotherReceivedWICFood: {ExampleBirthRecord.MotherReceivedWICFood}");</para>
            </example>
        </member>
        <member name="P:BFDR.NatalityRecord.MotherReceivedWICFoodHelper">
            <summary>MotherReceivedWICFoodHelper.</summary>
            <value>MotherReceivedWICFoodHelper</value>
            <example>
            <para>// Setter:</para>
            <para>ExampleBirthRecord.MotherReceivedWICFoodHelper = 1;</para>
            <para>// Getter:</para>
            <para>Console.WriteLine($"MotherReceivedWICFoodHelper: {ExampleBirthRecord.MotherReceivedWICFoodHelper}");</para>
            </example>
        </member>
        <member name="P:BFDR.NatalityRecord.InfantBreastfedAtDischarge">
            <summary>InfantBreastfedAtDischarge.</summary>
            <value>InfantBreastfedAtDischarge</value>
            <example>
            <para>// Setter:</para>
            <para>ExampleBirthRecord.InfantBreastfedAtDischarge = true;</para>
            <para>// Getter:</para>
            <para>Console.WriteLine($"InfantBreastfedAtDischarge: {ExampleBirthRecord.InfantBreastfedAtDischarge}");</para>
            </example>
        </member>
        <member name="P:BFDR.NatalityRecord.MotherPrepregnancyWeight">
            <summary>Mother's Prepregnancy Weight.</summary>
            <value>the mother's prepregnancy weight in whole pounds, or -1 if explicitly unknown, or null if never specified</value>
            <example>
            <para>// Setter:</para>
            <para>ExampleBirthRecord.MotherPrepregnancyWeight = 120;</para>
            <para>// Getter:</para>
            <para>Console.WriteLine($"Mother's Prepregancy Weight: {ExampleBirthRecord.MotherPrepregnancyWeight}");</para>
            </example>
        </member>
        <member name="P:BFDR.NatalityRecord.MotherWeightAtDelivery">
            <summary>Mother's Weight at Delivery.</summary>
            <value>the mother's weight at delivery in whole pounds, or -1 if explicitly unknown, or null if never specified</value>
            <example>
            <para>// Setter:</para>
            <para>ExampleBirthRecord.MotherWeightAtDelivery = 120;</para>
            <para>// Getter:</para>
            <para>Console.WriteLine($"Mother's Weight at Delivery: {ExampleBirthRecord.MotherWeightAtDelivery}");</para>
            </example>
        </member>
        <member name="P:BFDR.NatalityRecord.BirthWeight">
            <summary>Birth Weight.</summary>
            <value>the birth weight in grams, or -1 if explicitly unknown, or null if never specified</value>
            <example>
            <para>// Setter:</para>
            <para>ExampleBirthRecord.BirthWeight = 3200;</para>
            <para>// Getter:</para>
            <para>Console.WriteLine($"Birth Weight: {ExampleBirthRecord.BirthWeight}");</para>
            </example>
        </member>
        <member name="P:BFDR.NatalityRecord.MotherPrepregnancyWeightEditFlag">
            <summary>Mother's Prepregnancy Weight Edit Flag.</summary>
            <value>edit flag for the mother's prepregnancy weight</value>
            <example>
            <para>// Setter:</para>
            <para>Dictionary&lt;string, string&gt; edit = new Dictionary&lt;string, string&gt;();</para>
            <para>edit.Add("code", "0");</para>
            <para>edit.Add("system", "http://hl7.org/fhir/us/vr-common-library/CodeSystem/CodeSystem-vr-edit-flags");</para>
            <para>edit.Add("display", "Edit Passed");</para>
            <para>ExampleBirthRecord.MotherPrepregnancyWeightEditFlag = route;</para>
            <para>// Getter:</para>
            <para>Console.WriteLine($"Mother's prepregnancy weight edit flag: {ExampleBirthRecord.MotherPrepregnancyWeightEditFlag}");</para>
            </example>
        </member>
        <member name="P:BFDR.NatalityRecord.MotherPrepregnancyWeightEditFlagHelper">
            <summary>Mother's Prepregnancy Weight Edit Flag Helper.</summary>
            <value>edit flag for the mother's prepregnancy weight</value>
            <example>
            <para>// Setter:</para>
            <para>ExampleBirthRecord.MotherPrepregnancyWeightEditFlagHelper = "0";</para>
            <para>// Getter:</para>
            <para>Console.WriteLine($"Mother's prepregnancy weight edit flag: {ExampleBirthRecord.MotherPrepregnancyWeightEditFlagHelper}");</para>
            </example>
        </member>
        <member name="P:BFDR.NatalityRecord.MotherWeightAtDeliveryEditFlag">
            <summary>Mother's Weight at Delivery Edit Flag.</summary>
            <value>edit flag for the mother's weight at delivery</value>
            <example>
            <para>// Setter:</para>
            <para>Dictionary&lt;string, string&gt; edit = new Dictionary&lt;string, string&gt;();</para>
            <para>edit.Add("code", "0");</para>
            <para>edit.Add("system", "http://hl7.org/fhir/us/vr-common-library/CodeSystem/CodeSystem-vr-edit-flags");</para>
            <para>edit.Add("display", "Edit Passed");</para>
            <para>ExampleBirthRecord.MotherWeightAtDeliveryEditFlag = route;</para>
            <para>// Getter:</para>
            <para>Console.WriteLine($"Mother's weight at delivery edit flag: {ExampleBirthRecord.MotherWeightAtDeliveryEditFlag}");</para>
            </example>
        </member>
        <member name="P:BFDR.NatalityRecord.MotherWeightAtDeliveryEditFlagHelper">
            <summary>Mother's Weight at Delivery Edit Flag Helper.</summary>
            <value>edit flag for the mother's weight at delivery</value>
            <example>
            <para>// Setter:</para>
            <para>ExampleBirthRecord.MotherWeightAtDeliveryEditFlag = "0";</para>
            <para>// Getter:</para>
            <para>Console.WriteLine($"Mother's weight at delivery edit flag: {ExampleBirthRecord.MotherWeightAtDeliveryEditFlag}");</para>
            </example>
        </member>
        <member name="P:BFDR.NatalityRecord.BirthWeightEditFlag">
            <summary>Birth Weight Edit Flag.</summary>
            <value>edit flag for birth weight</value>
            <example>
            <para>// Setter:</para>
            <para>Dictionary&lt;string, string&gt; edit = new Dictionary&lt;string, string&gt;();</para>
            <para>edit.Add("code", "0");</para>
            <para>edit.Add("system", "http://hl7.org/fhir/us/vr-common-library/CodeSystem/CodeSystem-vr-edit-flags");</para>
            <para>edit.Add("display", "Edit Passed");</para>
            <para>ExampleBirthRecord.BirthWeightEditFlag = route;</para>
            <para>// Getter:</para>
            <para>Console.WriteLine($"Birth weight edit flag: {ExampleBirthRecord.BirthWeightEditFlag}");</para>
            </example>
        </member>
        <member name="P:BFDR.NatalityRecord.BirthWeightEditFlagHelper">
            <summary>Birth Weight at Delivery Edit Flag Helper.</summary>
            <value>edit flag for birth weight</value>
            <example>
            <para>// Setter:</para>
            <para>ExampleBirthRecord.BirthWeightEditFlagHelper = "0";</para>
            <para>// Getter:</para>
            <para>Console.WriteLine($"Birth weight edit flag: {ExampleBirthRecord.BirthWeightEditFlagHelper}");</para>
            </example>
        </member>
        <member name="P:BFDR.NatalityRecord.AttendantFamilyName">
            TODO: Required field in FHIR, needs BLANK placeholder
            <summary>Family name of attendant.</summary>
            <value>the attendant's family name (i.e. last name)</value>
            <example>
            <para>// Setter:</para>
            <para>ExampleBirthRecord.AttendantFamilyName = "Seito";</para>
            <para>// Getter:</para>
            <para>Console.WriteLine($"Attendants's Name: {ExampleBirthRecord.AttendantFamilyName}");</para>
            </example>
        </member>
        <member name="P:BFDR.NatalityRecord.AttendantName">
            <summary>Attendant name.</summary>
            <value>the attendant's name</value>
            <example>
            <para>// Setter:</para>
            <para>ExampleBirthRecord.AttendantName = "Janet Seito";</para>
            <para>// Getter:</para>
            <para>Console.WriteLine($"Attendants's Name: {ExampleBirthRecord.AttendantName}");</para>
            </example>
        </member>
        <member name="P:BFDR.NatalityRecord.AttendantNPI">
            <summary>Attendants NPI</summary>
            <value>the attendants npi</value>
            <example>
            <para>// Setter:</para>
            <para>ExampleBirthRecord.AttendantNPI = "123456789011";</para>
            <para>// Getter:</para>
            <para>Console.WriteLine($"Attendants NPI: {ExampleBirthRecord.AttendantNPI}");</para>
            </example>
        </member>
        <member name="P:BFDR.NatalityRecord.AttendantTitle">
            <summary>Attendant Title</summary>
            <value>the title/qualification of the person who attended the birth. A Dictionary representing a code, containing the following key/value pairs:
            <para>"code" - the code</para>
            <para>"system" - the code system this code belongs to</para>
            <para>"display" - a human readable meaning of the code</para>
            </value>
            <example>
            <para>// Setter:</para>
            <para>Dictionary&lt;string, string&gt; title = new Dictionary&lt;string, string&gt;();</para>
            <para>title.Add("code", "112247003");</para>
            <para>title.Add("system", CodeSystems.SCT);</para>
            <para>title.Add("display", "Medical Doctor");</para>
            <para>ExampleBirthRecord.AttendantTitle = title;</para>
            <para>// Getter:</para>
            <para>Console.WriteLine($"Attendant Title: {ExampleBirthRecord.AttendantTitle['display']}");</para>
            </example>
        </member>
        <member name="P:BFDR.NatalityRecord.AttendantTitleHelper">
            <summary>Attendant Title Helper.</summary>
            <value>the title/qualification of the attendant.
            <para>"code" - the code</para>
            </value>
            <example>
            <para>// Setter:</para>
            <para>ExampleBirthRecord.AttendantTitleHelper = ValueSets.BirthAttendantsTitles.MedicalDoctor;</para>
            <para>// Getter:</para>
            <para>Console.WriteLine($"Attendant Title: {ExampleBirthRecord.AttendantTitleHelper}");</para>
            </example>
        </member>
        <member name="P:BFDR.NatalityRecord.AttendantOtherHelper">
            <summary>Attendant Other Helper.</summary>
            <value>the "other" title/qualification of the attendant.
            <para>"code" - the code</para>
            </value>
            <example>
            <para>// Setter:</para>
            <para>ExampleBirthRecord.AttendantOtherHelper = "Birth Clerk";</para>
            <para>// Getter:</para>
            <para>Console.WriteLine($"Attendant Other: {ExampleBirthRecord.AttendantOtherHelper}");</para>
            </example>
        </member>
        <member name="P:BFDR.NatalityRecord.CigarettesPerDayInThreeMonthsPriorToPregancy">
            <summary>Cigarettes Smoked in 3 months prior to Pregnancy.</summary>
            <value>the number of cigarettes smoked per day in 3 months prior to pregnancy, or -1 if explicitly unknown, or null if never specified</value>
            <example>
            <para>// Setter:</para>
            <para>ExampleBirthRecord.CigarettesPerDayInThreeMonthsPriorToPregancy = 20;</para>
            <para>// Getter:</para>
            <para>Console.WriteLine($"Cigarettes In Three Months Prior To Pregancy: {ExampleBirthRecord.CigarettesPerDayInThreeMonthsPriorToPregancy}");</para>
            </example>
        </member>
        <member name="P:BFDR.NatalityRecord.CigarettesPerDayInFirstTrimester">
            <summary>Cigarettes Smoked in First Trimester.</summary>
            <value>the number of cigarettes smoked per day in first trimester, or -1 if explicitly unknown, or null if never specified</value>
            <example>
            <para>// Setter:</para>
            <para>ExampleBirthRecord.CigarettesPerDayInFirstTrimester = 20;</para>
            <para>// Getter:</para>
            <para>Console.WriteLine($"Cigarettes In First Trimester: {ExampleBirthRecord.CigarettesPerDayInFirstTrimester}");</para>
            </example>
        </member>
        <member name="P:BFDR.NatalityRecord.CigarettesPerDayInSecondTrimester">
            <summary>Cigarettes Smoked in Second Trimester.</summary>
            <value>the number of cigarettes smoked per day in second trimester, or -1 if explicitly unknown, or null if never specified</value>
            <example>
            <para>// Setter:</para>
            <para>ExampleBirthRecord.CigarettesPerDayInSecondTrimester = 20;</para>
            <para>// Getter:</para>
            <para>Console.WriteLine($"Cigarettes In Second Trimester: {ExampleBirthRecord.CigarettesPerDayInSecondTrimester}");</para>
            </example>
        </member>
        <member name="P:BFDR.NatalityRecord.CigarettesPerDayInLastTrimester">
            <summary>Cigarettes Smoked in Last Trimester.</summary>
            <value>the number of cigarettes smoked per day in last trimester, or -1 if explicitly unknown, or null if never specified</value>
            <example>
            <para>// Setter:</para>
            <para>ExampleBirthRecord.CigarettesPerDayInLastTrimester = 20;</para>
            <para>// Getter:</para>
            <para>Console.WriteLine($"Cigarettes In Last Trimester: {ExampleBirthRecord.CigarettesPerDayInLastTrimester}");</para>
            </example>
        </member>
        <member name="P:BFDR.NatalityRecord.MotherOccupation">
            <summary>Occupation of Mother.</summary>
            <value>the occupation of the mother as text</value>
            <example>
            <para>// Setter:</para>
            <para>ExampleBirthRecord.MotherOccupation = "scientist";</para>
            <para>// Getter:</para>
            <para>Console.WriteLine($"Mother's Occupation: {ExampleBirthRecord.MotherOccupation}");</para>
            </example>
        </member>
        <member name="P:BFDR.NatalityRecord.FatherOccupation">
            <summary>Occupation of Father.</summary>
            <value>the occupation of the father as text</value>
            <example>
            <para>// Setter:</para>
            <para>ExampleBirthRecord.FatherOccupation = "scientist";</para>
            <para>// Getter:</para>
            <para>Console.WriteLine($"Father's Occupation: {ExampleBirthRecord.FatherOccupation}");</para>
            </example>
        </member>
        <member name="P:BFDR.NatalityRecord.MotherIndustry">
            <summary>Industry of Mother.</summary>
            <value>the industry of the mother as text</value>
            <example>
            <para>// Setter:</para>
            <para>ExampleBirthRecord.MotherIndustry = "public health";</para>
            <para>// Getter:</para>
            <para>Console.WriteLine($"Mother's Industry: {ExampleBirthRecord.MotherIndustry}");</para>
            </example>
        </member>
        <member name="P:BFDR.NatalityRecord.FatherIndustry">
            <summary>Industry of Father.</summary>
            <value>the industry of the father as text</value>
            <example>
            <para>// Setter:</para>
            <para>ExampleBirthRecord.FatherIndustry = "public health";</para>
            <para>// Getter:</para>
            <para>Console.WriteLine($"Father's Industry: {ExampleBirthRecord.FatherIndustry}");</para>
            </example>
        </member>
        <member name="P:BFDR.NatalityRecord.MotherHeight">
            <summary>Mother Height.</summary>
            <value>the height of the mother, given in inches</value>
            <example>
            <para>// Setter:</para>
            <para>ExampleBirthRecord.MotherHeight = 55;</para>
            <para>// Getter:</para>
            <para>Console.WriteLine($"Mother's Height: {ExampleBirthRecord.MotherHeight}");</para>
            </example>
        </member>
        <member name="P:BFDR.NatalityRecord.MotherHeightEditFlag">
            <summary>Mother Height Edit Flag.</summary>
            <value>the mother's height edit flag. A Dictionary representing a code, containing the following key/value pairs:
            <para>"code" - the code</para>
            <para>"system" - the code system this code belongs to</para>
            <para>"display" - a human readable meaning of the code</para>
            </value>
            <example>
            <para>// Setter:</para>
            <para>Dictionary&lt;string, string&gt; height = new Dictionary&lt;string, string&gt;();</para>
            <para>height.Add("code", "0");</para>
            <para>height.Add("system", CodeSystems.BypassEditFlag);</para>
            <para>height.Add("display", "Edit Passed");</para>
            <para>ExampleBirthRecord.MotherHeightEditFlag = height;</para>
            <para>// Getter:</para>
            <para>Console.WriteLine($"Mother Height: {ExampleBirthRecord.MotherHeightEditFlag['display']}");</para>
            </example>
        </member>
        <member name="P:BFDR.NatalityRecord.MotherHeightEditFlagHelper">
            <summary>Mother Height Edit Flag Helper</summary>
            <value>Mother Height Edit Flag.</value>
            <example>
            <para>// Setter:</para>
            <para>ExampleBirthRecord.MotherHeightEditFlagHelper = "0";</para>
            <para>// Getter:</para>
            <para>Console.WriteLine($"Mother's Height Edit Flag: {ExampleBirthRecord.MotherHeightHelperEditFlag}");</para>
            </example>
        </member>
        <member name="P:BFDR.NatalityRecord.MotherEducationLevel">
            <summary>Mother's Education Level.</summary>
            <value>the mother's education level. A Dictionary representing a code, containing the following key/value pairs:</value>
            <example>
            <para>Dictionary&lt;string, string&gt; elevel = new Dictionary&lt;string, string&gt;();</para>
            <para>elevel.Add("code", "BA");</para>
            <para>elevel.Add("system", VR.CodeSystems.EducationLevel);</para>
            <para>elevel.Add("display", "Bachelor’s Degree");</para>
            <para>ExampleBirthRecord.MotherEducationLevel = elevel;</para>
            <para>// Getter:</para>
            <para>Console.WriteLine($"Mother's Education Level: {ExampleBirthRecord.MotherEducationLevel["display"]}");</para>
            </example>
        </member>
        <member name="P:BFDR.NatalityRecord.MotherEducationLevelHelper">
            <summary>Mother's Education Level Helper</summary>
            <value>Mother's Education Level.</value>
            <example>
            <para>// Setter:</para>
            <para>ExampleBirthRecord.MotherEducationLevelHelper = VR.ValueSets.EducationLevel.Bachelors_Degree;</para>
            <para>// Getter:</para>
            <para>Console.WriteLine($"Mother's Education Level: {ExampleBirthRecord.EducationLevelHelper}");</para>
            </example>
        </member>
        <member name="P:BFDR.NatalityRecord.MotherEducationLevelEditFlag">
            <summary>Mother's Education Level Edit Flag.</summary>
            <value>the mother's education level edit flag. A Dictionary representing a code, containing the following key/value pairs:
            <para>"code" - the code</para>
            <para>"system" - the code system this code belongs to</para>
            <para>"display" - a human readable meaning of the code</para>
            </value>
            <example>
            <para>// Setter:</para>
            <para>Dictionary&lt;string, string&gt; elevel = new Dictionary&lt;string, string&gt;();</para>
            <para>elevel.Add("code", "0");</para>
            <para>elevel.Add("system", VR.CodeSystems.BypassEditFlag);</para>
            <para>elevel.Add("display", "Edit Passed");</para>
            <para>ExampleBirthRecord.MotherEducationLevelEditFlag = elevel;</para>
            <para>// Getter:</para>
            <para>Console.WriteLine($"Mother's Education Level Edit Flag: {ExampleBirthRecord.EducationLevelEditFlag["display"]}");</para>
            </example>
        </member>
        <member name="P:BFDR.NatalityRecord.MotherEducationLevelEditFlagHelper">
            <summary>Mother's Education Level Edit Flag Helper</summary>
            <value>Mother's Education Level Edit Flag.</value>
            <example>
            <para>// Setter:</para>
            <para>ExampleBirthRecord.MotherEducationLevelEditFlag = VRDR.ValueSets.EditBypass01234.EditPassed;</para>
            <para>// Getter:</para>
            <para>Console.WriteLine($"Mother's Education Level Edit Flag: {ExampleBirthRecord.EducationLevelHelperEditFlag}");</para>
            </example>
        </member>
        <member name="P:BFDR.NatalityRecord.FatherEducationLevel">
            <summary>Father's Education Level.</summary>
            <value>the father's education level. A Dictionary representing a code, containing the following key/value pairs:
            <para>"code" - the code</para>
            <para>"system" - the code system this code belongs to</para>
            <para>"display" - a human readable meaning of the code</para>
            </value>
            <example>
            <para>// Setter:</para>
            <para>Dictionary&lt;string, string&gt; elevel = new Dictionary&lt;string, string&gt;();</para>
            <para>elevel.Add("code", "BA");</para>
            <para>elevel.Add("system", VR.CodeSystems.EducationLevel);</para>
            <para>elevel.Add("display", "Bachelor’s Degree");</para>
            <para>ExampleBirthRecord.FatherEducationLevel = elevel;</para>
            <para>// Getter:</para>
            <para>Console.WriteLine($"Father's Education Level: {ExampleBirthRecord.FatherEducationLevel["display"]}");</para>
            </example>
        </member>
        <member name="P:BFDR.NatalityRecord.FatherEducationLevelHelper">
            <summary>Father's Education Level Helper</summary>
            <value>Father's Education Level.</value>
            <example>
            <para>// Setter:</para>
            <para>ExampleBirthRecord.FatherEducationLevelHelper = VR.ValueSets.EducationLevel.Bachelors_Degree;</para>
            <para>// Getter:</para>
            <para>Console.WriteLine($"Father's Education Level: {ExampleBirthRecord.EducationLevelHelper}");</para>
            </example>
        </member>
        <member name="P:BFDR.NatalityRecord.FatherEducationLevelEditFlag">
            <summary>Father's Education Level Edit Flag.</summary>
            <value>the father's education level edit flag. A Dictionary representing a code, containing the following key/value pairs:
            <para>"code" - the code</para>
            <para>"system" - the code system this code belongs to</para>
            <para>"display" - a human readable meaning of the code</para>
            </value>
            <example>
            <para>// Setter:</para>
            <para>Dictionary&lt;string, string&gt; elevel = new Dictionary&lt;string, string&gt;();</para>
            <para>elevel.Add("code", "0");</para>
            <para>elevel.Add("system", VR.CodeSystems.BypassEditFlag);</para>
            <para>elevel.Add("display", "Edit Passed");</para>
            <para>ExampleBirthRecord.FatherEducationLevelEditFlag = elevel;</para>
            <para>// Getter:</para>
            <para>Console.WriteLine($"Father's Education Level Edit Flag: {ExampleBirthRecord.EducationLevelEditFlag["display"]}");</para>
            </example>
        </member>
        <member name="P:BFDR.NatalityRecord.FatherEducationLevelEditFlagHelper">
            <summary>Father's Education Level Edit Flag Helper</summary>
            <value>Father's Education Level Edit Flag.</value>
            <example>
            <para>// Setter:</para>
            <para>ExampleBirthRecord.FatherEducationLevelEditFlag = VRDR.ValueSets.EditBypass01234.EditPassed;</para>
            <para>// Getter:</para>
            <para>Console.WriteLine($"Father's Education Level Edit Flag: {ExampleBirthRecord.EducationLevelHelperEditFlag}");</para>
            </example>
        </member>
        <member name="P:BFDR.NatalityRecord.FacilityNPI">
            <summary>Facility ID (NPI), National Provider Identifier</summary>
            <value>Facility ID (NPI).</value>
            <example>
            <para>// Setter:</para>
            <para>ExampleBirthRecord.FacilityNPI = 123456789;</para>
            <para>// Getter:</para>
            <para>Console.WriteLine($"Facility National Provider Identifier: {ExampleBirthRecord.FacilityNPI}");</para>
            </example>
        </member>
        <member name="P:BFDR.NatalityRecord.FacilityJFI">
            <summary>Facility ID (JFI), Jurisdictional Facility Identifier</summary>
            <value>Facility ID (JFI).</value>
            <example>
            <para>// Setter:</para>
            <para>ExampleBirthRecord.FacilityJFI = 123456789;</para>
            <para>// Getter:</para>
            <para>Console.WriteLine($"Jurisdictional Facility Identifier: {ExampleBirthRecord.FacilityJFI}");</para>
            </example>
        </member>
        <member name="P:BFDR.NatalityRecord.BirthFacilityName">
            <summary>Name of Facility of Birth</summary>
            <value>BirthFacilityName.</value>
            <example>
            <para>// Setter:</para>
            <para>ExampleBirthRecord.BirthFacilityName = "South Hospital";</para>
            <para>// Getter:</para>
            <para>Console.WriteLine($"Jurisdictional Facility Identifier: {ExampleBirthRecord.BirthFacilityName}");</para>
            </example>
        </member>
        <member name="P:BFDR.NatalityRecord.FacilityMotherTransferredFrom">
            <summary>Name of Facility mother moved from (if transfered)</summary>
            <value>FacilityMotherTransferredFrom.</value>
            <example>
            <para>// Setter:</para>
            <para>ExampleBirthRecord.FacilityMotherTransferredFrom = "South Hospital";</para>
            <para>// Getter:</para>
            <para>Console.WriteLine($"Facility Mother Transferred From: {ExampleBirthRecord.FacilityMotherTransferredFrom}");</para>
            </example>
        </member>
        <member name="P:BFDR.NatalityRecord.FacilityInfantTransferredTo">
            <summary>Name of Facility Infant Transferred To (if transfered w/in 24 hours)</summary>
            <value>FacilityInfantTransferredTo.</value>
            <example>
            <para>// Setter:</para>
            <para>ExampleBirthRecord.FacilityInfantTransferredTo = "South Hospital";</para>
            <para>// Getter:</para>
            <para>Console.WriteLine($"Facility Mother Transferred From: {ExampleBirthRecord.FacilityInfantTransferredTo}");</para>
            </example>
        </member>
        <member name="P:BFDR.NatalityRecord.LastMenstrualPeriod">
            <summary>Last Menstrual Period.</summary>
            <value>the date that the last normal menstrual period began</value>
            <example>
            <para>// Setter:</para>
            <para>ExampleBirthRecord.LastMenstrualPeriod = "2023-02-19";</para>
            <para>// Getter:</para>
            <para>Console.WriteLine($"Last Menstrual Period: {ExampleBirthRecord.LastMenstrualPeriod}");</para>
            </example>
        </member>
        <member name="P:BFDR.NatalityRecord.LastMenstrualPeriodYear">
            <summary>Year of Last Menstrual Period.</summary>
            <value>the year that the last normal menstrual period began</value>
            <example>
            <para>// Setter:</para>
            <para>ExampleBirthRecord.LastMenstrualPeriodYear = 2023;</para>
            <para>// Getter:</para>
            <para>Console.WriteLine($"Year of Last Menstrual Period: {ExampleBirthRecord.LastMenstrualPeriodYear}");</para>
            </example>
        </member>
        <member name="P:BFDR.NatalityRecord.LastMenstrualPeriodMonth">
            <summary>Month of Last Menstrual Period.</summary>
            <value>the month that the last normal menstrual period began</value>
            <example>
            <para>// Setter:</para>
            <para>ExampleBirthRecord.LastMenstrualPeriodMonth = 2;</para>
            <para>// Getter:</para>
            <para>Console.WriteLine($"Month of Last Menstrual Period: {ExampleBirthRecord.LastMenstrualPeriodMonth}");</para>
            </example>
        </member>
        <member name="P:BFDR.NatalityRecord.LastMenstrualPeriodDay">
            <summary>Day of Last Menstrual Period.</summary>
            <value>the day that the last normal menstrual period began</value>
            <example>
            <para>// Setter:</para>
            <para>ExampleBirthRecord.LastMenstrualPeriodDay = 28;</para>
            <para>// Getter:</para>
            <para>Console.WriteLine($"Day of Last Menstrual Period: {ExampleBirthRecord.LastMenstrualPeriodDay}");</para>
            </example>
        </member>
        <member name="P:BFDR.NatalityRecord.FirstPrenatalCareVisit">
            <summary>First Prenatal Care Visit.</summary>
            <value>the date of the first prenatal care visit</value>
            <example>
            <para>// Setter:</para>
            <para>ExampleBirthRecord.FirstPrenatalCareVisit = "2023-02-19";</para>
            <para>// Getter:</para>
            <para>Console.WriteLine($"First prenatal care visit on: {ExampleBirthRecord.FirstPrenatalCareVisit}");</para>
            </example>
        </member>
        <member name="P:BFDR.NatalityRecord.MaritalStatus">
            <summary>Marital Description</summary>
            <value>for use of jurisdictions with domestic partnerships, othertypes of relationships</value>
            <example>
            <para>// Setter:</para>
            <para>ExampleBirthRecord.MaritalStatus = "single";</para>
            <para>// Getter:</para>
            <para>Console.WriteLine($"Marital status: {ExampleBirthRecord.MaritalStatus}");</para>
            </example>
        </member>
        <member name="P:BFDR.NatalityRecord.MotherMarriedDuringPregnancy">
            <summary>Mother Married During Pregnancy</summary>
            <value>Mother marrier during pregnancy</value>
            <example>
            <para>// Setter:</para>
            <para>ExampleBirthRecord.MotherMarriedDuringPregnancy = yesNoUnknownCC;</para>
            <para>// Getter:</para>
            <para>Console.WriteLine($"Mother married during pregnancy: {ExampleBirthRecord.MotherMarriedDuringPregnancy}");</para>
            </example>
        </member>
        <member name="P:BFDR.NatalityRecord.FirstPrenatalCareVisitYear">
            <summary>Year of the First Prenatal Care Visit.</summary>
            <value>the year of the first prenatal care visit</value>
            <example>
            <para>// Setter:</para>
            <para>ExampleBirthRecord.FirstPrenatalCareVisitYear = 2023;</para>
            <para>// Getter:</para>
            <para>Console.WriteLine($"Year of the First Prenatal Visit: {ExampleBirthRecord.FirstPrenatalCareVisitYear}");</para>
            </example>
        </member>
        <member name="P:BFDR.NatalityRecord.FirstPrenatalCareVisitMonth">
            <summary>Month of First Prenatal Care Visit.</summary>
            <value>the month of the first prenatal care visit</value>
            <example>
            <para>// Setter:</para>
            <para>ExampleBirthRecord.FirstPrenatalCareVisitMonth = 2;</para>
            <para>// Getter:</para>
            <para>Console.WriteLine($"Month of First Prenatal Visit: {ExampleBirthRecord.FirstPrenatalCareVisitMonth}");</para>
            </example>
        </member>
        <member name="P:BFDR.NatalityRecord.FirstPrenatalCareVisitDay">
            <summary>Day of First Prenatal Care Visit.</summary>
            <value>the day of the first prenatal care visit</value>
            <example>
            <para>// Setter:</para>
            <para>ExampleBirthRecord.FirstPrenatalCareVisitDay = 2;</para>
            <para>// Getter:</para>
            <para>Console.WriteLine($"Month of First Prenatal Visit: {ExampleBirthRecord.FirstPrenatalCareVisitDay}");</para>
            </example>
        </member>
        <member name="P:BFDR.NatalityRecord.RegistrationDate">
            <summary>Date of Registration.</summary>
            <value>the date that the birth was registered</value>
            <example>
            <para>// Setter:</para>
            <para>ExampleBirthRecord.RegistrationDate = "2023-02-19";</para>
            <para>// Getter:</para>
            <para>Console.WriteLine($"Date of birth registration: {ExampleBirthRecord.RegistrationDate}");</para>
            </example>
        </member>
        <member name="P:BFDR.NatalityRecord.RegistrationDateYear">
            <summary>Year of Registration.</summary>
            <value>the year that the birth was registered</value>
            <example>
            <para>// Setter:</para>
            <para>ExampleBirthRecord.RegistrationDateYear = 2023;</para>
            <para>// Getter:</para>
            <para>Console.WriteLine($"Year of birth registration: {ExampleBirthRecord.RegistrationDateYear}");</para>
            </example>
        </member>
        <member name="P:BFDR.NatalityRecord.RegistrationDateMonth">
            <summary>Month of Registration.</summary>
            <value>the month that the birth was registered</value>
            <example>
            <para>// Setter:</para>
            <para>ExampleBirthRecord.RegistrationDateMonth = 10;</para>
            <para>// Getter:</para>
            <para>Console.WriteLine($"Month of birth registration: {ExampleBirthRecord.RegistrationDateMonth}");</para>
            </example>
        </member>
        <member name="P:BFDR.NatalityRecord.RegistrationDateDay">
            <summary>Day of Registration.</summary>
            <value>the day that the birth was registered</value>
            <example>
            <para>// Setter:</para>
            <para>ExampleBirthRecord.RegistrationDateDay = 23;</para>
            <para>// Getter:</para>
            <para>Console.WriteLine($"Day of birth registration: {ExampleBirthRecord.RegistrationDateDay}");</para>
            </example>
        </member>
        <member name="P:BFDR.NatalityRecord.PayorTypeFinancialClass">
            <summary>Principal source of Payment for this delivery.</summary>
            <value>Principal source of Payment for this delivery. A Dictionary representing a codeable concept of the payor type:
            <para>"code" - The code used to describe this concept.</para>
            <para>"system" - The relevant code system.</para>
            <para>"display" - The human readable version of this code.</para>
            </value>
            <example>
            <para>// Setter:</para>
            <para>Dictionary&lt;string, string&gt; locationType = new Dictionary&lt;string, string&gt;();</para>
            <para>locationType.Add("code", "privateinsurance");</para>
            <para>locationType.Add("system", "http://hl7.org/fhir/us/bfdr/CodeSystem/CodeSystem-vr-birth-and-fetal-death-financial-class");</para>
            <para>locationType.Add("display", "PRIVATE HEALTH INSURANCE");</para>
            <para>ExampleBirthRecord.PayorTypeFinancialClass = locationType;</para>
            <para>// Getter:</para>
            <para>Console.WriteLine($"Principal source of Payment for this delivery: {ExampleBirthRecord.PayorTypeFinancialClass["code"]}");</para>
            </example>
        </member>
        <member name="P:BFDR.NatalityRecord.PayorTypeFinancialClassHelper">
            <summary>Principal source of Payment for this delivery Helper</summary>
            <value>Principal source of Payment for this delivery Helper</value>
            <example>
            <para>// Setter:</para>
            <para>ExampleBirthRecord.PayorTypeFinancialClassHelper = "Hospital";</para>
            <para>// Getter:</para>
            <para>Console.WriteLine($"Child's Place Of Birth Type: {ExampleBirthRecord.PayorTypeFinancialClassHelper}");</para>
            </example>
        </member>
        <member name="P:BFDR.NatalityRecord.MotherMarriedDuringPregnancyHelper">
            <summary>Mother Married During Pregnancy Helper</summary>
            <value>Mother marrier during pregnancy helper</value>
            <example>
            <para>// Setter:</para>
            <para>ExampleBirthRecord.MotherMarriedDuringPregnancyHelper = "yes";</para>
            <para>// Getter:</para>
            <para>Console.WriteLine($"Mother married during pregnancy helper: {ExampleBirthRecord.MotherMarriedDuringPregnancyHelper}");</para>
            </example>
        </member>
        <member name="P:BFDR.NatalityRecord.PaternityAcknowledgementSigned">
            <summary>Paternity Acknowledgement Signed</summary>
            <value>Paternity acknowledgement signed</value>
            <example>
            <para>// Setter:</para>
            <para>ExampleBirthRecord.PaternityAcknowledgementSigned = yesNoUnknownCC;</para>
            <para>// Getter:</para>
            <para>Console.WriteLine($"Paternity acknowledgement signed: {ExampleBirthRecord.PaternityAcknowledgementSigned}");</para>
            </example>
        </member>
        <member name="P:BFDR.NatalityRecord.PaternityAcknowledgementSignedHelper">
            <summary>Paternity Acknowledgement Signed Helper</summary>
            <value>Paternity acknowledgement signed helper</value>
            <example>
            <para>// Setter:</para>
            <para>ExampleBirthRecord.PaternityAcknowledgementSignedHelper = "yes";</para>
            <para>// Getter:</para>
            <para>Console.WriteLine($"Paternity acknowledgement signed: {ExampleBirthRecord.PaternityAcknowledgementSignedHelper}");</para>
            </example>
        </member>
        <member name="P:BFDR.NatalityRecord.MotherTransferred">
            <summary>Mother Transferred</summary>
            <value>Mother transferred</value>
            <example>
            <para>// Setter:</para>
            <para>ExampleBirthRecord.MotherTransferred = "hosp-trans";</para>
            <para>// Getter:</para>
            <para>Console.WriteLine($"Mother transferred: {ExampleBirthRecord.MotherTransferred}");</para>
            </example>
        </member>
        <member name="P:BFDR.NatalityRecord.MotherTransferredHelper">
            <summary>Mother Transferred Helper</summary>
            <value>Mother transferred helper</value>
            <example>
            <para>// Setter:</para>
            <para>ExampleBirthRecord.MotherTransferredHelper = "hosp-trans";</para>
            <para>// Getter:</para>
            <para>Console.WriteLine($"Mother transferred: {ExampleBirthRecord.MotherTransferredHelper}");</para>
            </example>
        </member>
        <member name="P:BFDR.NatalityRecord.InfantLiving">
            <summary>Infant Living</summary>
            <value>Infant Living</value>
            <example>
            <para>// Setter:</para>
            <para>ExampleBirthRecord.InfantLiving = true;</para>
            <para>// Getter:</para>
            <para>Console.WriteLine($"Mother transferred: {ExampleBirthRecord.MotherTransferred}");</para>
            </example>
        </member>
        <member name="P:BFDR.NatalityRecord.InfantTransferred">
            <summary>Infant Transferred</summary>
            <value>Infant transferred</value>
            <example>
            <para>// Setter:</para>
            <para>ExampleBirthRecord.InfantTransferred = "hosp-trans";</para>
            <para>// Getter:</para>
            <para>Console.WriteLine($"Infant transferred: {ExampleBirthRecord.InfantTransferred}");</para>
            </example>
        </member>
        <member name="P:BFDR.NatalityRecord.InfantTransferredHelper">
            <summary>Infant Transferred Helper</summary>
            <value>Infant transferred helper</value>
            <example>
            <para>// Setter:</para>
            <para>ExampleBirthRecord.InfantTransferredHelper = "hosp-trans";</para>
            <para>// Getter:</para>
            <para>Console.WriteLine($"Infant transferred helper: {ExampleBirthRecord.InfantTransferredHelper}");</para>
            </example>
        </member>
        <member name="P:BFDR.NatalityRecord.NumberLiveBorn">
            <summary>Number Live Born</summary>
            <value>Number of live born</value>
            <example>
            <para>// Setter:</para>
            <para>ExampleBirthRecord.NumberLiveBorn = 1;</para>
            <para>// Getter:</para>
            <para>Console.WriteLine($"Number of live born: {ExampleBirthRecord.NumberLiveBorn}");</para>
            </example>
        </member>
        <member name="P:BFDR.NatalityRecord.SSNRequested">
            <summary>SSNRequested</summary>
            <value>SSN requested</value>
            <example>
            <para>// Setter:</para>
            <para>ExampleBirthRecord.SSNRequested = true;</para>
            <para>// Getter:</para>
            <para>Console.WriteLine($"SSN Requested: {ExampleBirthRecord.SSNRequested}");</para>
            </example>
        </member>
        <member name="P:BFDR.NatalityRecord.ApgarScoreFiveMinutes">
            <summary>APGAR score at 5 mins.</summary>
            <value>the APGAR score at 5 minutes, or -1 if explicitly unknown, or null if never specified</value>
            <example>
            <para>// Setter:</para>
            <para>ExampleBirthRecord.ApgarScoreFiveMinutes = 20;</para>
            <para>// Getter:</para>
            <para>Console.WriteLine($"APGAR score at 5 minutes: {ExampleBirthRecord.ApgarScoreFiveMinutes}");</para>
            </example>
        </member>
        <member name="P:BFDR.NatalityRecord.ApgarScoreTenMinutes">
            <summary>APGAR score at 10 mins.</summary>
            <value>the APGAR score at 10 minutes, or -1 if explicitly unknown, or null if never specified</value>
            <example>
            <para>// Setter:</para>
            <para>ExampleBirthRecord.ApgarScoreTenMinutes = 20;</para>
            <para>// Getter:</para>
            <para>Console.WriteLine($"APGAR score at 10 minutes: {ExampleBirthRecord.ApgarScoreTenMinutes}");</para>
            </example>
        </member>
        <member name="P:BFDR.NatalityRecord.CertifierName">
            <summary>Certifier name.</summary>
            <value>the certifier's name</value>
            <example>
            <para>// Setter:</para>
            <para>ExampleBirthRecord.CertifierName = "Janet Seito";</para>
            <para>// Getter:</para>
            <para>Console.WriteLine($"Certifier's Name: {ExampleBirthRecord.CertifierName}");</para>
            </example>
        </member>
        <member name="P:BFDR.NatalityRecord.CertifierNPI">
            <summary>Certifier NPI</summary>
            <value>the certifiers npi</value>
            <example>
            <para>// Setter:</para>
            <para>ExampleBirthRecord.CertifierNPI = "123456789011";</para>
            <para>// Getter:</para>
            <para>Console.WriteLine($"Certifier NPI: {ExampleBirthRecord.CertifierNPI}");</para>
            </example>
        </member>
        <member name="P:BFDR.NatalityRecord.CertifierTitle">
            <summary>Certifier Title</summary>
            <value>the title/qualification of the person who certified the birth. A Dictionary representing a code, containing the following key/value pairs:
            <para>"code" - the code</para>
            <para>"system" - the code system this code belongs to</para>
            <para>"display" - a human readable meaning of the code</para>
            </value>
            <example>
            <para>// Setter:</para>
            <para>Dictionary&lt;string, string&gt; title = new Dictionary&lt;string, string&gt;();</para>
            <para>title.Add("code", "112247003");</para>
            <para>title.Add("system", CodeSystems.SCT);</para>
            <para>title.Add("display", "Medical Doctor");</para>
            <para>ExampleBirthRecord.CertifierTitle = title;</para>
            <para>// Getter:</para>
            <para>Console.WriteLine($"Certifier Title: {ExampleBirthRecord.CertifierTitle['display']}");</para>
            </example>
        </member>
        <member name="P:BFDR.NatalityRecord.CertifierTitleHelper">
            <summary>Certifier Title Helper.</summary>
            <value>the title/qualification of the Certifier.
            <para>"code" - the code</para>
            </value>
            <example>
            <para>// Setter:</para>
            <para>ExampleBirthRecord.CertifierTitleHelper = ValueSets.BirthAttendantsTitles.MedicalDoctor;</para>
            <para>// Getter:</para>
            <para>Console.WriteLine($"Certifier Title: {ExampleBirthRecord.CertifierTitleHelper}");</para>
            </example>
        </member>
        <member name="P:BFDR.NatalityRecord.CertifierOtherHelper">
            <summary>Certifier Other Helper.</summary>
            <value>the "other" title/qualification of the Certifier.
            <para>"code" - the code</para>
            </value>
            <example>
            <para>// Setter:</para>
            <para>ExampleBirthRecord.CertifierOtherHelper = "Birth Clerk";</para>
            <para>// Getter:</para>
            <para>Console.WriteLine($"Certifier Other: {ExampleBirthRecord.CertifierOtherHelper}");</para>
            </example>
        </member>
        <member name="P:BFDR.NatalityRecord.CertificationDate">
            <summary>Date of Certification.</summary>
            <value>the date of certification</value>
            <example>
            <para>// Setter:</para>
            <para>ExampleBirthRecord.CertifiedDate = "2023-02-19";</para>
            <para>// Getter:</para>
            <para>Console.WriteLine($"Date of birth certification: {ExampleBirthRecord.CertificationDate}");</para>
            </example>
        </member>
        <member name="P:BFDR.NatalityRecord.CertifiedYear">
            <summary>Certified Year</summary>
            <value>year of certification</value>
            <example>
            <para>// Setter:</para>
            <para>ExampleBirthRecord.CertifiedYear = 2023;</para>
            <para>// Getter:</para>
            <para>Console.WriteLine($"Certified Year: {ExampleBirthRecord.CertifiedYear}");</para>
            </example>
        </member>
        <member name="P:BFDR.NatalityRecord.CertifiedMonth">
            <summary>Certified Month</summary>
            <value>month of certification</value>
            <example>
            <para>// Setter:</para>
            <para>ExampleBirthRecord.CertifiedMonth = 10;</para>
            <para>// Getter:</para>
            <para>Console.WriteLine($"Certified Month: {ExampleBirthRecord.CertifiedMonth}");</para>
            </example>
        </member>
        <member name="P:BFDR.NatalityRecord.CertifiedDay">
            <summary>Certified Day</summary>
            <value>day of certification</value>
            <example>
            <para>// Setter:</para>
            <para>ExampleBirthRecord.CertifiedDay = 23;</para>
            <para>// Getter:</para>
            <para>Console.WriteLine($"Certified Day: {ExampleBirthRecord.CertifiedDay}");</para>
            </example> 
        </member>
        <member name="M:BFDR.NatalityRecord.SetEmergingIssue(System.String,System.String)">
            <summary>Set an emerging issue value, creating an empty EmergingIssues Observation as needed.</summary>
        </member>
        <member name="M:BFDR.NatalityRecord.GetEmergingIssue(System.String)">
            <summary>Get an emerging issue value.</summary>
        </member>
        <member name="P:BFDR.NatalityRecord.EmergingIssue1_1">
            <summary>Emerging Issue Field Length 1 Number 1</summary>
            <value>the emerging issue value</value>
            <example>
            <para>// Setter:</para>
            <para>ExampleBirthRecord.EmergingIssue1_1 = "X";</para>
            <para>// Getter:</para>
            <para>Console.WriteLine($"Emerging Issue Value: {ExampleBirthRecord.EmergingIssue1_1}");</para>
            </example>
        </member>
        <member name="P:BFDR.NatalityRecord.EmergingIssue1_2">
            <summary>Emerging Issue Field Length 1 Number 2</summary>
            <value>the emerging issue value</value>
            <example>
            <para>// Setter:</para>
            <para>ExampleBirthRecord.EmergingIssue1_2 = "X";</para>
            <para>// Getter:</para>
            <para>Console.WriteLine($"Emerging Issue Value: {ExampleBirthRecord.EmergingIssue1_2}");</para>
            </example>
        </member>
        <member name="P:BFDR.NatalityRecord.EmergingIssue1_3">
            <summary>Emerging Issue Field Length 1 Number 3</summary>
            <value>the emerging issue value</value>
            <example>
            <para>// Setter:</para>
            <para>ExampleBirthRecord.EmergingIssue1_3 = "X";</para>
            <para>// Getter:</para>
            <para>Console.WriteLine($"Emerging Issue Value: {ExampleBirthRecord.EmergingIssue1_3}");</para>
            </example>
        </member>
        <member name="P:BFDR.NatalityRecord.EmergingIssue1_4">
            <summary>Emerging Issue Field Length 1 Number 4</summary>
            <value>the emerging issue value</value>
            <example>
            <para>// Setter:</para>
            <para>ExampleBirthRecord.EmergingIssue1_4 = "X";</para>
            <para>// Getter:</para>
            <para>Console.WriteLine($"Emerging Issue Value: {ExampleBirthRecord.EmergingIssue1_4}");</para>
            </example>
        </member>
        <member name="P:BFDR.NatalityRecord.EmergingIssue1_5">
            <summary>Emerging Issue Field Length 1 Number 5</summary>
            <value>the emerging issue value</value>
            <example>
            <para>// Setter:</para>
            <para>ExampleBirthRecord.EmergingIssue1_5 = "X";</para>
            <para>// Getter:</para>
            <para>Console.WriteLine($"Emerging Issue Value: {ExampleBirthRecord.EmergingIssue1_5}");</para>
            </example>
        </member>
        <member name="P:BFDR.NatalityRecord.EmergingIssue1_6">
            <summary>Emerging Issue Field Length 1 Number 6</summary>
            <value>the emerging issue value</value>
            <example>
            <para>// Setter:</para>
            <para>ExampleBirthRecord.EmergingIssue1_6 = "X";</para>
            <para>// Getter:</para>
            <para>Console.WriteLine($"Emerging Issue Value: {ExampleBirthRecord.EmergingIssue1_6}");</para>
            </example>
        </member>
        <member name="P:BFDR.NatalityRecord.EmergingIssue8_1">
            <summary>Emerging Issue Field Length 8 Number 1</summary>
            <value>the emerging issue value</value>
            <example>
            <para>// Setter:</para>
            <para>ExampleBirthRecord.EmergingIssue8_1 = "XXXXXXXX";</para>
            <para>// Getter:</para>
            <para>Console.WriteLine($"Emerging Issue Value: {ExampleBirthRecord.EmergingIssue8_1}");</para>
            </example>
        </member>
        <member name="P:BFDR.NatalityRecord.EmergingIssue8_2">
            <summary>Emerging Issue Field Length 8 Number 2</summary>
            <value>the emerging issue value</value>
            <example>
            <para>// Setter:</para>
            <para>ExampleBirthRecord.EmergingIssue8_2 = "XXXXXXXX";</para>
            <para>// Getter:</para>
            <para>Console.WriteLine($"Emerging Issue Value: {ExampleBirthRecord.EmergingIssue8_2}");</para>
            </example>
        </member>
        <member name="P:BFDR.NatalityRecord.EmergingIssue8_3">
            <summary>Emerging Issue Field Length 8 Number 3</summary>
            <value>the emerging issue value</value>
            <example>
            <para>// Setter:</para>
            <para>ExampleBirthRecord.EmergingIssue8_3 = "XXXXXXXX";</para>
            <para>// Getter:</para>
            <para>Console.WriteLine($"Emerging Issue Value: {ExampleBirthRecord.EmergingIssue8_3}");</para>
            </example>
        </member>
        <member name="P:BFDR.NatalityRecord.EmergingIssue20">
            <summary>Emerging Issue Field Length 20</summary>
            <value>the emerging issue value</value>
            <example>
            <para>// Setter:</para>
            <para>ExampleBirthRecord.EmergingIssue20 = "XXXXXXXXXXXXXXXXXXXX";</para>
            <para>// Getter:</para>
            <para>Console.WriteLine($"Emerging Issue Value: {ExampleBirthRecord.EmergingIssue20}");</para>
            </example>
        </member>
        <member name="T:BFDR.FHIRSubject">
            <summary>Describes the subject of a birth record field</summary>
        </member>
        <member name="T:BFDR.FHIRSubject.Subject">
            <summary>People in a birth record</summary>
        </member>
        <member name="F:BFDR.FHIRSubject.Subject.Mother">
            <summary>The mother</summary>
        </member>
        <member name="F:BFDR.FHIRSubject.Subject.Newborn">
            <summary>The newborn</summary>
        </member>
        <member name="F:BFDR.FHIRSubject.subject">
            <summary>The subject of the field</summary>
        </member>
        <member name="M:BFDR.FHIRSubject.#ctor(BFDR.FHIRSubject.Subject)">
            <summary>Constructor.</summary>
        </member>
        <member name="T:BFDR.ProfileURL">
            <summary>Profile URLs</summary>
        </member>
        <member name="F:BFDR.ProfileURL.BundleDocumentBirthReport">
            <summary>URL for BundleDocumentBirthReport</summary>
        </member>
        <member name="F:BFDR.ProfileURL.BundleDocumentCodedCauseOfFetalDeath">
            <summary>URL for BundleDocumentCodedCauseOfFetalDeath</summary>
        </member>
        <member name="F:BFDR.ProfileURL.BundleDocumentDemographicCodedContent">
            <summary>URL for BundleDocumentDemographicCodedContent</summary>
        </member>
        <member name="F:BFDR.ProfileURL.BundleDocumentFetalDeathReport">
            <summary>URL for BundleDocumentFetalDeathReport</summary>
        </member>
        <member name="F:BFDR.ProfileURL.CompositionCodedCauseOfFetalDeath">
            <summary>URL for CompositionCodedCauseOfFetalDeath</summary>
        </member>
        <member name="F:BFDR.ProfileURL.CompositionCodedRaceAndEthnicity">
            <summary>URL for CompositionCodedRaceAndEthnicity</summary>
        </member>
        <member name="F:BFDR.ProfileURL.CompositionJurisdictionFetalDeathReport">
            <summary>URL for CompositionJurisdictionFetalDeathReport</summary>
        </member>
        <member name="F:BFDR.ProfileURL.CompositionJurisdictionLiveBirthReport">
            <summary>URL for CompositionJurisdictionLiveBirthReport</summary>
        </member>
        <member name="F:BFDR.ProfileURL.CompositionProviderFetalDeathReport">
            <summary>URL for CompositionProviderFetalDeathReport</summary>
        </member>
        <member name="F:BFDR.ProfileURL.CompositionProviderLiveBirthReport">
            <summary>URL for CompositionProviderLiveBirthReport</summary>
        </member>
        <member name="F:BFDR.ProfileURL.ConditionChorioamnionitis">
            <summary>URL for ConditionChorioamnionitis</summary>
        </member>
        <member name="F:BFDR.ProfileURL.ConditionCongenitalAnomalyOfNewborn">
            <summary>URL for ConditionCongenitalAnomalyOfNewborn</summary>
        </member>
        <member name="F:BFDR.ProfileURL.ConditionEclampsiaHypertension">
            <summary>URL for ConditionEclampsiaHypertension</summary>
        </member>
        <member name="F:BFDR.ProfileURL.ConditionFetalDeathCauseOrCondition">
            <summary>URL for ConditionFetalDeathCauseOrCondition</summary>
        </member>
        <member name="F:BFDR.ProfileURL.ConditionFetalDeathOtherCauseOrCondition">
            <summary>URL for ConditionFetalDeathOtherCauseOrCondition</summary>
        </member>
        <member name="F:BFDR.ProfileURL.ConditionGestationalDiabetes">
            <summary>URL for ConditionGestationalDiabetes</summary>
        </member>
        <member name="F:BFDR.ProfileURL.ConditionGestationalHypertension">
            <summary>URL for ConditionGestationalHypertension</summary>
        </member>
        <member name="F:BFDR.ProfileURL.ConditionInfectionPresentDuringPregnancy">
            <summary>URL for ConditionInfectionPresentDuringPregnancy</summary>
        </member>
        <member name="F:BFDR.ProfileURL.ConditionPerinealLaceration">
            <summary>URL for ConditionPerinealLaceration</summary>
        </member>
        <member name="F:BFDR.ProfileURL.ConditionPrepregnancyDiabetes">
            <summary>URL for ConditionPrepregnancyDiabetes</summary>
        </member>
        <member name="F:BFDR.ProfileURL.ConditionPrepregnancyHypertension">
            <summary>URL for ConditionPrepregnancyHypertension</summary>
        </member>
        <member name="F:BFDR.ProfileURL.ConditionRupturedUterus">
            <summary>URL for ConditionRupturedUterus</summary>
        </member>
        <member name="F:BFDR.ProfileURL.ConditionSeizure">
            <summary>URL for ConditionSeizure</summary>
        </member>
        <member name="F:BFDR.ProfileURL.CoveragePrincipalPayerDelivery">
            <summary>URL for CoveragePrincipalPayerDelivery</summary>
        </member>
        <member name="F:BFDR.ProfileURL.EncounterBirth">
            <summary>URL for EncounterBirth</summary>
        </member>
        <member name="F:BFDR.ProfileURL.EncounterMaternity">
            <summary>URL for EncounterMaternity</summary>
        </member>
        <member name="F:BFDR.ProfileURL.ObservationNoneOfSpecifiedCongenitalAnomoliesOfTheNewborn">
            <summary>URL for ObservationNoneOfSpecifiedCongenitalAnomoliesOfTheNewborn</summary>
        </member>
        <member name="F:BFDR.ProfileURL.ObservationAntibioticsAdministeredDuringLabor">
            <summary>URL for ObservationAntibioticsAdministeredDuringLabor</summary>
        </member>
        <member name="F:BFDR.ProfileURL.ObservationApgarScore">
            <summary>URL for ObservationApgarScore</summary>
        </member>
        <member name="F:BFDR.ProfileURL.ObservationAutopsyHistologicalExamResultsUsed">
            <summary>URL for ObservationAutopsyHistologicalExamResultsUsed</summary>
        </member>
        <member name="F:BFDR.ProfileURL.ObservationBirthPluralityOfPregnancy">
            <summary>URL for ObservationBirthPluralityOfPregnancy</summary>
        </member>
        <member name="F:BFDR.ProfileURL.ObservationBirthWeight">
            <summary>URL for ObservationBirthWeight</summary>
        </member>
        <member name="F:BFDR.ProfileURL.ObservationCigaretteSmokingBeforeDuringPregnancy">
            <summary>URL for ObservationCigaretteSmokingBeforeDuringPregnancy</summary>
        </member>
        <member name="F:BFDR.ProfileURL.ObservationCodedInitiatingFetalDeathCauseOrCondition">
            <summary>URL for ObservationCodedInitiatingFetalDeathCauseOrCondition</summary>
        </member>
        <member name="F:BFDR.ProfileURL.ObservationCodedOtherFetalDeathCauseOrCondition">
            <summary>URL for ObservationCodedOtherFetalDeathCauseOrCondition</summary>
        </member>
        <member name="F:BFDR.ProfileURL.ObservationDateOfFirstPrenatalCareVisit">
            <summary>URL for ObservationDateOfFirstPrenatalCareVisit</summary>
        </member>
        <member name="F:BFDR.ProfileURL.ObservationDateOfLastLiveBirth">
            <summary>URL for ObservationDateOfLastLiveBirth</summary>
        </member>
        <member name="F:BFDR.ProfileURL.ObservationDateOfLastOtherPregnancyOutcome">
            <summary>URL for ObservationDateOfLastOtherPregnancyOutcome</summary>
        </member>
        <member name="F:BFDR.ProfileURL.ObservationFetalDeathTimePoint">
            <summary>URL for ObservationFetalDeathTimePoint</summary>
        </member>
        <member name="F:BFDR.ProfileURL.ObservationFetalPresentation">
            <summary>URL for ObservationFetalPresentation</summary>
        </member>
        <member name="F:BFDR.ProfileURL.ObservationFetalRemainsDispositionMethod">
            <summary>URL for ObservationFetalRemainsDispositionMethod</summary>
        </member>
        <member name="F:BFDR.ProfileURL.ObservationGestationalAgeAtDelivery">
            <summary>URL for ObservationGestationalAgeAtDelivery</summary>
        </member>
        <member name="F:BFDR.ProfileURL.ObservationHistologicalPlacentalExamPerformed">
            <summary>URL for ObservationHistologicalPlacentalExamPerformed</summary>
        </member>
        <member name="F:BFDR.ProfileURL.ObservationICUAdmission">
            <summary>URL for ObservationICUAdmission</summary>
        </member>
        <member name="F:BFDR.ProfileURL.ObservationInfantBreastfedAtDischarge">
            <summary>URL for ObservationInfantBreastfedAtDischarge</summary>
        </member>
        <member name="F:BFDR.ProfileURL.ObservationInfantLiving">
            <summary>URL for ObservationInfantLiving</summary>
        </member>
        <member name="F:BFDR.ProfileURL.ObservationLaborTrialAttempted">
            <summary>URL for ObservationLaborTrialAttempted</summary>
        </member>
        <member name="F:BFDR.ProfileURL.ObservationLastMenstrualPeriod">
            <summary>URL for ObservationLastMenstrualPeriod</summary>
        </member>
        <member name="F:BFDR.ProfileURL.ObservationMotherDeliveryWeight">
            <summary>URL for ObservationMotherDeliveryWeight</summary>
        </member>
        <member name="F:BFDR.ProfileURL.ObservationMotherHeight">
            <summary>URL for ObservationMotherHeight</summary>
        </member>
        <member name="F:BFDR.ProfileURL.ObservationMotherMarriedDuringPregnancy">
            <summary>URL for ObservationMotherMarriedDuringPregnancy</summary>
        </member>
        <member name="F:BFDR.ProfileURL.ObservationMotherPrepregnancyWeight">
            <summary>URL for ObservationMotherPrepregnancyWeight</summary>
        </member>
        <member name="F:BFDR.ProfileURL.ObservationMotherReceivedWICFood">
            <summary>URL for ObservationMotherReceivedWICFood</summary>
        </member>
        <member name="F:BFDR.ProfileURL.ObservationNICUAdmission">
            <summary>URL for ObservationNICUAdmission</summary>
        </member>
        <member name="F:BFDR.ProfileURL.ObservationNoneOfSpecifiedInfectionsPresentDuringPregnancy">
            <summary>URL for ObservationNoneOfSpecifiedInfectionsPresentDuringPregnancy</summary>
        </member>
        <member name="F:BFDR.ProfileURL.ObservationNoneOfSpecifiedAbnormalConditionsOfNewborn">
            <summary>URL for ObservationNoneOfSpecifiedAbnormalConditionsOfNewborn</summary>
        </member>
        <member name="F:BFDR.ProfileURL.ObservationNoneOfSpecifiedCharacteristicsOfLaborAndDelivery">
            <summary>URL for ObservationNoneOfSpecifiedCharacteristicsOfLaborAndDelivery</summary>
        </member>
        <member name="F:BFDR.ProfileURL.ObservationNoneOfSpecifiedMaternalMorbidities">
            <summary>URL for ObservationNoneOfSpecifiedMaternalMorbidities</summary>
        </member>
        <member name="F:BFDR.ProfileURL.ObservationNoneOfSpecifiedObstetricProcedures">
            <summary>URL for ObservationNoneOfSpecifiedObstetricProcedures</summary>
        </member>
        <member name="F:BFDR.ProfileURL.ObservationNoneOfSpecifiedPregnancyRiskFactors">
            <summary>URL for ObservationNoneOfSpecifiedPregnancyRiskFactors</summary>
        </member>
        <member name="F:BFDR.ProfileURL.ObservationNumberBirthsNowDead">
            <summary>URL for ObservationNumberBirthsNowDead</summary>
        </member>
        <member name="F:BFDR.ProfileURL.ObservationNumberBirthsNowLiving">
            <summary>URL for ObservationNumberBirthsNowLiving</summary>
        </member>
        <member name="F:BFDR.ProfileURL.ObservationNumberFetalDeathsThisDelivery">
            <summary>URL for ObservationNumberFetalDeathsThisDelivery</summary>
        </member>
        <member name="F:BFDR.ProfileURL.ObservationNumberLiveBirthsThisDelivery">
            <summary>URL for ObservationNumberLiveBirthsThisDelivery</summary>
        </member>
        <member name="F:BFDR.ProfileURL.ObservationNumberOtherPregnancyOutcomes">
            <summary>URL for ObservationNumberOtherPregnancyOutcomes</summary>
        </member>
        <member name="F:BFDR.ProfileURL.ObservationNumberPrenatalVisits">
            <summary>URL for ObservationNumberPrenatalVisits</summary>
        </member>
        <member name="F:BFDR.ProfileURL.ObservationNumberPreviousCesareans">
            <summary>URL for ObservationNumberPreviousCesareans</summary>
        </member>
        <member name="F:BFDR.ProfileURL.ObservationPaternityAcknowledgementSigned">
            <summary>URL for ObservationPaternityAcknowledgementSigned</summary>
        </member>
        <member name="F:BFDR.ProfileURL.ObservationPlannedToDeliverAtHome">
            <summary>URL for ObservationPlannedToDeliverAtHome</summary>
        </member>
        <member name="F:BFDR.ProfileURL.ObservationPreviousCesarean">
            <summary>URL for ObservationPreviousCesarean</summary>
        </member>
        <member name="F:BFDR.ProfileURL.ObservationPreviousPretermBirth">
            <summary>URL for ObservationPreviousPretermBirth</summary>
        </member>
        <member name="F:BFDR.ProfileURL.ObservationSSNRequestedForChild">
            <summary>URL for ObservationSSNRequestedForChild</summary>
        </member>
        <member name="F:BFDR.ProfileURL.ObservationSteroidsFetalLungMaturation">
            <summary>URL for ObservationSteroidsFetalLungMaturation</summary>
        </member>
        <member name="F:BFDR.ProfileURL.ObservationUnknownFinalRouteMethodDelivery">
            <summary>URL for ObservationUnknownFinalRouteMethodDelivery</summary>
        </member>
        <member name="F:BFDR.ProfileURL.PatientDecedentFetus">
            <summary>URL for PatientDecedentFetus</summary>
        </member>
        <member name="F:BFDR.ProfileURL.ProcedureAntibioticSuspectedNeonatalSepsis">
            <summary>URL for ProcedureAntibioticSuspectedNeonatalSepsis</summary>
        </member>
        <member name="F:BFDR.ProfileURL.ProcedureArtificialInsemination">
            <summary>URL for ProcedureArtificialInsemination</summary>
        </member>
        <member name="F:BFDR.ProfileURL.ProcedureAssistedFertilization">
            <summary>URL for ProcedureAssistedFertilization</summary>
        </member>
        <member name="F:BFDR.ProfileURL.ProcedureAssistedVentilationFollowingDelivery">
            <summary>URL for ProcedureAssistedVentilationFollowingDelivery</summary>
        </member>
        <member name="F:BFDR.ProfileURL.ProcedureAssistedVentilationMoreThanSixHours">
            <summary>URL for ProcedureAssistedVentilationMoreThanSixHours</summary>
        </member>
        <member name="F:BFDR.ProfileURL.ProcedureAugmentationOfLabor">
            <summary>URL for ProcedureAugmentationOfLabor</summary>
        </member>
        <member name="F:BFDR.ProfileURL.ProcedureBloodTransfusion">
            <summary>URL for ProcedureBloodTransfusion</summary>
        </member>
        <member name="F:BFDR.ProfileURL.ProcedureEpiduralOrSpinalAnesthesia">
            <summary>URL for ProcedureEpiduralOrSpinalAnesthesia</summary>
        </member>
        <member name="F:BFDR.ProfileURL.ProcedureFinalRouteMethodDelivery">
            <summary>URL for ProcedureFinalRouteMethodDelivery</summary>
        </member>
        <member name="F:BFDR.ProfileURL.ProcedureInductionOfLabor">
            <summary>URL for ProcedureInductionOfLabor</summary>
        </member>
        <member name="F:BFDR.ProfileURL.ProcedureInfertilityTreatment">
            <summary>URL for ProcedureInfertilityTreatment</summary>
        </member>
        <member name="F:BFDR.ProfileURL.ProcedureObstetric">
            <summary>URL for ProcedureObstetric</summary>
        </member>
        <member name="F:BFDR.ProfileURL.ProcedureSurfactantReplacementTherapy">
            <summary>URL for ProcedureSurfactantReplacementTherapy</summary>
        </member>
        <member name="F:BFDR.ProfileURL.ProcedureUnplannedHysterectomy">
            <summary>URL for ProcedureUnplannedHysterectomy</summary>
        </member>
        <member name="T:BFDR.ExtensionURL">
            <summary>Extension URLs</summary>
        </member>
        <member name="F:BFDR.ExtensionURL.ExtensionEncounterMaternityReference">
            <summary>URL for ExtensionEncounterMaternityReference</summary>
        </member>
        <member name="F:BFDR.ExtensionURL.LocationBFDR">
            <summary>URL for LocationBFDR</summary>
        </member>
        <member name="F:BFDR.ExtensionURL.PractitionerBirthAttendant">
            <summary>URL for PractitionerBirthAttendant</summary>
        </member>
        <member name="F:BFDR.ExtensionURL.PractitionerBirthCertifier">
            <summary>URL for PractitionerBirthCertifier</summary>
        </member>
        <member name="F:BFDR.ExtensionURL.PractitionerRoleBirthAttendant">
            <summary>URL for PractitionerRoleBirthAttendant</summary>
        </member>
        <member name="F:BFDR.ExtensionURL.PractitionerRoleBirthCertifier">
            <summary>URL for PractitionerRoleBirthCertifier</summary>
        </member>
        <member name="F:BFDR.ExtensionURL.BirthSex">
            <summary>URL for BirthSex</summary>
        </member>
        <member name="F:BFDR.ExtensionURL.Plurality">
            <summary>URL for Plurality (multiple birth total)</summary>
        </member>
        <member name="F:BFDR.ExtensionURL.DataAbsentReason">
            <summary>URL for Data Absent Reason</summary>
        </member>
        <member name="T:BFDR.IGURL">
            <summary>IG URLs</summary>
        </member>
        <member name="F:BFDR.IGURL.BundleDocumentBirthReport">
            <summary>URL for BundleDocumentBirthReport</summary>
        </member>
        <member name="F:BFDR.IGURL.BundleDocumentCodedCauseOfFetalDeath">
            <summary>URL for BundleDocumentCodedCauseOfFetalDeath</summary>
        </member>
        <member name="F:BFDR.IGURL.BundleDocumentDemographicCodedContent">
            <summary>URL for BundleDocumentDemographicCodedContent</summary>
        </member>
        <member name="F:BFDR.IGURL.BundleDocumentFetalDeathReport">
            <summary>URL for BundleDocumentFetalDeathReport</summary>
        </member>
        <member name="F:BFDR.IGURL.CompositionCodedCauseOfFetalDeath">
            <summary>URL for CompositionCodedCauseOfFetalDeath</summary>
        </member>
        <member name="F:BFDR.IGURL.CompositionCodedRaceAndEthnicity">
            <summary>URL for CompositionCodedRaceAndEthnicity</summary>
        </member>
        <member name="F:BFDR.IGURL.CompositionJurisdictionFetalDeathReport">
            <summary>URL for CompositionJurisdictionFetalDeathReport</summary>
        </member>
        <member name="F:BFDR.IGURL.CompositionJurisdictionLiveBirthReport">
            <summary>URL for CompositionJurisdictionLiveBirthReport</summary>
        </member>
        <member name="F:BFDR.IGURL.CompositionProviderFetalDeathReport">
            <summary>URL for CompositionProviderFetalDeathReport</summary>
        </member>
        <member name="F:BFDR.IGURL.CompositionProviderLiveBirthReport">
            <summary>URL for CompositionProviderLiveBirthReport</summary>
        </member>
        <member name="F:BFDR.IGURL.ConditionChorioamnionitis">
            <summary>URL for ConditionChorioamnionitis</summary>
        </member>
        <member name="F:BFDR.IGURL.ConditionCongenitalAnomalyOfNewborn">
            <summary>URL for ConditionCongenitalAnomalyOfNewborn</summary>
        </member>
        <member name="F:BFDR.IGURL.ConditionEclampsiaHypertension">
            <summary>URL for ConditionEclampsiaHypertension</summary>
        </member>
        <member name="F:BFDR.IGURL.ConditionFetalDeathCauseOrCondition">
            <summary>URL for ConditionFetalDeathCauseOrCondition</summary>
        </member>
        <member name="F:BFDR.IGURL.ConditionFetalDeathOtherCauseOrCondition">
            <summary>URL for ConditionFetalDeathOtherCauseOrCondition</summary>
        </member>
        <member name="F:BFDR.IGURL.ConditionGestationalDiabetes">
            <summary>URL for ConditionGestationalDiabetes</summary>
        </member>
        <member name="F:BFDR.IGURL.ConditionGestationalHypertension">
            <summary>URL for ConditionGestationalHypertension</summary>
        </member>
        <member name="F:BFDR.IGURL.ConditionInfectionPresentDuringPregnancy">
            <summary>URL for ConditionInfectionPresentDuringPregnancy</summary>
        </member>
        <member name="F:BFDR.IGURL.ConditionPerinealLaceration">
            <summary>URL for ConditionPerinealLaceration</summary>
        </member>
        <member name="F:BFDR.IGURL.ConditionPrepregnancyDiabetes">
            <summary>URL for ConditionPrepregnancyDiabetes</summary>
        </member>
        <member name="F:BFDR.IGURL.ConditionPrepregnancyHypertension">
            <summary>URL for ConditionPrepregnancyHypertension</summary>
        </member>
        <member name="F:BFDR.IGURL.ConditionRupturedUterus">
            <summary>URL for ConditionRupturedUterus</summary>
        </member>
        <member name="F:BFDR.IGURL.ConditionSeizure">
            <summary>URL for ConditionSeizure</summary>
        </member>
        <member name="F:BFDR.IGURL.CoveragePrincipalPayerDelivery">
            <summary>URL for CoveragePrincipalPayerDelivery</summary>
        </member>
        <member name="F:BFDR.IGURL.EncounterBirth">
            <summary>URL for EncounterBirth</summary>
        </member>
        <member name="F:BFDR.IGURL.EncounterMaternity">
            <summary>URL for EncounterMaternity</summary>
        </member>
        <member name="F:BFDR.IGURL.ExtensionEncounterMaternityReference">
            <summary>URL for ExtensionEncounterMaternityReference</summary>
        </member>
        <member name="F:BFDR.IGURL.LocationBFDR">
            <summary>URL for LocationBFDR</summary>
        </member>
        <member name="F:BFDR.IGURL.ObservationNoneOfSpecifiedCongenitalAnomoliesOfTheNewborn">
            <summary>URL for ObservationNoneOfSpecifiedCongenitalAnomoliesOfTheNewborn</summary>
        </member>
        <member name="F:BFDR.IGURL.ObservationAntibioticsAdministeredDuringLabor">
            <summary>URL for ObservationAntibioticsAdministeredDuringLabor</summary>
        </member>
        <member name="F:BFDR.IGURL.ObservationApgarScore">
            <summary>URL for ObservationApgarScore</summary>
        </member>
        <member name="F:BFDR.IGURL.ObservationAutopsyHistologicalExamResultsUsed">
            <summary>URL for ObservationAutopsyHistologicalExamResultsUsed</summary>
        </member>
        <member name="F:BFDR.IGURL.ObservationBirthPluralityOfPregnancy">
            <summary>URL for ObservationBirthPluralityOfPregnancy</summary>
        </member>
        <member name="F:BFDR.IGURL.ObservationBirthWeight">
            <summary>URL for ObservationBirthWeight</summary>
        </member>
        <member name="F:BFDR.IGURL.ObservationCigaretteSmokingBeforeDuringPregnancy">
            <summary>URL for ObservationCigaretteSmokingBeforeDuringPregnancy</summary>
        </member>
        <member name="F:BFDR.IGURL.ObservationCodedInitiatingFetalDeathCauseOrCondition">
            <summary>URL for ObservationCodedInitiatingFetalDeathCauseOrCondition</summary>
        </member>
        <member name="F:BFDR.IGURL.ObservationCodedOtherFetalDeathCauseOrCondition">
            <summary>URL for ObservationCodedOtherFetalDeathCauseOrCondition</summary>
        </member>
        <member name="F:BFDR.IGURL.ObservationDateOfFirstPrenatalCareVisit">
            <summary>URL for ObservationDateOfFirstPrenatalCareVisit</summary>
        </member>
        <member name="F:BFDR.IGURL.ObservationDateOfLastLiveBirth">
            <summary>URL for ObservationDateOfLastLiveBirth</summary>
        </member>
        <member name="F:BFDR.IGURL.ObservationDateOfLastOtherPregnancyOutcome">
            <summary>URL for ObservationDateOfLastOtherPregnancyOutcome</summary>
        </member>
        <member name="F:BFDR.IGURL.ObservationFetalDeathTimePoint">
            <summary>URL for ObservationFetalDeathTimePoint</summary>
        </member>
        <member name="F:BFDR.IGURL.ObservationFetalPresentation">
            <summary>URL for ObservationFetalPresentation</summary>
        </member>
        <member name="F:BFDR.IGURL.ObservationFetalRemainsDispositionMethod">
            <summary>URL for ObservationFetalRemainsDispositionMethod</summary>
        </member>
        <member name="F:BFDR.IGURL.ObservationGestationalAgeAtDelivery">
            <summary>URL for ObservationGestationalAgeAtDelivery</summary>
        </member>
        <member name="F:BFDR.IGURL.ObservationHistologicalPlacentalExamPerformed">
            <summary>URL for ObservationHistologicalPlacentalExamPerformed</summary>
        </member>
        <member name="F:BFDR.IGURL.ObservationICUAdmission">
            <summary>URL for ObservationICUAdmission</summary>
        </member>
        <member name="F:BFDR.IGURL.ObservationInfantBreastfedAtDischarge">
            <summary>URL for ObservationInfantBreastfedAtDischarge</summary>
        </member>
        <member name="F:BFDR.IGURL.ObservationInfantLiving">
            <summary>URL for ObservationInfantLiving</summary>
        </member>
        <member name="F:BFDR.IGURL.ObservationLaborTrialAttempted">
            <summary>URL for ObservationLaborTrialAttempted</summary>
        </member>
        <member name="F:BFDR.IGURL.ObservationLastMenstrualPeriod">
            <summary>URL for ObservationLastMenstrualPeriod</summary>
        </member>
        <member name="F:BFDR.IGURL.ObservationMotherDeliveryWeight">
            <summary>URL for ObservationMotherDeliveryWeight</summary>
        </member>
        <member name="F:BFDR.IGURL.ObservationMotherHeight">
            <summary>URL for ObservationMotherHeight</summary>
        </member>
        <member name="F:BFDR.IGURL.ObservationMotherMarriedDuringPregnancy">
            <summary>URL for ObservationMotherMarriedDuringPregnancy</summary>
        </member>
        <member name="F:BFDR.IGURL.ObservationMotherPrepregnancyWeight">
            <summary>URL for ObservationMotherPrepregnancyWeight</summary>
        </member>
        <member name="F:BFDR.IGURL.ObservationMotherReceivedWICFood">
            <summary>URL for ObservationMotherReceivedWICFood</summary>
        </member>
        <member name="F:BFDR.IGURL.ObservationNICUAdmission">
            <summary>URL for ObservationNICUAdmission</summary>
        </member>
        <member name="F:BFDR.IGURL.ObservationNoneOfSpecifiedInfectionsPresentDuringPregnancy">
            <summary>URL for ObservationNoneOfSpecifiedInfectionsPresentDuringPregnancy</summary>
        </member>
        <member name="F:BFDR.IGURL.ObservationNoneOfSpecifiedAbnormalConditionsOfNewborn">
            <summary>URL for ObservationNoneOfSpecifiedAbnormalConditionsOfNewborn</summary>
        </member>
        <member name="F:BFDR.IGURL.ObservationNoneOfSpecifiedCharacteristicsOfLaborAndDelivery">
            <summary>URL for ObservationNoneOfSpecifiedCharacteristicsOfLaborAndDelivery</summary>
        </member>
        <member name="F:BFDR.IGURL.ObservationNoneOfSpecifiedMaternalMorbidities">
            <summary>URL for ObservationNoneOfSpecifiedMaternalMorbidities</summary>
        </member>
        <member name="F:BFDR.IGURL.ObservationNoneOfSpecifiedObstetricProcedures">
            <summary>URL for ObservationNoneOfSpecifiedObstetricProcedures</summary>
        </member>
        <member name="F:BFDR.IGURL.ObservationNoneOfSpecifiedPregnancyRiskFactors">
            <summary>URL for ObservationNoneOfSpecifiedPregnancyRiskFactors</summary>
        </member>
        <member name="F:BFDR.IGURL.ObservationNumberBirthsNowDead">
            <summary>URL for ObservationNumberBirthsNowDead</summary>
        </member>
        <member name="F:BFDR.IGURL.ObservationNumberBirthsNowLiving">
            <summary>URL for ObservationNumberBirthsNowLiving</summary>
        </member>
        <member name="F:BFDR.IGURL.ObservationNumberFetalDeathsThisDelivery">
            <summary>URL for ObservationNumberFetalDeathsThisDelivery</summary>
        </member>
        <member name="F:BFDR.IGURL.ObservationNumberLiveBirthsThisDelivery">
            <summary>URL for ObservationNumberLiveBirthsThisDelivery</summary>
        </member>
        <member name="F:BFDR.IGURL.ObservationNumberOtherPregnancyOutcomes">
            <summary>URL for ObservationNumberOtherPregnancyOutcomes</summary>
        </member>
        <member name="F:BFDR.IGURL.ObservationNumberPrenatalVisits">
            <summary>URL for ObservationNumberPrenatalVisits</summary>
        </member>
        <member name="F:BFDR.IGURL.ObservationNumberPreviousCesareans">
            <summary>URL for ObservationNumberPreviousCesareans</summary>
        </member>
        <member name="F:BFDR.IGURL.ObservationPaternityAcknowledgementSigned">
            <summary>URL for ObservationPaternityAcknowledgementSigned</summary>
        </member>
        <member name="F:BFDR.IGURL.ObservationPlannedToDeliverAtHome">
            <summary>URL for ObservationPlannedToDeliverAtHome</summary>
        </member>
        <member name="F:BFDR.IGURL.ObservationPreviousCesarean">
            <summary>URL for ObservationPreviousCesarean</summary>
        </member>
        <member name="F:BFDR.IGURL.ObservationPreviousPretermBirth">
            <summary>URL for ObservationPreviousPretermBirth</summary>
        </member>
        <member name="F:BFDR.IGURL.ObservationSSNRequestedForChild">
            <summary>URL for ObservationSSNRequestedForChild</summary>
        </member>
        <member name="F:BFDR.IGURL.ObservationSteroidsFetalLungMaturation">
            <summary>URL for ObservationSteroidsFetalLungMaturation</summary>
        </member>
        <member name="F:BFDR.IGURL.ObservationUnknownFinalRouteMethodDelivery">
            <summary>URL for ObservationUnknownFinalRouteMethodDelivery</summary>
        </member>
        <member name="F:BFDR.IGURL.PatientDecedentFetus">
            <summary>URL for PatientDecedentFetus</summary>
        </member>
        <member name="F:BFDR.IGURL.PractitionerBirthAttendant">
            <summary>URL for PractitionerBirthAttendant</summary>
        </member>
        <member name="F:BFDR.IGURL.PractitionerBirthCertifier">
            <summary>URL for PractitionerBirthCertifier</summary>
        </member>
        <member name="F:BFDR.IGURL.ProcedureAntibioticSuspectedNeonatalSepsis">
            <summary>URL for ProcedureAntibioticSuspectedNeonatalSepsis</summary>
        </member>
        <member name="F:BFDR.IGURL.ProcedureArtificialInsemination">
            <summary>URL for ProcedureArtificialInsemination</summary>
        </member>
        <member name="F:BFDR.IGURL.ProcedureAssistedFertilization">
            <summary>URL for ProcedureAssistedFertilization</summary>
        </member>
        <member name="F:BFDR.IGURL.ProcedureAssistedVentilationFollowingDelivery">
            <summary>URL for ProcedureAssistedVentilationFollowingDelivery</summary>
        </member>
        <member name="F:BFDR.IGURL.ProcedureAssistedVentilationMoreThanSixHours">
            <summary>URL for ProcedureAssistedVentilationMoreThanSixHours</summary>
        </member>
        <member name="F:BFDR.IGURL.ProcedureAugmentationOfLabor">
            <summary>URL for ProcedureAugmentationOfLabor</summary>
        </member>
        <member name="F:BFDR.IGURL.ProcedureBloodTransfusion">
            <summary>URL for ProcedureBloodTransfusion</summary>
        </member>
        <member name="F:BFDR.IGURL.ProcedureEpiduralOrSpinalAnesthesia">
            <summary>URL for ProcedureEpiduralOrSpinalAnesthesia</summary>
        </member>
        <member name="F:BFDR.IGURL.ProcedureFinalRouteMethodDelivery">
            <summary>URL for ProcedureFinalRouteMethodDelivery</summary>
        </member>
        <member name="F:BFDR.IGURL.ProcedureInductionOfLabor">
            <summary>URL for ProcedureInductionOfLabor</summary>
        </member>
        <member name="F:BFDR.IGURL.ProcedureInfertilityTreatment">
            <summary>URL for ProcedureInfertilityTreatment</summary>
        </member>
        <member name="F:BFDR.IGURL.ProcedureObstetric">
            <summary>URL for ProcedureObstetric</summary>
        </member>
        <member name="F:BFDR.IGURL.ProcedureSurfactantReplacementTherapy">
            <summary>URL for ProcedureSurfactantReplacementTherapy</summary>
        </member>
        <member name="F:BFDR.IGURL.ProcedureUnplannedHysterectomy">
            <summary>URL for ProcedureUnplannedHysterectomy</summary>
        </member>
        <member name="F:BFDR.IGURL.PractitionerRoleBirthAttendant">
            <summary>URL for PractitionerRoleBirthAttendant</summary>
        </member>
        <member name="F:BFDR.IGURL.PractitionerRoleBirthCertifier">
            <summary>URL for PractitionerRoleBirthCertifier</summary>
        </member>
        <member name="T:BFDR.CodeSystemURL">
            <summary>BFDR Custom Code System URLs</summary>
        </member>
        <member name="F:BFDR.CodeSystemURL.AbnormalConditionsNewborn">
            <summary>URL for Abnormal Conditions of the Newborn Code System</summary>
        </member>
        <member name="T:BFDR.ValueSets">
            <summary> ValueSet Helpers </summary>
        </member>
        <member name="T:BFDR.ValueSets.ApgarTiming">
            <summary> ApgarTiming </summary>
        </member>
        <member name="F:BFDR.ValueSets.ApgarTiming.Codes">
            <summary> Codes </summary>
        </member>
        <member name="F:BFDR.ValueSets.ApgarTiming._1_Minute_Apgar_Score">
            <summary> _1_Minute_Apgar_Score </summary>
        </member>
        <member name="F:BFDR.ValueSets.ApgarTiming._5_Minute_Apgar_Score">
            <summary> _5_Minute_Apgar_Score </summary>
        </member>
        <member name="F:BFDR.ValueSets.ApgarTiming._10_Minute_Apgar_Score">
            <summary> _10_Minute_Apgar_Score </summary>
        </member>
        <member name="F:BFDR.ValueSets.ApgarTiming.Apgar_Score_At_15_Minutes_Observable_Entity">
            <summary> Apgar_Score_At_15_Minutes_Observable_Entity </summary>
        </member>
        <member name="F:BFDR.ValueSets.ApgarTiming.Apgar_Score_At_20_Minutes_Observable_Entity">
            <summary> Apgar_Score_At_20_Minutes_Observable_Entity </summary>
        </member>
        <member name="T:BFDR.ValueSets.BirthAndFetalDeathFinancialClass">
            <summary> BirthAndFetalDeathFinancialClass </summary>
        </member>
        <member name="F:BFDR.ValueSets.BirthAndFetalDeathFinancialClass.Codes">
            <summary> Codes </summary>
        </member>
        <member name="F:BFDR.ValueSets.BirthAndFetalDeathFinancialClass.Indian_Health_Service_Or_Tribe">
            <summary> Indian_Health_Service_Or_Tribe </summary>
        </member>
        <member name="F:BFDR.ValueSets.BirthAndFetalDeathFinancialClass.Medicaid">
            <summary> Medicaid </summary>
        </member>
        <member name="F:BFDR.ValueSets.BirthAndFetalDeathFinancialClass.No_Typology_Code_Available_For_Payment_Source">
            <summary> No_Typology_Code_Available_For_Payment_Source </summary>
        </member>
        <member name="F:BFDR.ValueSets.BirthAndFetalDeathFinancialClass.Other_Government_Federal_State_Local_Not_Specified">
            <summary> Other_Government_Federal_State_Local_Not_Specified </summary>
        </member>
        <member name="F:BFDR.ValueSets.BirthAndFetalDeathFinancialClass.Private_Health_Insurance">
            <summary> Private_Health_Insurance </summary>
        </member>
        <member name="F:BFDR.ValueSets.BirthAndFetalDeathFinancialClass.Self_Pay">
            <summary> Self_Pay </summary>
        </member>
        <member name="F:BFDR.ValueSets.BirthAndFetalDeathFinancialClass.Tricare_Champus">
            <summary> Tricare_Champus </summary>
        </member>
        <member name="F:BFDR.ValueSets.BirthAndFetalDeathFinancialClass.Unavailable_Unknown">
            <summary> Unavailable_Unknown </summary>
        </member>
        <member name="T:BFDR.ValueSets.BirthAttendantTitles">
            <summary> BirthAttendantTitles </summary>
        </member>
        <member name="F:BFDR.ValueSets.BirthAttendantTitles.Codes">
            <summary> Codes </summary>
        </member>
        <member name="F:BFDR.ValueSets.BirthAttendantTitles.Medical_Doctor">
            <summary> Medical_Doctor </summary>
        </member>
        <member name="F:BFDR.ValueSets.BirthAttendantTitles.Osteopath">
            <summary> Osteopath </summary>
        </member>
        <member name="F:BFDR.ValueSets.BirthAttendantTitles.Advanced_Practice_Midwife">
            <summary> Advanced_Practice_Midwife </summary>
        </member>
        <member name="F:BFDR.ValueSets.BirthAttendantTitles.Lay_Midwife">
            <summary> Lay_Midwife </summary>
        </member>
        <member name="F:BFDR.ValueSets.BirthAttendantTitles.Other">
            <summary> Other </summary>
        </member>
        <member name="F:BFDR.ValueSets.BirthAttendantTitles.Unknown">
            <summary> Unknown </summary>
        </member>
        <member name="T:BFDR.ValueSets.BirthDeliveryOccurred">
            <summary> BirthDeliveryOccurred </summary>
        </member>
        <member name="F:BFDR.ValueSets.BirthDeliveryOccurred.Codes">
            <summary> Codes </summary>
        </member>
        <member name="F:BFDR.ValueSets.BirthDeliveryOccurred.Hospital">
            <summary> Hospital </summary>
        </member>
        <member name="F:BFDR.ValueSets.BirthDeliveryOccurred.Free_Standing_Birthing_Center">
            <summary> Free_Standing_Birthing_Center </summary>
        </member>
        <member name="F:BFDR.ValueSets.BirthDeliveryOccurred.Planned_Home_Birth">
            <summary> Planned_Home_Birth </summary>
        </member>
        <member name="F:BFDR.ValueSets.BirthDeliveryOccurred.Unplanned_Home_Birth">
            <summary> Unplanned_Home_Birth </summary>
        </member>
        <member name="F:BFDR.ValueSets.BirthDeliveryOccurred.Free_Standing_Clinic">
            <summary> Free_Standing_Clinic </summary>
        </member>
        <member name="F:BFDR.ValueSets.BirthDeliveryOccurred.Unknown_If_Planned_Home_Birth">
            <summary> Unknown_If_Planned_Home_Birth </summary>
        </member>
        <member name="F:BFDR.ValueSets.BirthDeliveryOccurred.Other">
            <summary> Other </summary>
        </member>
        <member name="F:BFDR.ValueSets.BirthDeliveryOccurred.Unknown">
            <summary> Unknown </summary>
        </member>
        <member name="T:BFDR.ValueSets.BirthWeightEditFlags">
            <summary> BirthWeightEditFlags </summary>
        </member>
        <member name="F:BFDR.ValueSets.BirthWeightEditFlags.Codes">
            <summary> Codes </summary>
        </member>
        <member name="F:BFDR.ValueSets.BirthWeightEditFlags.Off">
            <summary> Off </summary>
        </member>
        <member name="F:BFDR.ValueSets.BirthWeightEditFlags.Queried_Data_Correct_Out_Of_Range">
            <summary> Queried_Data_Correct_Out_Of_Range </summary>
        </member>
        <member name="F:BFDR.ValueSets.BirthWeightEditFlags.Queried_Failed_Birthweight_Gestation_Edit">
            <summary> Queried_Failed_Birthweight_Gestation_Edit </summary>
        </member>
        <member name="T:BFDR.ValueSets.DeliveryRoutes">
            <summary> DeliveryRoutes </summary>
        </member>
        <member name="F:BFDR.ValueSets.DeliveryRoutes.Codes">
            <summary> Codes </summary>
        </member>
        <member name="F:BFDR.ValueSets.DeliveryRoutes.Vaginal_Delivery_Of_Fetus_Procedure">
            <summary> Vaginal_Delivery_Of_Fetus_Procedure </summary>
        </member>
        <member name="F:BFDR.ValueSets.DeliveryRoutes.Forceps_Delivery_Procedure">
            <summary> Forceps_Delivery_Procedure </summary>
        </member>
        <member name="F:BFDR.ValueSets.DeliveryRoutes.Delivery_By_Vacuum_Extraction_Procedure">
            <summary> Delivery_By_Vacuum_Extraction_Procedure </summary>
        </member>
        <member name="F:BFDR.ValueSets.DeliveryRoutes.Cesarean_Section_Procedure">
            <summary> Cesarean_Section_Procedure </summary>
        </member>
        <member name="T:BFDR.ValueSets.EstimateOfGestationEditFlags">
            <summary> EstimateOfGestationEditFlags </summary>
        </member>
        <member name="F:BFDR.ValueSets.EstimateOfGestationEditFlags.Codes">
            <summary> Codes </summary>
        </member>
        <member name="F:BFDR.ValueSets.EstimateOfGestationEditFlags.Off">
            <summary> Off </summary>
        </member>
        <member name="F:BFDR.ValueSets.EstimateOfGestationEditFlags.Queried_Data_Correct_Out_Of_Range">
            <summary> Queried_Data_Correct_Out_Of_Range </summary>
        </member>
        <member name="T:BFDR.ValueSets.FetalDeathCauseOrCondition">
            <summary> FetalDeathCauseOrCondition </summary>
        </member>
        <member name="F:BFDR.ValueSets.FetalDeathCauseOrCondition.Codes">
            <summary> Codes </summary>
        </member>
        <member name="F:BFDR.ValueSets.FetalDeathCauseOrCondition.Premature_Rupture_Of_Membranes_Disorder">
            <summary> Premature_Rupture_Of_Membranes_Disorder </summary>
        </member>
        <member name="F:BFDR.ValueSets.FetalDeathCauseOrCondition.Placental_Abruption_Disorder">
            <summary> Placental_Abruption_Disorder </summary>
        </member>
        <member name="F:BFDR.ValueSets.FetalDeathCauseOrCondition.Placental_Insufficiency_Disorder">
            <summary> Placental_Insufficiency_Disorder </summary>
        </member>
        <member name="F:BFDR.ValueSets.FetalDeathCauseOrCondition.Prolapsed_Cord_Disorder">
            <summary> Prolapsed_Cord_Disorder </summary>
        </member>
        <member name="F:BFDR.ValueSets.FetalDeathCauseOrCondition.Chorioamnionitis_Disorder">
            <summary> Chorioamnionitis_Disorder </summary>
        </member>
        <member name="F:BFDR.ValueSets.FetalDeathCauseOrCondition.Congenital_Anomaly_Of_Fetus_Specify_Disorder">
            <summary> Congenital_Anomaly_Of_Fetus_Specify_Disorder </summary>
        </member>
        <member name="F:BFDR.ValueSets.FetalDeathCauseOrCondition.Fetal_Trauma_Specify_Disorder">
            <summary> Fetal_Trauma_Specify_Disorder </summary>
        </member>
        <member name="F:BFDR.ValueSets.FetalDeathCauseOrCondition.Infectious_Disorder_Of_The_Fetus_Specify_Disorder">
            <summary> Infectious_Disorder_Of_The_Fetus_Specify_Disorder </summary>
        </member>
        <member name="F:BFDR.ValueSets.FetalDeathCauseOrCondition.Maternal_Conditions_Diseases_Specify_Disorder">
            <summary> Maternal_Conditions_Diseases_Specify_Disorder </summary>
        </member>
        <member name="F:BFDR.ValueSets.FetalDeathCauseOrCondition.Complications_Of_Placenta_Cord_Or_Membranes_Other_Specify_Disorder">
            <summary> Complications_Of_Placenta_Cord_Or_Membranes_Other_Specify_Disorder </summary>
        </member>
        <member name="F:BFDR.ValueSets.FetalDeathCauseOrCondition.Other_Obstetrical_Or_Pregnancy_Complications_Specify_Disorder">
            <summary> Other_Obstetrical_Or_Pregnancy_Complications_Specify_Disorder </summary>
        </member>
        <member name="F:BFDR.ValueSets.FetalDeathCauseOrCondition.Other_Fetal_Conditions_Disorder_Specify_Disorder">
            <summary> Other_Fetal_Conditions_Disorder_Specify_Disorder </summary>
        </member>
        <member name="F:BFDR.ValueSets.FetalDeathCauseOrCondition.Unknown">
            <summary> Unknown </summary>
        </member>
        <member name="T:BFDR.ValueSets.FetalDeathTimePoints">
            <summary> FetalDeathTimePoints </summary>
        </member>
        <member name="F:BFDR.ValueSets.FetalDeathTimePoints.Codes">
            <summary> Codes </summary>
        </member>
        <member name="F:BFDR.ValueSets.FetalDeathTimePoints.Antepartum_Fetal_Death_With_Cessation_Of_Labor">
            <summary> Antepartum_Fetal_Death_With_Cessation_Of_Labor </summary>
        </member>
        <member name="F:BFDR.ValueSets.FetalDeathTimePoints.Antepartum_Fetal_Death_With_Continued_Labor">
            <summary> Antepartum_Fetal_Death_With_Continued_Labor </summary>
        </member>
        <member name="F:BFDR.ValueSets.FetalDeathTimePoints.Fetal_Intrapartum_Death_After_First_Assessment">
            <summary> Fetal_Intrapartum_Death_After_First_Assessment </summary>
        </member>
        <member name="F:BFDR.ValueSets.FetalDeathTimePoints.Unknown">
            <summary> Unknown </summary>
        </member>
        <member name="T:BFDR.ValueSets.FetalPresentations">
            <summary> FetalPresentations </summary>
        </member>
        <member name="F:BFDR.ValueSets.FetalPresentations.Codes">
            <summary> Codes </summary>
        </member>
        <member name="F:BFDR.ValueSets.FetalPresentations.Vertex_Presentation_Finding">
            <summary> Vertex_Presentation_Finding </summary>
        </member>
        <member name="F:BFDR.ValueSets.FetalPresentations.Breech_Presentation_Finding">
            <summary> Breech_Presentation_Finding </summary>
        </member>
        <member name="F:BFDR.ValueSets.FetalPresentations.On_Examination_Fetal_Presentation_Unsure_Unknown_Fetal_Presentation_Finding">
            <summary> On_Examination_Fetal_Presentation_Unsure_Unknown_Fetal_Presentation_Finding </summary>
        </member>
        <member name="F:BFDR.ValueSets.FetalPresentations.Other">
            <summary> Other </summary>
        </member>
        <member name="T:BFDR.ValueSets.FetalRemainsDispositionMethod">
            <summary> FetalRemainsDispositionMethod </summary>
        </member>
        <member name="F:BFDR.ValueSets.FetalRemainsDispositionMethod.Codes">
            <summary> Codes </summary>
        </member>
        <member name="F:BFDR.ValueSets.FetalRemainsDispositionMethod.Burial">
            <summary> Burial </summary>
        </member>
        <member name="F:BFDR.ValueSets.FetalRemainsDispositionMethod.Cremation">
            <summary> Cremation </summary>
        </member>
        <member name="F:BFDR.ValueSets.FetalRemainsDispositionMethod.Donation">
            <summary> Donation </summary>
        </member>
        <member name="F:BFDR.ValueSets.FetalRemainsDispositionMethod.Hospital_Disposition">
            <summary> Hospital_Disposition </summary>
        </member>
        <member name="F:BFDR.ValueSets.FetalRemainsDispositionMethod.Removal_From_State">
            <summary> Removal_From_State </summary>
        </member>
        <member name="F:BFDR.ValueSets.FetalRemainsDispositionMethod.Other">
            <summary> Other </summary>
        </member>
        <member name="F:BFDR.ValueSets.FetalRemainsDispositionMethod.Unknown">
            <summary> Unknown </summary>
        </member>
        <member name="T:BFDR.ValueSets.HistologicalPlacentalExamination">
            <summary> HistologicalPlacentalExamination </summary>
        </member>
        <member name="F:BFDR.ValueSets.HistologicalPlacentalExamination.Codes">
            <summary> Codes </summary>
        </member>
        <member name="F:BFDR.ValueSets.HistologicalPlacentalExamination.Performed">
            <summary> Performed </summary>
        </member>
        <member name="F:BFDR.ValueSets.HistologicalPlacentalExamination.Not_Performed">
            <summary> Not_Performed </summary>
        </member>
        <member name="F:BFDR.ValueSets.HistologicalPlacentalExamination.Planned">
            <summary> Planned </summary>
        </member>
        <member name="T:BFDR.ValueSets.InfectionsDuringPregnancyLiveBirth">
            <summary> InfectionsDuringPregnancyLiveBirth </summary>
        </member>
        <member name="F:BFDR.ValueSets.InfectionsDuringPregnancyLiveBirth.Codes">
            <summary> Codes </summary>
        </member>
        <member name="F:BFDR.ValueSets.InfectionsDuringPregnancyLiveBirth.Gonorrhea_Disorder">
            <summary> Gonorrhea_Disorder </summary>
        </member>
        <member name="F:BFDR.ValueSets.InfectionsDuringPregnancyLiveBirth.Syphilis_Disorder">
            <summary> Syphilis_Disorder </summary>
        </member>
        <member name="F:BFDR.ValueSets.InfectionsDuringPregnancyLiveBirth.Chlamydia_Disorder">
            <summary> Chlamydia_Disorder </summary>
        </member>
        <member name="F:BFDR.ValueSets.InfectionsDuringPregnancyLiveBirth.Hepatitis_B_Disorder">
            <summary> Hepatitis_B_Disorder </summary>
        </member>
        <member name="F:BFDR.ValueSets.InfectionsDuringPregnancyLiveBirth.Hepatitis_C_Disorder">
            <summary> Hepatitis_C_Disorder </summary>
        </member>
        <member name="F:BFDR.ValueSets.InfectionsDuringPregnancyLiveBirth.Genital_Herpes_Simplex_Disorder">
            <summary> Genital_Herpes_Simplex_Disorder </summary>
        </member>
        <member name="F:BFDR.ValueSets.InfectionsDuringPregnancyLiveBirth.Other">
            <summary> Other </summary>
        </member>
        <member name="T:BFDR.ValueSets.InformantRelationshipToMother">
            <summary> InformantRelationshipToMother </summary>
        </member>
        <member name="F:BFDR.ValueSets.InformantRelationshipToMother.Codes">
            <summary> Codes </summary>
        </member>
        <member name="F:BFDR.ValueSets.InformantRelationshipToMother.Father_Of_Baby">
            <summary> Father_Of_Baby </summary>
        </member>
        <member name="F:BFDR.ValueSets.InformantRelationshipToMother.Hospital_Employee">
            <summary> Hospital_Employee </summary>
        </member>
        <member name="F:BFDR.ValueSets.InformantRelationshipToMother.Other_With_Write_In_Text">
            <summary> Other_With_Write_In_Text </summary>
        </member>
        <member name="F:BFDR.ValueSets.InformantRelationshipToMother.Other_Relative">
            <summary> Other_Relative </summary>
        </member>
        <member name="T:BFDR.ValueSets.LocationTypes">
            <summary> LocationTypes </summary>
        </member>
        <member name="F:BFDR.ValueSets.LocationTypes.Codes">
            <summary> Codes </summary>
        </member>
        <member name="F:BFDR.ValueSets.LocationTypes.Birth_Location">
            <summary> Birth_Location </summary>
        </member>
        <member name="F:BFDR.ValueSets.LocationTypes.Transfer_From_Location">
            <summary> Transfer_From_Location </summary>
        </member>
        <member name="F:BFDR.ValueSets.LocationTypes.Transfer_To_Location">
            <summary> Transfer_To_Location </summary>
        </member>
        <member name="T:BFDR.ValueSets.NewbornCongenitalAnomalies">
            <summary> NewbornCongenitalAnomalies </summary>
        </member>
        <member name="F:BFDR.ValueSets.NewbornCongenitalAnomalies.Codes">
            <summary> Codes </summary>
        </member>
        <member name="F:BFDR.ValueSets.NewbornCongenitalAnomalies.Anencephalus">
            <summary> Anencephalus </summary>
        </member>
        <member name="F:BFDR.ValueSets.NewbornCongenitalAnomalies.Meningomyelocele_Spina_Bifida">
            <summary> Meningomyelocele_Spina_Bifida </summary>
        </member>
        <member name="F:BFDR.ValueSets.NewbornCongenitalAnomalies.Cyanotic_Congenital_Heart_Disease">
            <summary> Cyanotic_Congenital_Heart_Disease </summary>
        </member>
        <member name="F:BFDR.ValueSets.NewbornCongenitalAnomalies.Congenital_Diaphragmatic_Hernia">
            <summary> Congenital_Diaphragmatic_Hernia </summary>
        </member>
        <member name="F:BFDR.ValueSets.NewbornCongenitalAnomalies.Congenital_Omphalocele">
            <summary> Congenital_Omphalocele </summary>
        </member>
        <member name="F:BFDR.ValueSets.NewbornCongenitalAnomalies.Gastroschisis">
            <summary> Gastroschisis </summary>
        </member>
        <member name="F:BFDR.ValueSets.NewbornCongenitalAnomalies.Longitudinal_Deficiency_Of_Limb_Limb_Reduction_Defect_Excluding_Congenital_Amputation_And_Dwarfing_Syndromes">
            <summary> Longitudinal_Deficiency_Of_Limb_Limb_Reduction_Defect_Excluding_Congenital_Amputation_And_Dwarfing_Syndromes </summary>
        </member>
        <member name="F:BFDR.ValueSets.NewbornCongenitalAnomalies.Cleft_Lip_With_Or_Without_Cleft_Palate">
            <summary> Cleft_Lip_With_Or_Without_Cleft_Palate </summary>
        </member>
        <member name="F:BFDR.ValueSets.NewbornCongenitalAnomalies.Cleft_Palate">
            <summary> Cleft_Palate </summary>
        </member>
        <member name="F:BFDR.ValueSets.NewbornCongenitalAnomalies.Anomaly_Of_Chromosome_Pair_21">
            <summary> Anomaly_Of_Chromosome_Pair_21 </summary>
        </member>
        <member name="F:BFDR.ValueSets.NewbornCongenitalAnomalies.Chromosomal_Disorder">
            <summary> Chromosomal_Disorder </summary>
        </member>
        <member name="F:BFDR.ValueSets.NewbornCongenitalAnomalies.Hypospadias">
            <summary> Hypospadias </summary>
        </member>
        <member name="F:BFDR.ValueSets.NewbornCongenitalAnomalies.Other">
            <summary> Other </summary>
        </member>
        <member name="T:BFDR.ValueSets.NumberPreviousCesareansEditFlags">
            <summary> NumberPreviousCesareansEditFlags </summary>
        </member>
        <member name="F:BFDR.ValueSets.NumberPreviousCesareansEditFlags.Codes">
            <summary> Codes </summary>
        </member>
        <member name="F:BFDR.ValueSets.NumberPreviousCesareansEditFlags.Edit_Passed">
            <summary> Edit_Passed </summary>
        </member>
        <member name="F:BFDR.ValueSets.NumberPreviousCesareansEditFlags.Edit_Failed_Verified">
            <summary> Edit_Failed_Verified </summary>
        </member>
        <member name="T:BFDR.ValueSets.ObstetricProcedureOutcome">
            <summary> ObstetricProcedureOutcome </summary>
        </member>
        <member name="F:BFDR.ValueSets.ObstetricProcedureOutcome.Codes">
            <summary> Codes </summary>
        </member>
        <member name="F:BFDR.ValueSets.ObstetricProcedureOutcome.Successful_Qualifier_Value">
            <summary> Successful_Qualifier_Value </summary>
        </member>
        <member name="F:BFDR.ValueSets.ObstetricProcedureOutcome.Unsuccessful_Qualifier_Value">
            <summary> Unsuccessful_Qualifier_Value </summary>
        </member>
        <member name="T:BFDR.ValueSets.PregnancyReportEditFlags">
            <summary> PregnancyReportEditFlags </summary>
        </member>
        <member name="F:BFDR.ValueSets.PregnancyReportEditFlags.Codes">
            <summary> Codes </summary>
        </member>
        <member name="F:BFDR.ValueSets.PregnancyReportEditFlags.Edit_Passed">
            <summary> Edit_Passed </summary>
        </member>
        <member name="F:BFDR.ValueSets.PregnancyReportEditFlags.Edit_Failed_Data_Queried_And_Verified">
            <summary> Edit_Failed_Data_Queried_And_Verified </summary>
        </member>
        <member name="F:BFDR.ValueSets.PregnancyReportEditFlags.Edit_Failed_Data_Queried_But_Not_Verified">
            <summary> Edit_Failed_Data_Queried_But_Not_Verified </summary>
        </member>
        <member name="T:BFDR.ValueSets.UnitsOfGestationalAge">
            <summary> UnitsOfGestationalAge </summary>
        </member>
        <member name="F:BFDR.ValueSets.UnitsOfGestationalAge.Codes">
            <summary> Codes </summary>
        </member>
        <member name="F:BFDR.ValueSets.UnitsOfGestationalAge.Days">
            <summary> Days </summary>
        </member>
        <member name="F:BFDR.ValueSets.UnitsOfGestationalAge.Weeks">
            <summary> Weeks </summary>
        </member>
        <member name="T:BFDR.ValueSets.CigaretteSmokingBeforeDuringPregnancy">
            <summary> CigaretteSmokingBeforeDuringPregnancy </summary>
        </member>
        <member name="F:BFDR.ValueSets.CigaretteSmokingBeforeDuringPregnancy.Codes">
            <summary> Codes </summary>
        </member>
        <member name="F:BFDR.ValueSets.CigaretteSmokingBeforeDuringPregnancy.In_The_3_Months_Before_You_Got_Pregnant_How_Many_Cigarettes_Did_You_Smoke_On_An_Average_Day_Phenx">
            <summary> In_The_3_Months_Before_You_Got_Pregnant_How_Many_Cigarettes_Did_You_Smoke_On_An_Average_Day_Phenx </summary>
        </member>
        <member name="F:BFDR.ValueSets.CigaretteSmokingBeforeDuringPregnancy.Cigarettes_Smoked_Per_Day_By_Mother_1st_Trimester">
            <summary> Cigarettes_Smoked_Per_Day_By_Mother_1st_Trimester </summary>
        </member>
        <member name="F:BFDR.ValueSets.CigaretteSmokingBeforeDuringPregnancy.Cigarettes_Smoked_Per_Day_By_Mother_2nd_Trimester">
            <summary> Cigarettes_Smoked_Per_Day_By_Mother_2nd_Trimester </summary>
        </member>
        <member name="F:BFDR.ValueSets.CigaretteSmokingBeforeDuringPregnancy.In_The_Last_3_Months_Of_Your_Pregnancy_How_Many_Cigarettes_Did_You_Smoke_On_An_Average_Day_Phenx">
            <summary> In_The_Last_3_Months_Of_Your_Pregnancy_How_Many_Cigarettes_Did_You_Smoke_On_An_Average_Day_Phenx </summary>
        </member>
    </members>
</doc><|MERGE_RESOLUTION|>--- conflicted
+++ resolved
@@ -66,7 +66,6 @@
         <member name="M:BFDR.FetalDeathRecord.GetYear">
             <summary>Return the birth year for this record to be used in the identifier</summary>
         </member>
-<<<<<<< HEAD
         <member name="F:BFDR.FetalDeathRecord.FETUS_SECTION">
             <summary>Composition Section Constants</summary>
         </member>
@@ -159,13 +158,11 @@
             <para>// Getter:</para>
             <para>Console.WriteLine($"Birth Weight Edit Flag: {ExampleFetalDeathRecord.BirthWeightHelperEditFlag}");</para>
             </example>
-=======
         <member name="M:BFDR.FetalDeathRecord.RestoreReferences">
             <inheritdoc/>
         </member>
         <member name="M:BFDR.FetalDeathRecord.InitializeCompositionAndSubject">
             <inheritdoc/>
->>>>>>> dee3aa88
         </member>
         <member name="T:BFDR.IJEBirth">
             <summary>A "wrapper" class to convert between a FHIR based <c>BirthRecord</c> and
