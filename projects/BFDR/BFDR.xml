<?xml version="1.0"?>
<doc>
    <assembly>
        <name>BFDR</name>
    </assembly>
    <members>
        <member name="T:BFDR.BirthRecord">
            <summary>Class <c>BirthRecord</c> is a class designed to help consume and produce birth records
            that follow the HL7 FHIR Vital Records Birth Reporting Implementation Guide, as described at:
            http://hl7.org/fhir/us/bfdr and https://github.com/hl7/bfdr.
            </summary>
        </member>
        <member name="M:BFDR.BirthRecord.#ctor">
            <summary>Default constructor that creates a new, empty BirthRecord.</summary>
        </member>
        <member name="M:BFDR.BirthRecord.#ctor(System.String,System.Boolean)">
            <summary>Constructor that takes a string that represents a FHIR Birth Record in either XML or JSON format.</summary>
            <param name="record">represents a FHIR Birth Record in either XML or JSON format.</param>
            <param name="permissive">if the parser should be permissive when parsing the given string</param>
            <exception cref="T:System.ArgumentException">Record is neither valid XML nor JSON.</exception>
        </member>
        <member name="M:BFDR.BirthRecord.#ctor(Hl7.Fhir.Model.Bundle)">
            <summary>Constructor that takes a FHIR Bundle that represents a FHIR Birth Record.</summary>
            <param name="bundle">represents a FHIR Bundle.</param>
            <exception cref="T:System.ArgumentException">Record is invalid.</exception>
        </member>
        <member name="M:BFDR.BirthRecord.GetYear">
            <summary>Return the birth year for this record to be used in the identifier</summary>
        </member>
        <member name="M:BFDR.BirthRecord.RestoreReferences">
            <inheritdoc/>
        </member>
        <member name="M:BFDR.BirthRecord.InitializeCompositionAndSubject">
            <inheritdoc/>
        </member>
        <member name="T:BFDR.FetalDeathRecord">
            <summary>Class <c>FetalDeathRecord</c> is a class designed to help consume and produce fetal death
            records that follow the HL7 FHIR Vital Records FetalDeath Reporting Implementation Guide, as described
            at: http://hl7.org/fhir/us/bfdr and https://github.com/hl7/bfdr.
            </summary>
        </member>
        <member name="M:BFDR.FetalDeathRecord.#ctor">
            <summary>Default constructor that creates a new, empty FetalDeathRecord.</summary>
        </member>
        <member name="M:BFDR.FetalDeathRecord.#ctor(System.String,System.Boolean)">
            <summary>Constructor that takes a string that represents a FHIR FetalDeath Record in either XML or JSON format.</summary>
            <param name="record">represents a FHIR FetalDeath Record in either XML or JSON format.</param>
            <param name="permissive">if the parser should be permissive when parsing the given string</param>
            <exception cref="T:System.ArgumentException">Record is neither valid XML nor JSON.</exception>
        </member>
        <member name="M:BFDR.FetalDeathRecord.#ctor(Hl7.Fhir.Model.Bundle)">
            <summary>Constructor that takes a FHIR Bundle that represents a FHIR FetalDeath Record.</summary>
            <param name="bundle">represents a FHIR Bundle.</param>
            <exception cref="T:System.ArgumentException">Record is invalid.</exception>
        </member>
        <member name="M:BFDR.FetalDeathRecord.GetYear">
            <summary>Return the birth year for this record to be used in the identifier</summary>
        </member>
        <member name="M:BFDR.FetalDeathRecord.RestoreReferences">
            <inheritdoc/>
        </member>
        <member name="M:BFDR.FetalDeathRecord.InitializeCompositionAndSubject">
            <inheritdoc/>
        </member>
<<<<<<< HEAD
        <member name="P:BFDR.FetalDeathRecord.TimeOfFetalDeath">
            <summary>Estimated time of fetal death.</summary>
            <value>Estimated time of fetal death</value>
            <example>
            <para>// Setter:</para>
            <para>ExampleBirthRecord.TimeOfFetalDeath = ;</para>
            <para>// Getter:</para>
            <para>Console.WriteLine($"Sex at Time of Birth: {ExampleBirthRecord.TimeOfFetalDeath}");</para>
            </example>
        </member>
        <member name="P:BFDR.FetalDeathRecord.TimeOfFetalDeathHelper">
            <summary>Child's Sex at Birth Helper.</summary>
            <value>The child's sex at time of birth</value>
            <example>
            <para>// Setter:</para>
            <para>ExampleBirthRecord.TimeOfFetalDeathHelper = "female";</para>
            <para>// Getter:</para>
            <para>Console.WriteLine($"Time of Fetal Death: {ExampleBirthRecord.TimeOfFetalDeathHelper}");</para>
            </example>
=======
        <member name="P:BFDR.FetalDeathRecord.PrematureRuptureOfMembranes">
            <summary>Initiating cause/condition, Rupture of membranes prior to onset of labor.</summary>
        </member>
        <member name="P:BFDR.FetalDeathRecord.AbruptioPlacenta">
            <summary>Initiating cause/condition, Abruptio placenta.</summary>
        </member>
        <member name="P:BFDR.FetalDeathRecord.PlacentalInsufficiency">
            <summary>Initiating cause/condition, Placental insufficiency.</summary>
        </member>
        <member name="P:BFDR.FetalDeathRecord.ProlapsedCord">
            <summary>Initiating cause/condition, Prolapsed cord.</summary>
        </member>
        <member name="P:BFDR.FetalDeathRecord.ChorioamnionitisCOD">
            <summary>Initiating cause/condition, Chorioamnionitis.</summary>
        </member>
        <member name="P:BFDR.FetalDeathRecord.OtherComplicationsOfPlacentaCordOrMembranes">
            <summary>Initiating cause/condition, Other complications of placenta, cord, or membranes.</summary>
        </member>
        <member name="P:BFDR.FetalDeathRecord.InitiatingCauseOrConditionUnknown">
            <summary>Initiating cause/condition, Unknown.</summary>
        </member>
        <member name="P:BFDR.FetalDeathRecord.MaternalConditionsDiseasesLiteral">
            <summary>Initiating cause/condition, Maternal conditions/diseases literal.</summary>
>>>>>>> 67a97993
        </member>
        <member name="T:BFDR.IJEBirth">
            <summary>A "wrapper" class to convert between a FHIR based <c>BirthRecord</c> and
            a record in IJE Natality format. Each property of this class corresponds exactly
            with a field in the IJE Natality format. The getters convert from the embedded
            FHIR based <c>BirthRecord</c> to the IJE format for a specific field, and
            the setters convert from IJE format for a specific field and set that value
            on the embedded FHIR based <c>BirthRecord</c>.</summary>
        </member>
        <member name="M:BFDR.IJEBirth.#ctor(BFDR.BirthRecord,System.Boolean)">
            <summary>Constructor that takes a <c>BirthRecord</c>.</summary>
        </member>
        <member name="M:BFDR.IJEBirth.#ctor(System.String,System.Boolean)">
            <summary>Constructor that takes an IJE string and builds a corresponding internal <c>BirthRecord</c>.</summary>
        </member>
        <member name="P:BFDR.IJEBirth.IJELength">
            <summary>Get the length of the IJE string.</summary>
        </member>
        <member name="M:BFDR.IJEBirth.#ctor">
            <summary>Constructor that creates an empty record for constructing records using the IJE properties.</summary>
        </member>
        <member name="P:BFDR.IJEBirth.Record">
            <summary>FHIR based vital record.</summary>
        </member>
        <member name="M:BFDR.IJEBirth.ToBirthRecord">
            <summary>FHIR based vital record.</summary>
            Redundant due to ToRecord(), but kept for compatibility with IJEMortality which has this method for backwards compatibility.
        </member>
        <member name="M:BFDR.IJEBirth.ToRecord">
            <summary>FHIR based vital record.</summary>
            Hides the IJE ToRecord method that returns a VitalRecord instead of a BirthRecord
        </member>
        <member name="M:BFDR.IJEBirth.Get_MotherRace(System.String)">
            <summary>Checks if the given race exists in the record for Mother.</summary>
        </member>
        <member name="M:BFDR.IJEBirth.Set_MotherRace(System.String,System.String)">
            <summary>Adds the given race to the record for Mother.</summary>
        </member>
        <member name="M:BFDR.IJEBirth.Get_FatherRace(System.String)">
            <summary>Checks if the given race exists in the record for Father.</summary>
        </member>
        <member name="M:BFDR.IJEBirth.Set_FatherRace(System.String,System.String)">
            <summary>Adds the given race to the record for Father.</summary>
        </member>
        <member name="P:BFDR.IJEBirth.IDOB_YR">
            <summary>Date of Birth (Infant)--Year</summary>
        </member>
        <member name="P:BFDR.IJEBirth.BSTATE">
            <summary>State, U.S. Territory or Canadian Province of Birth (Infant) - code</summary>
        </member>
        <member name="P:BFDR.IJEBirth.FILENO">
            <summary>Certificate Number</summary>
        </member>
        <member name="P:BFDR.IJEBirth.VOID">
            <summary>Void flag</summary>
        </member>
        <member name="P:BFDR.IJEBirth.AUXNO">
            <summary>Auxiliary State file number</summary>
        </member>
        <member name="P:BFDR.IJEBirth.TB">
            <summary>Time of Birth</summary>
        </member>
        <member name="P:BFDR.IJEBirth.ISEX">
            <summary>Sex</summary>
        </member>
        <member name="P:BFDR.IJEBirth.IDOB_MO">
            <summary>Date of Birth (Infant)--Month</summary>
        </member>
        <member name="P:BFDR.IJEBirth.IDOB_DY">
            <summary>Date of Birth (Infant)--Day</summary>
        </member>
        <member name="P:BFDR.IJEBirth.CNTYO">
            <summary>County of Birth</summary>
        </member>
        <member name="P:BFDR.IJEBirth.BPLACE">
            <summary>Place Where Birth Occurred (type of place or institution)</summary>
        </member>
        <member name="P:BFDR.IJEBirth.FNPI">
            <summary>Facility ID (NPI) - if available</summary>
        </member>
        <member name="P:BFDR.IJEBirth.SFN">
            <summary>Facility ID (State-Assigned)</summary>
        </member>
        <member name="P:BFDR.IJEBirth.MDOB_YR">
            <summary>Date of Birth (Mother)--Year</summary>
        </member>
        <member name="P:BFDR.IJEBirth.MDOB_MO">
            <summary>Date of Birth (Mother)--Month</summary>
        </member>
        <member name="P:BFDR.IJEBirth.MDOB_DY">
            <summary>Date of Birth (Mother)--Day</summary>
        </member>
        <member name="P:BFDR.IJEBirth.MAGE_BYPASS">
            <summary>Date of Birth (Mother)--Edit Flag</summary>
        </member>
        <member name="P:BFDR.IJEBirth.BPLACEC_ST_TER">
            <summary>State, U.S. Territory or Canadian Province of Birth (Mother) - code</summary>
        </member>
        <member name="P:BFDR.IJEBirth.BPLACEC_CNT">
            <summary>Birthplace of Mother--Country</summary>
        </member>
        <member name="P:BFDR.IJEBirth.CITYC">
            <summary>Residence of Mother--City</summary>
        </member>
        <member name="P:BFDR.IJEBirth.COUNTYC">
            <summary>Residence of Mother--County</summary>
        </member>
        <member name="P:BFDR.IJEBirth.STATEC">
            <summary>State, U.S. Territory or Canadian Province of Residence (Mother) - code</summary>
        </member>
        <member name="P:BFDR.IJEBirth.COUNTRYC">
            <summary>Residence of Mother--Country</summary>
        </member>
        <member name="P:BFDR.IJEBirth.LIMITS">
            <summary>Residence of Mother--Inside City Limits</summary>
        </member>
        <member name="P:BFDR.IJEBirth.FDOB_YR">
            <summary>Date of Birth (Father)--Year</summary>
        </member>
        <member name="P:BFDR.IJEBirth.FDOB_MO">
            <summary>Date of Birth (Father)--Month</summary>
        </member>
        <member name="P:BFDR.IJEBirth.FDOB_DY">
            <summary>Date of Birth (Father)--Day</summary>
        </member>
        <member name="P:BFDR.IJEBirth.FAGE_BYPASS">
            <summary>Date of Birth (Father)--Edit Flag</summary>
        </member>
        <member name="P:BFDR.IJEBirth.MARE">
            <summary>Mother Married?--Ever (NCHS DELETED THIS ITEM EFFECTIVE 2014/2015)</summary>
        </member>
        <member name="P:BFDR.IJEBirth.MARN">
            <summary>Mother Married?-- At Conception, at Birth or any Time in Between</summary>
        </member>
        <member name="P:BFDR.IJEBirth.ACKN">
            <summary>Mother Married?--Acknowledgement of Paternity Signed</summary>
        </member>
        <member name="P:BFDR.IJEBirth.MEDUC">
            <summary>Mother's Education</summary>
        </member>
        <member name="P:BFDR.IJEBirth.MEDUC_BYPASS">
            <summary>Mother's Education--Edit Flag</summary>
        </member>
        <member name="P:BFDR.IJEBirth.METHNIC1">
            <summary>Mother of Hispanic Origin?--Mexican</summary>
        </member>
        <member name="P:BFDR.IJEBirth.METHNIC2">
            <summary>Mother of Hispanic Origin?--Puerto Rican</summary>
        </member>
        <member name="P:BFDR.IJEBirth.METHNIC3">
            <summary>Mother of Hispanic Origin?--Cuban</summary>
        </member>
        <member name="P:BFDR.IJEBirth.METHNIC4">
            <summary>Mother of Hispanic Origin?--Other</summary>
        </member>
        <member name="P:BFDR.IJEBirth.METHNIC5">
            <summary>Mother of Hispanic Origin?--Other Literal</summary>
        </member>
        <member name="P:BFDR.IJEBirth.MRACE1">
            <summary>Mother's Race--White</summary>
        </member>
        <member name="P:BFDR.IJEBirth.MRACE2">
            <summary>Mother's Race--Black or African American</summary>
        </member>
        <member name="P:BFDR.IJEBirth.MRACE3">
            <summary>Mother's Race--American Indian or Alaska Native</summary>
        </member>
        <member name="P:BFDR.IJEBirth.MRACE4">
            <summary>Mother's Race--Asian Indian</summary>
        </member>
        <member name="P:BFDR.IJEBirth.MRACE5">
            <summary>Mother's Race--Chinese</summary>
        </member>
        <member name="P:BFDR.IJEBirth.MRACE6">
            <summary>Mother's Race--Filipino</summary>
        </member>
        <member name="P:BFDR.IJEBirth.MRACE7">
            <summary>Mother's Race--Japanese</summary>
        </member>
        <member name="P:BFDR.IJEBirth.MRACE8">
            <summary>Mother's Race--Korean</summary>
        </member>
        <member name="P:BFDR.IJEBirth.MRACE9">
            <summary>Mother's Race--Vietnamese</summary>
        </member>
        <member name="P:BFDR.IJEBirth.MRACE10">
            <summary>Mother's Race--Other Asian</summary>
        </member>
        <member name="P:BFDR.IJEBirth.MRACE11">
            <summary>Mother's Race--Native Hawaiian</summary>
        </member>
        <member name="P:BFDR.IJEBirth.MRACE12">
            <summary>Mother's Race--Guamanian or Chamorro</summary>
        </member>
        <member name="P:BFDR.IJEBirth.MRACE13">
            <summary>Mother's Race--Samoan</summary>
        </member>
        <member name="P:BFDR.IJEBirth.MRACE14">
            <summary>Mother's Race--Other Pacific Islander</summary>
        </member>
        <member name="P:BFDR.IJEBirth.MRACE15">
            <summary>Mother's Race--Other</summary>
        </member>
        <member name="P:BFDR.IJEBirth.MRACE16">
            <summary>Mother's Race--First American Indian or Alaska Native Literal</summary>
        </member>
        <member name="P:BFDR.IJEBirth.MRACE17">
            <summary>Mother's Race--Second American Indian or Alaska Native Literal</summary>
        </member>
        <member name="P:BFDR.IJEBirth.MRACE18">
            <summary>Mother's Race--First Other Asian Literal</summary>
        </member>
        <member name="P:BFDR.IJEBirth.MRACE19">
            <summary>Mother's Race--Second Other Asian Literal</summary>
        </member>
        <member name="P:BFDR.IJEBirth.MRACE20">
            <summary>Mother's Race--First Other Pacific Islander Literal</summary>
        </member>
        <member name="P:BFDR.IJEBirth.MRACE21">
            <summary>Mother's Race--Second Other Pacific Islander Literal</summary>
        </member>
        <member name="P:BFDR.IJEBirth.MRACE22">
            <summary>Mother's Race--First Other Literal</summary>
        </member>
        <member name="P:BFDR.IJEBirth.MRACE23">
            <summary>Mother's Race--Second Other Literal</summary>
        </member>
        <member name="P:BFDR.IJEBirth.MRACE1E">
            <summary>Mother's Race Tabulation Variable 1E</summary>
        </member>
        <member name="P:BFDR.IJEBirth.MRACE2E">
            <summary>Mother's Race Tabulation Variable 2E</summary>
        </member>
        <member name="P:BFDR.IJEBirth.MRACE3E">
            <summary>Mother's Race Tabulation Variable 3E</summary>
        </member>
        <member name="P:BFDR.IJEBirth.MRACE4E">
            <summary>Mother's Race Tabulation Variable 4E</summary>
        </member>
        <member name="P:BFDR.IJEBirth.MRACE5E">
            <summary>Mother's Race Tabulation Variable 5E</summary>
        </member>
        <member name="P:BFDR.IJEBirth.MRACE6E">
            <summary>Mother's Race Tabulation Variable 6E</summary>
        </member>
        <member name="P:BFDR.IJEBirth.MRACE7E">
            <summary>Mother's Race Tabulation Variable 7E</summary>
        </member>
        <member name="P:BFDR.IJEBirth.MRACE8E">
            <summary>Mother's Race Tabulation Variable 8E</summary>
        </member>
        <member name="P:BFDR.IJEBirth.MRACE16C">
            <summary>Mother's Race Tabulation Variable 16C</summary>
        </member>
        <member name="P:BFDR.IJEBirth.MRACE17C">
            <summary>Mother's Race Tabulation Variable 17C</summary>
        </member>
        <member name="P:BFDR.IJEBirth.MRACE18C">
            <summary>Mother's Race Tabulation Variable 18C</summary>
        </member>
        <member name="P:BFDR.IJEBirth.MRACE19C">
            <summary>Mother's Race Tabulation Variable 19C</summary>
        </member>
        <member name="P:BFDR.IJEBirth.MRACE20C">
            <summary>Mother's Race Tabulation Variable 20C</summary>
        </member>
        <member name="P:BFDR.IJEBirth.MRACE21C">
            <summary>Mother's Race Tabulation Variable 21C</summary>
        </member>
        <member name="P:BFDR.IJEBirth.MRACE22C">
            <summary>Mother's Race Tabulation Variable 22C</summary>
        </member>
        <member name="P:BFDR.IJEBirth.MRACE23C">
            <summary>Mother's Race Tabulation Variable 23C</summary>
        </member>
        <member name="P:BFDR.IJEBirth.FEDUC">
            <summary>Father's Education</summary>
        </member>
        <member name="P:BFDR.IJEBirth.FEDUC_BYPASS">
            <summary>Father's Education--Edit Flag</summary>
        </member>
        <member name="P:BFDR.IJEBirth.FETHNIC1">
            <summary>Father of Hispanic Origin?--Mexican</summary>
        </member>
        <member name="P:BFDR.IJEBirth.FETHNIC2">
            <summary>Father of Hispanic Origin?--Puerto Rican</summary>
        </member>
        <member name="P:BFDR.IJEBirth.FETHNIC3">
            <summary>Father of Hispanic Origin?--Cuban</summary>
        </member>
        <member name="P:BFDR.IJEBirth.FETHNIC4">
            <summary>Father of Hispanic Origin?--Other</summary>
        </member>
        <member name="P:BFDR.IJEBirth.FETHNIC5">
            <summary>Father of Hispanic Origin?--Other Literal</summary>
        </member>
        <member name="P:BFDR.IJEBirth.FRACE1">
            <summary>Father's Race--White</summary>
        </member>
        <member name="P:BFDR.IJEBirth.FRACE2">
            <summary>Father's Race--Black or African American</summary>
        </member>
        <member name="P:BFDR.IJEBirth.FRACE3">
            <summary>Father's Race--American Indian or Alaska Native</summary>
        </member>
        <member name="P:BFDR.IJEBirth.FRACE4">
            <summary>Father's Race--Asian Indian</summary>
        </member>
        <member name="P:BFDR.IJEBirth.FRACE5">
            <summary>Father's Race--Chinese</summary>
        </member>
        <member name="P:BFDR.IJEBirth.FRACE6">
            <summary>Father's Race--Filipino</summary>
        </member>
        <member name="P:BFDR.IJEBirth.FRACE7">
            <summary>Father's Race--Japanese</summary>
        </member>
        <member name="P:BFDR.IJEBirth.FRACE8">
            <summary>Father's Race--Korean</summary>
        </member>
        <member name="P:BFDR.IJEBirth.FRACE9">
            <summary>Father's Race--Vietnamese</summary>
        </member>
        <member name="P:BFDR.IJEBirth.FRACE10">
            <summary>Father's Race--Other Asian</summary>
        </member>
        <member name="P:BFDR.IJEBirth.FRACE11">
            <summary>Father's Race--Native Hawaiian</summary>
        </member>
        <member name="P:BFDR.IJEBirth.FRACE12">
            <summary>Father's Race--Guamanian or Chamorro</summary>
        </member>
        <member name="P:BFDR.IJEBirth.FRACE13">
            <summary>Father's Race--Samoan</summary>
        </member>
        <member name="P:BFDR.IJEBirth.FRACE14">
            <summary>Father's Race--Other Pacific Islander</summary>
        </member>
        <member name="P:BFDR.IJEBirth.FRACE15">
            <summary>Father's Race--Other</summary>
        </member>
        <member name="P:BFDR.IJEBirth.FRACE16">
            <summary>Father's Race--First American Indian or Alaska Native Literal</summary>
        </member>
        <member name="P:BFDR.IJEBirth.FRACE17">
            <summary>Father's Race--Second American Indian or Alaska Native Literal</summary>
        </member>
        <member name="P:BFDR.IJEBirth.FRACE18">
            <summary>Father's Race--First Other Asian Literal</summary>
        </member>
        <member name="P:BFDR.IJEBirth.FRACE19">
            <summary>Father's Race--Second Other Asian Literal</summary>
        </member>
        <member name="P:BFDR.IJEBirth.FRACE20">
            <summary>Father's Race--First Other Pacific Islander Literal</summary>
        </member>
        <member name="P:BFDR.IJEBirth.FRACE21">
            <summary>Father's Race--Second Other Pacific Islander Literal</summary>
        </member>
        <member name="P:BFDR.IJEBirth.FRACE22">
            <summary>Father's Race--First Other Literal</summary>
        </member>
        <member name="P:BFDR.IJEBirth.FRACE23">
            <summary>Father's Race--Second Other Literal</summary>
        </member>
        <member name="P:BFDR.IJEBirth.FRACE1E">
            <summary>Father's Race Tabulation Variable 1E</summary>
        </member>
        <member name="P:BFDR.IJEBirth.FRACE2E">
            <summary>Father's Race Tabulation Variable 2E</summary>
        </member>
        <member name="P:BFDR.IJEBirth.FRACE3E">
            <summary>Father's Race Tabulation Variable 3E</summary>
        </member>
        <member name="P:BFDR.IJEBirth.FRACE4E">
            <summary>Father's Race Tabulation Variable 4E</summary>
        </member>
        <member name="P:BFDR.IJEBirth.FRACE5E">
            <summary>Father's Race Tabulation Variable 5E</summary>
        </member>
        <member name="P:BFDR.IJEBirth.FRACE6E">
            <summary>Father's Race Tabulation Variable 6E</summary>
        </member>
        <member name="P:BFDR.IJEBirth.FRACE7E">
            <summary>Father's Race Tabulation Variable 7E</summary>
        </member>
        <member name="P:BFDR.IJEBirth.FRACE8E">
            <summary>Father's Race Tabulation Variable 8E</summary>
        </member>
        <member name="P:BFDR.IJEBirth.FRACE16C">
            <summary>Father's Race Tabulation Variable 16C</summary>
        </member>
        <member name="P:BFDR.IJEBirth.FRACE17C">
            <summary>Father's Race Tabulation Variable 17C</summary>
        </member>
        <member name="P:BFDR.IJEBirth.FRACE18C">
            <summary>Father's Race Tabulation Variable 18C</summary>
        </member>
        <member name="P:BFDR.IJEBirth.FRACE19C">
            <summary>Father's Race Tabulation Variable 19C</summary>
        </member>
        <member name="P:BFDR.IJEBirth.FRACE20C">
            <summary>Father's Race Tabulation Variable 20C</summary>
        </member>
        <member name="P:BFDR.IJEBirth.FRACE21C">
            <summary>Father's Race Tabulation Variable 21C</summary>
        </member>
        <member name="P:BFDR.IJEBirth.FRACE22C">
            <summary>Father's Race Tabulation Variable 22C</summary>
        </member>
        <member name="P:BFDR.IJEBirth.FRACE23C">
            <summary>Father's Race Tabulation Variable 23C</summary>
        </member>
        <member name="P:BFDR.IJEBirth.ATTEND">
            <summary>Attendant Title</summary>
        </member>
        <member name="P:BFDR.IJEBirth.TRAN">
            <summary>Mother Transferred?</summary>
        </member>
        <member name="P:BFDR.IJEBirth.DOFP_MO">
            <summary>Date of First Prenatal Care Visit--Month</summary>
        </member>
        <member name="P:BFDR.IJEBirth.DOFP_DY">
            <summary>Date of First Prenatal Care Visit--Day</summary>
        </member>
        <member name="P:BFDR.IJEBirth.DOFP_YR">
            <summary>Date of First Prenatal Care Visit--Year</summary>
        </member>
        <member name="P:BFDR.IJEBirth.DOLP_MO">
            <summary>Date of Last Prenatal Care Visit--Month(NCHS DELETED THIS ITEM EFFECTIVE 2014/2015)</summary>
        </member>
        <member name="P:BFDR.IJEBirth.DOLP_DY">
            <summary>Date of Last Prenatal Care Visit--Day(NCHS DELETED THIS ITEM EFFECTIVE 2014/2015)</summary>
        </member>
        <member name="P:BFDR.IJEBirth.DOLP_YR">
            <summary>Date of Last Prenatal Care Visit--Year(NCHS DELETED THIS ITEM EFFECTIVE 2014/2015)</summary>
        </member>
        <member name="P:BFDR.IJEBirth.NPREV">
            <summary>Total Number of Prenatal Care Visits</summary>
        </member>
        <member name="P:BFDR.IJEBirth.NPREV_BYPASS">
            <summary>Total Number of Prenatal Care Visits--Edit Flag</summary>
        </member>
        <member name="P:BFDR.IJEBirth.HFT">
            <summary>Mother's Height--Feet</summary>
        </member>
        <member name="P:BFDR.IJEBirth.HIN">
            <summary>Mother's Height--Inches</summary>
        </member>
        <member name="P:BFDR.IJEBirth.HGT_BYPASS">
            <summary>Mother's Height--Edit Flag</summary>
        </member>
        <member name="P:BFDR.IJEBirth.PWGT">
            <summary>Mother's Prepregnancy Weight (in whole pounds)</summary>
        </member>
        <member name="P:BFDR.IJEBirth.PWGT_BYPASS">
            <summary>Mother's Prepregnancy Weight--Edit Flag</summary>
        </member>
        <member name="P:BFDR.IJEBirth.DWGT">
            <summary>Mother's Weight at Delivery (in whole pounds)</summary>
        </member>
        <member name="P:BFDR.IJEBirth.DWGT_BYPASS">
            <summary>Mother's Weight at Delivery--Edit Flag</summary>
        </member>
        <member name="P:BFDR.IJEBirth.WIC">
            <summary>Did Mother get WIC Food for Herself?</summary>
        </member>
        <member name="P:BFDR.IJEBirth.PLBL">
            <summary>Previous Live Births Now Living</summary>
        </member>
        <member name="P:BFDR.IJEBirth.PLBD">
            <summary>Previous Live Births Now Dead</summary>
        </member>
        <member name="P:BFDR.IJEBirth.POPO">
            <summary>Previous Other Pregnancy Outcomes</summary>
        </member>
        <member name="P:BFDR.IJEBirth.MLLB">
            <summary>Date of Last Live Birth--Month</summary>
        </member>
        <member name="P:BFDR.IJEBirth.YLLB">
            <summary>Date of Last Live Birth--Year</summary>
        </member>
        <member name="P:BFDR.IJEBirth.MOPO">
            <summary>Date of Last Other Pregnancy Outcome--Month</summary>
        </member>
        <member name="P:BFDR.IJEBirth.YOPO">
            <summary>Date of Last Other Pregnancy Outcome--Year</summary>
        </member>
        <member name="P:BFDR.IJEBirth.CIGPN">
            <summary>Number of Cigarettes Smoked in 3 months prior to Pregnancy</summary>
        </member>
        <member name="P:BFDR.IJEBirth.CIGFN">
            <summary>Number of Cigarettes Smoked in 1st 3 months</summary>
        </member>
        <member name="P:BFDR.IJEBirth.CIGSN">
            <summary>Number of Cigarettes Smoked in 2nd 3 months</summary>
        </member>
        <member name="P:BFDR.IJEBirth.CIGLN">
            <summary>Number of Cigarettes Smoked in third or last trimester</summary>
        </member>
        <member name="P:BFDR.IJEBirth.PAY">
            <summary>Principal source of Payment for this delivery</summary>
        </member>
        <member name="P:BFDR.IJEBirth.DLMP_YR">
            <summary>Date Last Normal Menses Began--Year</summary>
        </member>
        <member name="P:BFDR.IJEBirth.DLMP_MO">
            <summary>Date Last Normal Menses Began--Month</summary>
        </member>
        <member name="P:BFDR.IJEBirth.DLMP_DY">
            <summary>Date Last Normal Menses Began--Day</summary>
        </member>
        <member name="P:BFDR.IJEBirth.PDIAB">
            <summary>Risk Factors--Prepregnancy Diabetes</summary>
        </member>
        <member name="P:BFDR.IJEBirth.GDIAB">
            <summary>Risk Factors--Gestational Diabetes</summary>
        </member>
        <member name="P:BFDR.IJEBirth.PHYPE">
            <summary>Risk Factors--Prepregnancy Hypertension</summary>
        </member>
        <member name="P:BFDR.IJEBirth.GHYPE">
            <summary>Risk Factors--Gestational Hypertension  (SEE ADDITIONAL HYPERTENSION CATEGORY IN LOCATION 924)</summary>
        </member>
        <member name="P:BFDR.IJEBirth.PPB">
            <summary>Risk Factors--Previous Preterm Births</summary>
        </member>
        <member name="P:BFDR.IJEBirth.PPO">
            <summary>Risk Factors--Poor Pregnancy Outcomes(NCHS DELETED THIS ITEM EFFECTIVE 2014/2015)</summary>
        </member>
        <member name="P:BFDR.IJEBirth.VB">
            <summary><html>Risk Factors--Vaginal Bleeding  <b>(NCHS DELETED THIS ITEM EFFECTIVE 2011)</b></html></summary>
        </member>
        <member name="P:BFDR.IJEBirth.INFT">
            <summary>Risk Factors--Infertility Treatment  (SEE ADDITIONAL SUBCATEGORIES IN LOCATIONS 925-926)</summary>
        </member>
        <member name="P:BFDR.IJEBirth.PCES">
            <summary>Risk Factors--Previous Cesarean</summary>
        </member>
        <member name="P:BFDR.IJEBirth.NPCES">
            <summary>Risk Factors--Number Previous Cesareans</summary>
        </member>
        <member name="P:BFDR.IJEBirth.NPCES_BYPASS">
            <summary>Risk Factors--Number Previous Cesareans--Edit Flag</summary>
        </member>
        <member name="P:BFDR.IJEBirth.GON">
            <summary>Infections Present--Gonorrhea</summary>
        </member>
        <member name="P:BFDR.IJEBirth.SYPH">
            <summary>Infections Present--Syphilis</summary>
        </member>
        <member name="P:BFDR.IJEBirth.HSV">
            <summary><html>Infections Present--Herpes Simplex (HSV) <b> (NCHS DELETED THIS ITEM EFFECTIVE 2011)</b></html></summary>
        </member>
        <member name="P:BFDR.IJEBirth.CHAM">
            <summary>Infections Present--Chlamydia</summary>
        </member>
        <member name="P:BFDR.IJEBirth.HEPB">
            <summary>Infections Present--Hepatitis B</summary>
        </member>
        <member name="P:BFDR.IJEBirth.HEPC">
            <summary>Infections Present--Hepatitis C</summary>
        </member>
        <member name="P:BFDR.IJEBirth.CERV">
            <summary>Obstetric Procedures--Cervical Cerclage(NCHS DELETED THIS ITEM EFFECTIVE 2014/2015)</summary>
        </member>
        <member name="P:BFDR.IJEBirth.TOC">
            <summary>Obstetric Procedures--Tocolysis(NCHS DELETED THIS ITEM EFFECTIVE 2014/2015)</summary>
        </member>
        <member name="P:BFDR.IJEBirth.ECVS">
            <summary>Obstetric Procedures--Successful External Cephalic Version</summary>
        </member>
        <member name="P:BFDR.IJEBirth.ECVF">
            <summary>Obstetric Procedures--Failed External Cephalic Version</summary>
        </member>
        <member name="P:BFDR.IJEBirth.PROM">
            <summary>Onset of Labor--Premature Rupture of Membranes(NCHS DELETED THIS ITEM EFFECTIVE 2014/2015)</summary>
        </member>
        <member name="P:BFDR.IJEBirth.PRIC">
            <summary>Onset of Labor--Precipitous Labor(NCHS DELETED THIS ITEM EFFECTIVE 2014/2015)</summary>
        </member>
        <member name="P:BFDR.IJEBirth.PROL">
            <summary>Onset of Labor--Prolonged Labor(NCHS DELETED THIS ITEM EFFECTIVE 2014/2015)</summary>
        </member>
        <member name="P:BFDR.IJEBirth.INDL">
            <summary>Characteristics of Labor &amp; Delivery--Induction of Labor</summary>
        </member>
        <member name="P:BFDR.IJEBirth.AUGL">
            <summary>Characteristics of Labor &amp; Delivery--Augmentation of Labor</summary>
        </member>
        <member name="P:BFDR.IJEBirth.NVPR">
            <summary><html>Characteristics of Labor &amp; Delivery--Non-vertex Presentation <b>(NCHS DELETED THIS ITEM EFFECTIVE 2011)</b></html></summary>
        </member>
        <member name="P:BFDR.IJEBirth.STER">
            <summary>Characteristics of Labor &amp; Delivery--Steroids</summary>
        </member>
        <member name="P:BFDR.IJEBirth.ANTB">
            <summary>Characteristics of Labor &amp; Delivery--Antibiotics</summary>
        </member>
        <member name="P:BFDR.IJEBirth.CHOR">
            <summary>Characteristics of Labor &amp; Delivery--Chorioamnionitis</summary>
        </member>
        <member name="P:BFDR.IJEBirth.MECS">
            <summary>Characteristics of Labor &amp; Delivery--Meconium Staining(NCHS DELETED THIS ITEM EFFECTIVE 2014/2015)</summary>
        </member>
        <member name="P:BFDR.IJEBirth.FINT">
            <summary>Characteristics of Labor &amp; Delivery--Fetal Intolerance(NCHS DELETED THIS ITEM EFFECTIVE 2014/2015)</summary>
        </member>
        <member name="P:BFDR.IJEBirth.ESAN">
            <summary>Characteristics of Labor &amp; Delivery--Anesthesia</summary>
        </member>
        <member name="P:BFDR.IJEBirth.ATTF">
            <summary><html>Method of Delivery--Attempted Forceps <b>(NCHS DELETED THIS ITEM EFFECTIVE 2011)</b></html></summary>
        </member>
        <member name="P:BFDR.IJEBirth.ATTV">
            <summary><html>Method of Delivery--Attempted Vacuum <b>(NCHS DELETED THIS ITEM EFFECTIVE 2011)</b></html></summary>
        </member>
        <member name="P:BFDR.IJEBirth.PRES">
            <summary>Method of Delivery--Fetal Presentation</summary>
        </member>
        <member name="P:BFDR.IJEBirth.ROUT">
            <summary>Method of Delivery--Route and Method of Delivery</summary>
        </member>
        <member name="P:BFDR.IJEBirth.TLAB">
            <summary>Method of Delivery--Trial of Labor Attempted</summary>
        </member>
        <member name="P:BFDR.IJEBirth.MTR">
            <summary>Maternal Morbidity--Maternal Transfusion</summary>
        </member>
        <member name="P:BFDR.IJEBirth.PLAC">
            <summary>Maternal Morbidity--Perineal Laceration</summary>
        </member>
        <member name="P:BFDR.IJEBirth.RUT">
            <summary>Maternal Morbidity--Ruptured Uterus</summary>
        </member>
        <member name="P:BFDR.IJEBirth.UHYS">
            <summary>Maternal Morbidity--Unplanned Hysterectomy</summary>
        </member>
        <member name="P:BFDR.IJEBirth.AINT">
            <summary>Maternal Morbidity--Admit to Intensive Care</summary>
        </member>
        <member name="P:BFDR.IJEBirth.UOPR">
            <summary>Maternal Morbidity--Unplanned Operation(NCHS DELETED THIS ITEM EFFECTIVE 2014/2015)</summary>
        </member>
        <member name="P:BFDR.IJEBirth.BWG">
            <summary>Birthweight in grams</summary>
        </member>
        <member name="P:BFDR.IJEBirth.BW_BYPASS">
            <summary>Birthweight--Edit Flag</summary>
        </member>
        <member name="P:BFDR.IJEBirth.OWGEST">
            <summary>Obstetric Estimation of Gestation</summary>
        </member>
        <member name="P:BFDR.IJEBirth.OWGEST_BYPASS">
            <summary>Obstetric Estimation of Gestation--Edit Flag</summary>
        </member>
        <member name="P:BFDR.IJEBirth.APGAR5">
            <summary>Apgar Score at 5 Minutes</summary>
        </member>
        <member name="P:BFDR.IJEBirth.APGAR10">
            <summary>Apgar Score at 10 Minutes</summary>
        </member>
        <member name="P:BFDR.IJEBirth.PLUR">
            <summary>Plurality</summary>
        </member>
        <member name="P:BFDR.IJEBirth.SORD">
            <summary>Set Order</summary>
        </member>
        <member name="P:BFDR.IJEBirth.LIVEB">
            <summary>Number of Live Born</summary>
        </member>
        <member name="P:BFDR.IJEBirth.MATCH">
            <summary>Matching Number</summary>
        </member>
        <member name="P:BFDR.IJEBirth.PLUR_BYPASS">
            <summary>Plurality--Edit Flag</summary>
        </member>
        <member name="P:BFDR.IJEBirth.AVEN1">
            <summary>Abnormal Conditions of the Newborn--Assisted Ventilation</summary>
        </member>
        <member name="P:BFDR.IJEBirth.AVEN6">
            <summary>Abnormal Conditions of the Newborn--Assisted Ventilation > 6 hours</summary>
        </member>
        <member name="P:BFDR.IJEBirth.NICU">
            <summary>Abnormal Conditions of the Newborn--Admission to NICU</summary>
        </member>
        <member name="P:BFDR.IJEBirth.SURF">
            <summary>Abnormal Conditions of the Newborn--Surfactant Replacement</summary>
        </member>
        <member name="P:BFDR.IJEBirth.ANTI">
            <summary>Abnormal Conditions of the Newborn--Antibiotics</summary>
        </member>
        <member name="P:BFDR.IJEBirth.SEIZ">
            <summary>Abnormal Conditions of the Newborn--Seizures</summary>
        </member>
        <member name="P:BFDR.IJEBirth.BINJ">
            <summary>Abnormal Conditions of the Newborn--Birth Injury(NCHS DELETED THIS ITEM EFFECTIVE 2014/2015)</summary>
        </member>
        <member name="P:BFDR.IJEBirth.ANEN">
            <summary>Congenital Anomalies of the Newborn--Anencephaly</summary>
        </member>
        <member name="P:BFDR.IJEBirth.MNSB">
            <summary>Congenital Anomalies of the Newborn--Meningomyelocele/Spina Bifida</summary>
        </member>
        <member name="P:BFDR.IJEBirth.CCHD">
            <summary>Congenital Anomalies of the Newborn--Cyanotic congenital heart disease</summary>
        </member>
        <member name="P:BFDR.IJEBirth.CDH">
            <summary>Congenital Anomalies of the Newborn--Congenital diaphragmatic hernia</summary>
        </member>
        <member name="P:BFDR.IJEBirth.OMPH">
            <summary>Congenital Anomalies of the Newborn--Omphalocele</summary>
        </member>
        <member name="P:BFDR.IJEBirth.GAST">
            <summary>Congenital Anomalies of the Newborn--Gastroschisis</summary>
        </member>
        <member name="P:BFDR.IJEBirth.LIMB">
            <summary>Congenital Anomalies of the Newborn--Limb Reduction Defect</summary>
        </member>
        <member name="P:BFDR.IJEBirth.CL">
            <summary>Congenital Anomalies of the Newborn--Cleft Lip with or without Cleft Palate</summary>
        </member>
        <member name="P:BFDR.IJEBirth.CP">
            <summary>Congenital Anomalies of the Newborn--Cleft Palate Alone</summary>
        </member>
        <member name="P:BFDR.IJEBirth.DOWT">
            <summary>Congenital Anomalies of the Newborn--Down Syndrome</summary>
        </member>
        <member name="P:BFDR.IJEBirth.CDIT">
            <summary>Congenital Anomalies of the Newborn--Suspected Chromosomal disorder</summary>
        </member>
        <member name="P:BFDR.IJEBirth.HYPO">
            <summary>Congenital Anomalies of the Newborn--Hypospadias</summary>
        </member>
        <member name="P:BFDR.IJEBirth.ITRAN">
            <summary>Was Infant Transferred Within 24 Hours of Delivery?</summary>
        </member>
        <member name="P:BFDR.IJEBirth.ILIV">
            <summary>Is Infant Living at Time of Report?</summary>
        </member>
        <member name="P:BFDR.IJEBirth.BFED">
            <summary>Is Infant Being Breastfed?  (RECOMMENDED CHANGE TO "AT DISCHARGE" EFFECTIVE 2004)</summary>
        </member>
        <member name="P:BFDR.IJEBirth.R_YR">
            <summary>NCHS USE ONLY: Receipt date -- Year</summary>
        </member>
        <member name="P:BFDR.IJEBirth.R_MO">
            <summary>NCHS USE ONLY: Receipt date -- Month</summary>
        </member>
        <member name="P:BFDR.IJEBirth.R_DY">
            <summary>NCHS USE ONLY: Receipt date -- Day</summary>
        </member>
        <member name="P:BFDR.IJEBirth.MAGER">
            <summary>Mother's Reported Age</summary>
        </member>
        <member name="P:BFDR.IJEBirth.FAGER">
            <summary>Father's Reported Age</summary>
        </member>
        <member name="P:BFDR.IJEBirth.EHYPE">
            <summary>Risk Factors--Hypertension Eclampsia   (RECOMMENDED ADDITION EFFECTIVE 2004)</summary>
        </member>
        <member name="P:BFDR.IJEBirth.INFT_DRG">
            <summary>Risk Factors--Infertility: Fertility Enhancing Drugs  (RECOMMENDED ADDITION EFFECTIVE 2004)</summary>
        </member>
        <member name="P:BFDR.IJEBirth.INFT_ART">
            <summary>Risk Factors--Infertility: Asst. Rep. Technology  (RECOMMENDED ADDITION EFFECTIVE 2004)</summary>
        </member>
        <member name="P:BFDR.IJEBirth.FILLER1">
            <summary>FILLER 1</summary>
        </member>
        <member name="P:BFDR.IJEBirth.DOR_YR">
            <summary>Date of Registration--Year</summary>
        </member>
        <member name="P:BFDR.IJEBirth.DOR_MO">
            <summary>Date of Registration--Month</summary>
        </member>
        <member name="P:BFDR.IJEBirth.DOR_DY">
            <summary>Date of Registration--Day</summary>
        </member>
        <member name="P:BFDR.IJEBirth.MCPH">
            <summary>Abnormal Conditions of the Newborn--Microcephaly</summary>
        </member>
        <member name="P:BFDR.IJEBirth.KIDFNAME">
            <summary>Child's First Name</summary>
        </member>
        <member name="P:BFDR.IJEBirth.KIDMNAME">
            <summary>Child's Middle Name</summary>
        </member>
        <member name="P:BFDR.IJEBirth.KIDLNAME">
            <summary>Child's Last Name</summary>
        </member>
        <member name="P:BFDR.IJEBirth.KIDSUFFX">
            <summary>Child's Surname Suffix (moved from end)</summary>
        </member>
        <member name="P:BFDR.IJEBirth.BIRTH_CO">
            <summary>County of Birth (Literal)</summary>
        </member>
        <member name="P:BFDR.IJEBirth.BRTHCITY">
            <summary>City/town/place of birth (Literal)</summary>
        </member>
        <member name="P:BFDR.IJEBirth.HOSP">
            <summary>Name of Facility of Birth</summary>
        </member>
        <member name="P:BFDR.IJEBirth.MOMFNAME">
            <summary>Mother's First Name</summary>
        </member>
        <member name="P:BFDR.IJEBirth.MOMMIDDL">
            <summary>Mother's Middle Name</summary>
        </member>
        <member name="P:BFDR.IJEBirth.MOMLNAME">
            <summary>Mother's Last Name</summary>
        </member>
        <member name="P:BFDR.IJEBirth.MOMSUFFX">
            <summary>Mother's Surname Suffix</summary>
        </member>
        <member name="P:BFDR.IJEBirth.MOMFMNME">
            <summary>Mother's First Maiden Name</summary>
        </member>
        <member name="P:BFDR.IJEBirth.MOMMMID">
            <summary>Mother's Middle Maiden Name</summary>
        </member>
        <member name="P:BFDR.IJEBirth.MOMMAIDN">
            <summary>Mother's Maiden Surname</summary>
        </member>
        <member name="P:BFDR.IJEBirth.MOMMSUFX">
            <summary>Mother's Maiden Surname Suffix</summary>
        </member>
        <member name="P:BFDR.IJEBirth.STNUM">
            <summary>Residence Street Number</summary>
        </member>
        <member name="P:BFDR.IJEBirth.PREDIR">
            <summary>Residence Pre Directional</summary>
        </member>
        <member name="P:BFDR.IJEBirth.STNAME">
            <summary>Residence Street name</summary>
        </member>
        <member name="P:BFDR.IJEBirth.STDESIG">
            <summary>Residence Street designator</summary>
        </member>
        <member name="P:BFDR.IJEBirth.POSTDIR">
            <summary>Residence Post Directional</summary>
        </member>
        <member name="P:BFDR.IJEBirth.UNUM">
            <summary>Residence Unit or Apartment Number</summary>
        </member>
        <member name="P:BFDR.IJEBirth.ADDRESS">
            <summary>Mother's Residence Street Address</summary>
        </member>
        <member name="P:BFDR.IJEBirth.ZIPCODE">
            <summary>Mother's Residence Zip Code and Zip+4</summary>
        </member>
        <member name="P:BFDR.IJEBirth.COUNTYTXT">
            <summary>Mother's Residence County (Literal)</summary>
        </member>
        <member name="P:BFDR.IJEBirth.CITYTEXT">
            <summary>Mother's Residence City/Town (Literal)</summary>
        </member>
        <member name="P:BFDR.IJEBirth.STATETXT">
            <summary>State, U.S. Territory or Canadian Province of Residence (Mother) - literal</summary>
        </member>
        <member name="P:BFDR.IJEBirth.CNTRYTXT">
            <summary>Mother's Residence Country (Literal)</summary>
        </member>
        <member name="P:BFDR.IJEBirth.DADFNAME">
            <summary>Father's First Name</summary>
        </member>
        <member name="P:BFDR.IJEBirth.DADMNAME">
            <summary>Father's Middle Name</summary>
        </member>
        <member name="P:BFDR.IJEBirth.DADLNAME">
            <summary>Father's Last Name</summary>
        </member>
        <member name="P:BFDR.IJEBirth.DADSUFFX">
            <summary>Father's Surname Suffix</summary>
        </member>
        <member name="P:BFDR.IJEBirth.MOM_SSN">
            <summary>Mother's Social Security Number</summary>
        </member>
        <member name="P:BFDR.IJEBirth.DAD_SSN">
            <summary>Father's Social Security Number</summary>
        </member>
        <member name="P:BFDR.IJEBirth.MAGE_CALC">
            <summary>Mother's Age (Calculated)</summary>
        </member>
        <member name="P:BFDR.IJEBirth.FAGE_CALC">
            <summary>Father's Age (Calculated)</summary>
        </member>
        <member name="P:BFDR.IJEBirth.MOM_OC_T">
            <summary>Occupation of Mother</summary>
        </member>
        <member name="P:BFDR.IJEBirth.MOM_OC_C">
            <summary>Occupation of Mother (coded)</summary>
        </member>
        <member name="P:BFDR.IJEBirth.DAD_OC_T">
            <summary>Occupation of Father</summary>
        </member>
        <member name="P:BFDR.IJEBirth.DAD_OC_C">
            <summary>Occupation of Father (coded)</summary>
        </member>
        <member name="P:BFDR.IJEBirth.MOM_IN_T">
            <summary>Industry of Mother</summary>
        </member>
        <member name="P:BFDR.IJEBirth.MOM_IN_C">
            <summary>Industry of Mother (coded)</summary>
        </member>
        <member name="P:BFDR.IJEBirth.DAD_IN_T">
            <summary>Industry of Father</summary>
        </member>
        <member name="P:BFDR.IJEBirth.DAD_IN_C">
            <summary>Industry of Father (coded)</summary>
        </member>
        <member name="P:BFDR.IJEBirth.FBPLACD_ST_TER_C">
            <summary>State, U.S. Territory or Canadian Province of Birth (Father) - code</summary>
        </member>
        <member name="P:BFDR.IJEBirth.FBPLACE_CNT_C">
            <summary>Father's Country of Birth (Code)</summary>
        </member>
        <member name="P:BFDR.IJEBirth.METHNIC5C">
            <summary>Mother's Hispanic Code for Literal</summary>
        </member>
        <member name="P:BFDR.IJEBirth.METHNICE">
            <summary>Mother's Edited Hispanic Origin Code</summary>
        </member>
        <member name="P:BFDR.IJEBirth.MRACEBG_C">
            <summary>Mother's Bridged Race - NCHS Code</summary>
        </member>
        <member name="P:BFDR.IJEBirth.FETHNIC5C">
            <summary>Father's Hispanic Code for Literal</summary>
        </member>
        <member name="P:BFDR.IJEBirth.FETHNICE">
            <summary>Father's Edited Hispanic Origin Code</summary>
        </member>
        <member name="P:BFDR.IJEBirth.FRACEBG_C">
            <summary>Father's Bridged Race - NCHS Code</summary>
        </member>
        <member name="P:BFDR.IJEBirth.METHNIC_T">
            <summary>Mother's Hispanic Origin - Specify</summary>
        </member>
        <member name="P:BFDR.IJEBirth.MRACE_T">
            <summary>Mother's Race - Specify</summary>
        </member>
        <member name="P:BFDR.IJEBirth.FETHNIC_T">
            <summary>Father's Hispanic Origin - Specify</summary>
        </member>
        <member name="P:BFDR.IJEBirth.FRACE_T">
            <summary>Father's Race - Specify</summary>
        </member>
        <member name="P:BFDR.IJEBirth.HOSPFROM">
            <summary>Facility Mother Moved From (if transferred)</summary>
        </member>
        <member name="P:BFDR.IJEBirth.HOSPTO">
            <summary>Facility Infant Transferred To (if transferred w/in 24 hours)</summary>
        </member>
        <member name="P:BFDR.IJEBirth.ATTEND_OTH_TXT">
            <summary>Attendant ("Other" specified text)</summary>
        </member>
        <member name="P:BFDR.IJEBirth.MBPLACE_ST_TER_TXT">
            <summary>State, U.S. Territory or Canadian Province of Birth (Mother) - literal</summary>
        </member>
        <member name="P:BFDR.IJEBirth.MBPLACE_CNTRY_TXT">
            <summary>Mother's Country of Birth (Literal)</summary>
        </member>
        <member name="P:BFDR.IJEBirth.FBPLACE_ST_TER_TXT">
            <summary>State, U.S. Territory or Canadian Province of Birth (Father) - literal</summary>
        </member>
        <member name="P:BFDR.IJEBirth.FBPLACE_CNTRY_TXT">
            <summary>Father's Country of Birth (Literal)</summary>
        </member>
        <member name="P:BFDR.IJEBirth.MAIL_STNUM">
            <summary>Mother's Mailing Address Street number</summary>
        </member>
        <member name="P:BFDR.IJEBirth.MAIL_PREDIR">
            <summary>Mother's Mailing Address Pre Directional</summary>
        </member>
        <member name="P:BFDR.IJEBirth.MAIL_STNAME">
            <summary>Mother's Mailing Address Street name</summary>
        </member>
        <member name="P:BFDR.IJEBirth.MAIL_STDESIG">
            <summary>Mother's Mailing Address Street designator</summary>
        </member>
        <member name="P:BFDR.IJEBirth.MAIL_POSTDIR">
            <summary>Mother's Mailing Address Post Directional</summary>
        </member>
        <member name="P:BFDR.IJEBirth.MAIL_UNUM">
            <summary>Mother's Mailing Address Unit or Apartment Number</summary>
        </member>
        <member name="P:BFDR.IJEBirth.MAIL_ADDRESS">
            <summary>Mother's Mailing Address Street Address</summary>
        </member>
        <member name="P:BFDR.IJEBirth.MAIL_ZIPCODE">
            <summary>Mother's Mailing Address Zip Code and Zip+4</summary>
        </member>
        <member name="P:BFDR.IJEBirth.MAIL_COUNTYTXT">
            <summary>Mother's Mailing Address County (Literal)</summary>
        </member>
        <member name="P:BFDR.IJEBirth.MAIL_CITYTEXT">
            <summary>Mother's Mailing Address City/Town (Literal)</summary>
        </member>
        <member name="P:BFDR.IJEBirth.MAIL_STATETXT">
            <summary>Mother's Mailing Address State (Literal)</summary>
        </member>
        <member name="P:BFDR.IJEBirth.MAIL_CNTRYTXT">
            <summary>Mother's Mailing Address Country (Literal)</summary>
        </member>
        <member name="P:BFDR.IJEBirth.SSN_REQ">
            <summary>Social Security Number Requested for Child?</summary>
        </member>
        <member name="P:BFDR.IJEBirth.SSN_CITIZEN_CD">
            <summary>SSA/EAB Citizenship Code</summary>
        </member>
        <member name="P:BFDR.IJEBirth.SSN_MULT_BTH_CD">
            <summary>SSA/EAB Multiple Birth Code</summary>
        </member>
        <member name="P:BFDR.IJEBirth.SSN_FEEDBACK">
            <summary>SSA/EAB Feedback Release</summary>
        </member>
        <member name="P:BFDR.IJEBirth.SSN_BRTH_CRT_NO">
            <summary>SSA/EAB Birth Certificate Number Code</summary>
        </member>
        <member name="P:BFDR.IJEBirth.ATTEND_NAME">
            <summary>Attendant's Name</summary>
        </member>
        <member name="P:BFDR.IJEBirth.ATTEND_NPI">
            <summary>Attendant's NPI</summary>
        </member>
        <member name="P:BFDR.IJEBirth.CERTIF_NAME">
            <summary>Certifier's Name</summary>
        </member>
        <member name="P:BFDR.IJEBirth.CERTIF_NPI">
            <summary>Certifier's NPI</summary>
        </member>
        <member name="P:BFDR.IJEBirth.CERTIF">
            <summary>Certifier Title</summary>
        </member>
        <member name="P:BFDR.IJEBirth.CERTIF_OTH_TXT">
            <summary>Certifier ("Other" specified text)</summary>
        </member>
        <member name="P:BFDR.IJEBirth.INF_MED_REC_NUM">
            <summary>Infant's Medical Record Number</summary>
        </member>
        <member name="P:BFDR.IJEBirth.MOM_MED_REC_NUM">
            <summary>Mother's Medical Record Number</summary>
        </member>
        <member name="P:BFDR.IJEBirth.CERTIFIED_YR">
            <summary>Date Signed by Certifier--Year</summary>
        </member>
        <member name="P:BFDR.IJEBirth.CERTIFIED_MO">
            <summary>Date Signed by Certifier--Month</summary>
        </member>
        <member name="P:BFDR.IJEBirth.CERTIFIED_DY">
            <summary>Date Signed by Certifier--Day</summary>
        </member>
        <member name="P:BFDR.IJEBirth.REGISTER_YR">
            <summary>Date Filed by Registrar--Year</summary>
        </member>
        <member name="P:BFDR.IJEBirth.REGISTER_MO">
            <summary>Date Filed by Registrar--Month</summary>
        </member>
        <member name="P:BFDR.IJEBirth.REGISTER_DY">
            <summary>Date Filed by Registrar--Day</summary>
        </member>
        <member name="P:BFDR.IJEBirth.MARITAL_DESCRIP">
            <summary>For use of jurisdictions with domestic partnerships, other types of relationships.</summary>
        </member>
        <member name="P:BFDR.IJEBirth.REPLACE">
            <summary>Replacement (amended) record</summary>
        </member>
        <member name="P:BFDR.IJEBirth.PLACE1_1">
            <summary>Blank for One-Byte Field 1</summary>
        </member>
        <member name="P:BFDR.IJEBirth.PLACE1_2">
            <summary>Blank for One-Byte Field 2</summary>
        </member>
        <member name="P:BFDR.IJEBirth.PLACE1_3">
            <summary>Blank for One-Byte Field 3</summary>
        </member>
        <member name="P:BFDR.IJEBirth.PLACE1_4">
            <summary>Blank for One-Byte Field 4</summary>
        </member>
        <member name="P:BFDR.IJEBirth.PLACE1_5">
            <summary>Blank for One-Byte Field 5</summary>
        </member>
        <member name="P:BFDR.IJEBirth.PLACE1_6">
            <summary>Blank for One-Byte Field 6</summary>
        </member>
        <member name="P:BFDR.IJEBirth.PLACE8_1">
            <summary>Blank for Eight-Byte Field 1</summary>
        </member>
        <member name="P:BFDR.IJEBirth.PLACE8_2">
            <summary>Blank for Eight-Byte Field 2</summary>
        </member>
        <member name="P:BFDR.IJEBirth.PLACE8_3">
            <summary>Blank for Eight-Byte Field 3</summary>
        </member>
        <member name="P:BFDR.IJEBirth.PLACE20">
            <summary>Blank for Twenty-Byte Field</summary>
        </member>
        <member name="P:BFDR.IJEBirth.BLANK">
            <summary>Blank for Future Expansion</summary>
        </member>
        <member name="P:BFDR.IJEBirth.BLANK2">
            <summary>Blank for Jurisdictional Use Only</summary>
        </member>
        <member name="T:BFDR.IJEFetalDeath">
            <summary>A "wrapper" class to convert between a FHIR based <c>FetalDeathRecord</c> and
            a record in IJE FetalDeath format. Each property of this class corresponds exactly
            with a field in the IJE FetalDeath format. The getters convert from the embedded
            FHIR based <c>FetalDeathRecord</c> to the IJE format for a specific field, and
            the setters convert from IJE format for a specific field and set that value
            on the embedded FHIR based <c>FetalDeathRecord</c>.</summary>
        </member>
        <member name="M:BFDR.IJEFetalDeath.#ctor(BFDR.FetalDeathRecord,System.Boolean)">
            <summary>Constructor that takes a <c>FetalDeathRecord</c>.</summary>
        </member>
        <member name="M:BFDR.IJEFetalDeath.#ctor(System.String,System.Boolean)">
            <summary>Constructor that takes an IJE string and builds a corresponding internal <c>FetalDeathRecord</c>.</summary>
        </member>
        <member name="P:BFDR.IJEFetalDeath.IJELength">
            <summary>Get the length of the IJE string.</summary>
        </member>
        <member name="M:BFDR.IJEFetalDeath.#ctor">
            <summary>Constructor that creates an empty record for constructing records using the IJE properties.</summary>
        </member>
        <member name="P:BFDR.IJEFetalDeath.Record">
            <summary>FHIR based vital record.</summary>
        </member>
        <member name="M:BFDR.IJEFetalDeath.ToFetalDeathRecord">
            <summary>FHIR based vital record.</summary>
            Redundant due to ToRecord(), but kept for compatibility with IJEMortality which has this method for backwards compatibility.
        </member>
        <member name="M:BFDR.IJEFetalDeath.ToRecord">
            <summary>FHIR based vital record.</summary>
            Hides the IJE ToRecord method that returns a VitalRecord instead of a DeathRecord
        </member>
        <member name="M:BFDR.IJEFetalDeath.YesNo_PresenceToIJE(System.Boolean)">
            <summary>Converts the FHIR representation of presence-only fields to the IJE equivalent.</summary>
            <param name="fieldValue">the value of the field</param>
            <returns>Y (yes), N (no)</returns>
        </member>
        <member name="M:BFDR.IJEFetalDeath.YesNo_IJEToPresence(System.String,System.Func{System.Boolean,System.Boolean})">
            <summary>Converts the IJE representation of presence-only fields to the FHIR equivalent.</summary>
            <param name="value">Y (yes), N (no)</param>
            <param name="field">a function that will set a field in the FHIR record</param>
        </member>
        <member name="P:BFDR.IJEFetalDeath.FDOD_YR">
            <summary>Date of Delivery (Fetus)--Year</summary>
        </member>
        <member name="P:BFDR.IJEFetalDeath.DSTATE">
            <summary>State, U.S. Territory or Canadian Province of Place of Delivery - code</summary>
        </member>
        <member name="P:BFDR.IJEFetalDeath.FILENO">
            <summary>Certificate Number</summary>
        </member>
        <member name="P:BFDR.IJEFetalDeath.VOID">
            <summary>Void flag</summary>
        </member>
        <member name="P:BFDR.IJEFetalDeath.AUXNO">
            <summary>Auxiliary State file number</summary>
        </member>
        <member name="P:BFDR.IJEFetalDeath.TD">
            <summary>Time of Delivery</summary>
        </member>
        <member name="P:BFDR.IJEFetalDeath.FSEX">
            <summary>Sex</summary>
        </member>
        <member name="P:BFDR.IJEFetalDeath.FDOD_MO">
            <summary>Date of Delivery (Fetus)--Month</summary>
        </member>
        <member name="P:BFDR.IJEFetalDeath.FDOD_DY">
            <summary>Date of Delivery (Fetus)--Day</summary>
        </member>
        <member name="P:BFDR.IJEFetalDeath.CNTYO">
            <summary>County of Delivery</summary>
        </member>
        <member name="P:BFDR.IJEFetalDeath.DPLACE">
            <summary>Place Where Delivery Occurred</summary>
        </member>
        <member name="P:BFDR.IJEFetalDeath.FNPI">
            <summary>Facility ID (NPI) - If available</summary>
        </member>
        <member name="P:BFDR.IJEFetalDeath.SFN">
            <summary>Facility ID (State-Assigned)</summary>
        </member>
        <member name="P:BFDR.IJEFetalDeath.MDOB_YR">
            <summary>Date of Birth (Mother)--Year</summary>
        </member>
        <member name="P:BFDR.IJEFetalDeath.MDOB_MO">
            <summary>Date of Birth (Mother)--Month</summary>
        </member>
        <member name="P:BFDR.IJEFetalDeath.MDOB_DY">
            <summary>Date of Birth (Mother)--Day</summary>
        </member>
        <member name="P:BFDR.IJEFetalDeath.MAGE_BYPASS">
            <summary>Date of Birth (Mother)--Edit Flag</summary>
        </member>
        <member name="P:BFDR.IJEFetalDeath.BPLACEC_ST_TER">
            <summary>State, U.S. Territory or Canadian Province of Birth (Mother) - code</summary>
        </member>
        <member name="P:BFDR.IJEFetalDeath.BPLACEC_CNT">
            <summary>Mother's Birthplace--Country</summary>
        </member>
        <member name="P:BFDR.IJEFetalDeath.CITYC">
            <summary>Residence of Mother--City/Town</summary>
        </member>
        <member name="P:BFDR.IJEFetalDeath.COUNTYC">
            <summary>Residence of Mother--County</summary>
        </member>
        <member name="P:BFDR.IJEFetalDeath.STATEC">
            <summary>State, U.S. Territory or Canadian Province of Residence (Mother) - code</summary>
        </member>
        <member name="P:BFDR.IJEFetalDeath.COUNTRYC">
            <summary>Residence of Mother--Country</summary>
        </member>
        <member name="P:BFDR.IJEFetalDeath.LIMITS">
            <summary>Residence of Mother--Inside City/Town Limits</summary>
        </member>
        <member name="P:BFDR.IJEFetalDeath.FDOB_YR">
            <summary>Date of Birth (Father)--Year</summary>
        </member>
        <member name="P:BFDR.IJEFetalDeath.FDOB_MO">
            <summary>Date of Birth (Father)--Month</summary>
        </member>
        <member name="P:BFDR.IJEFetalDeath.FDOB_DY">
            <summary>Date of Birth (Father)--Day</summary>
        </member>
        <member name="P:BFDR.IJEFetalDeath.FAGE_BYPASS">
            <summary>Date of Birth (Father)--Edit Flag</summary>
        </member>
        <member name="P:BFDR.IJEFetalDeath.MARE">
            <summary>Mother Married?--Ever(NCHS DELETED THIS ITEM EFFECTIVE 2014/2015)</summary>
        </member>
        <member name="P:BFDR.IJEFetalDeath.MARN">
            <summary>Mother Married?-- At Conception, at Delivery or any Time in Between(NCHS DELETED THIS ITEM EFFECTIVE 2014/2015)</summary>
        </member>
        <member name="P:BFDR.IJEFetalDeath.MEDUC">
            <summary>Mother's Education</summary>
        </member>
        <member name="P:BFDR.IJEFetalDeath.MEDUC_BYPASS">
            <summary>Mother's Education--Edit Flag</summary>
        </member>
        <member name="P:BFDR.IJEFetalDeath.METHNIC1">
            <summary>Mother of Hispanic Origin?--Mexican</summary>
        </member>
        <member name="P:BFDR.IJEFetalDeath.METHNIC2">
            <summary>Mother of Hispanic Origin?--Puerto Rican</summary>
        </member>
        <member name="P:BFDR.IJEFetalDeath.METHNIC3">
            <summary>Mother of Hispanic Origin?--Cuban</summary>
        </member>
        <member name="P:BFDR.IJEFetalDeath.METHNIC4">
            <summary>Mother of Hispanic Origin?--Other</summary>
        </member>
        <member name="P:BFDR.IJEFetalDeath.METHNIC5">
            <summary>Mother of Hispanic Origin?--Other Literal</summary>
        </member>
        <member name="P:BFDR.IJEFetalDeath.MRACE1">
            <summary>Mother's Race--White</summary>
        </member>
        <member name="P:BFDR.IJEFetalDeath.MRACE2">
            <summary>Mother's Race--Black or African American</summary>
        </member>
        <member name="P:BFDR.IJEFetalDeath.MRACE3">
            <summary>Mother's Race--American Indian or Alaska Native</summary>
        </member>
        <member name="P:BFDR.IJEFetalDeath.MRACE4">
            <summary>Mother's Race--Asian Indian</summary>
        </member>
        <member name="P:BFDR.IJEFetalDeath.MRACE5">
            <summary>Mother's Race--Chinese</summary>
        </member>
        <member name="P:BFDR.IJEFetalDeath.MRACE6">
            <summary>Mother's Race--Filipino</summary>
        </member>
        <member name="P:BFDR.IJEFetalDeath.MRACE7">
            <summary>Mother's Race--Japanese</summary>
        </member>
        <member name="P:BFDR.IJEFetalDeath.MRACE8">
            <summary>Mother's Race--Korean</summary>
        </member>
        <member name="P:BFDR.IJEFetalDeath.MRACE9">
            <summary>Mother's Race--Vietnamese</summary>
        </member>
        <member name="P:BFDR.IJEFetalDeath.MRACE10">
            <summary>Mother's Race--Other Asian</summary>
        </member>
        <member name="P:BFDR.IJEFetalDeath.MRACE11">
            <summary>Mother's Race--Native Hawaiian</summary>
        </member>
        <member name="P:BFDR.IJEFetalDeath.MRACE12">
            <summary>Mother's Race--Guamanian or Chamorro</summary>
        </member>
        <member name="P:BFDR.IJEFetalDeath.MRACE13">
            <summary>Mother's Race--Samoan</summary>
        </member>
        <member name="P:BFDR.IJEFetalDeath.MRACE14">
            <summary>Mother's Race--Other Pacific Islander</summary>
        </member>
        <member name="P:BFDR.IJEFetalDeath.MRACE15">
            <summary>Mother's Race--Other</summary>
        </member>
        <member name="P:BFDR.IJEFetalDeath.MRACE16">
            <summary>Mother's Race--First American Indian or Alaska Native Literal</summary>
        </member>
        <member name="P:BFDR.IJEFetalDeath.MRACE17">
            <summary>Mother's Race--Second American Indian or Alaska Native Literal</summary>
        </member>
        <member name="P:BFDR.IJEFetalDeath.MRACE18">
            <summary>Mother's Race--First Other Asian Literal</summary>
        </member>
        <member name="P:BFDR.IJEFetalDeath.MRACE19">
            <summary>Mother's Race--Second Other Asian Literal</summary>
        </member>
        <member name="P:BFDR.IJEFetalDeath.MRACE20">
            <summary>Mother's Race--First Other Pacific Islander Literal</summary>
        </member>
        <member name="P:BFDR.IJEFetalDeath.MRACE21">
            <summary>Mother's Race--Second Other Pacific Islander Literal</summary>
        </member>
        <member name="P:BFDR.IJEFetalDeath.MRACE22">
            <summary>Mother's Race--First Other Literal</summary>
        </member>
        <member name="P:BFDR.IJEFetalDeath.MRACE23">
            <summary>Mother's Race--Second Other Literal</summary>
        </member>
        <member name="P:BFDR.IJEFetalDeath.MRACE1E">
            <summary>Mother's Race Tabulation Variable 1E</summary>
        </member>
        <member name="P:BFDR.IJEFetalDeath.MRACE2E">
            <summary>Mother's Race Tabulation Variable 2E</summary>
        </member>
        <member name="P:BFDR.IJEFetalDeath.MRACE3E">
            <summary>Mother's Race Tabulation Variable 3E</summary>
        </member>
        <member name="P:BFDR.IJEFetalDeath.MRACE4E">
            <summary>Mother's Race Tabulation Variable 4E</summary>
        </member>
        <member name="P:BFDR.IJEFetalDeath.MRACE5E">
            <summary>Mother's Race Tabulation Variable 5E</summary>
        </member>
        <member name="P:BFDR.IJEFetalDeath.MRACE6E">
            <summary>Mother's Race Tabulation Variable 6E</summary>
        </member>
        <member name="P:BFDR.IJEFetalDeath.MRACE7E">
            <summary>Mother's Race Tabulation Variable 7E</summary>
        </member>
        <member name="P:BFDR.IJEFetalDeath.MRACE8E">
            <summary>Mother's Race Tabulation Variable 8E</summary>
        </member>
        <member name="P:BFDR.IJEFetalDeath.MRACE16C">
            <summary>Mother's Race Tabulation Variable 16C</summary>
        </member>
        <member name="P:BFDR.IJEFetalDeath.MRACE17C">
            <summary>Mother's Race Tabulation Variable 17C</summary>
        </member>
        <member name="P:BFDR.IJEFetalDeath.MRACE18C">
            <summary>Mother's Race Tabulation Variable 18C</summary>
        </member>
        <member name="P:BFDR.IJEFetalDeath.MRACE19C">
            <summary>Mother's Race Tabulation Variable 19C</summary>
        </member>
        <member name="P:BFDR.IJEFetalDeath.MRACE20C">
            <summary>Mother's Race Tabulation Variable 20C</summary>
        </member>
        <member name="P:BFDR.IJEFetalDeath.MRACE21C">
            <summary>Mother's Race Tabulation Variable 21C</summary>
        </member>
        <member name="P:BFDR.IJEFetalDeath.MRACE22C">
            <summary>Mother's Race Tabulation Variable 22C</summary>
        </member>
        <member name="P:BFDR.IJEFetalDeath.MRACE23C">
            <summary>Mother's Race Tabulation Variable 23C</summary>
        </member>
        <member name="P:BFDR.IJEFetalDeath.ATTEND">
            <summary>Attendant</summary>
        </member>
        <member name="P:BFDR.IJEFetalDeath.TRAN">
            <summary>Mother Transferred?(NCHS DELETED THIS ITEM EFFECTIVE 2014/2015)</summary>
        </member>
        <member name="P:BFDR.IJEFetalDeath.DOFP_MO">
            <summary>Date of First Prenatal Care Visit--Month</summary>
        </member>
        <member name="P:BFDR.IJEFetalDeath.DOFP_DY">
            <summary>Date of First Prenatal Care Visit--Day</summary>
        </member>
        <member name="P:BFDR.IJEFetalDeath.DOFP_YR">
            <summary>Date of First Prenatal Care Visit--Year</summary>
        </member>
        <member name="P:BFDR.IJEFetalDeath.DOLP_MO">
            <summary>Date of Last Prenatal Care Visit--Month(NCHS DELETED THIS ITEM EFFECTIVE 2014/2015)</summary>
        </member>
        <member name="P:BFDR.IJEFetalDeath.DOLP_DY">
            <summary>Date of Last Prenatal Care Visit--Day(NCHS DELETED THIS ITEM EFFECTIVE 2014/2015)</summary>
        </member>
        <member name="P:BFDR.IJEFetalDeath.DOLP_YR">
            <summary>Date of Last Prenatal Care Visit--Year(NCHS DELETED THIS ITEM EFFECTIVE 2014/2015)</summary>
        </member>
        <member name="P:BFDR.IJEFetalDeath.NPREV">
            <summary>Total Number of Prenatal Care Visits(NCHS DELETED THIS ITEM EFFECTIVE 2014/2015)</summary>
        </member>
        <member name="P:BFDR.IJEFetalDeath.NPREV_BYPASS">
            <summary>Total Number of Prenatal Care Visits--Edit Flag(NCHS DELETED THIS ITEM EFFECTIVE 2014/2015)</summary>
        </member>
        <member name="P:BFDR.IJEFetalDeath.HFT">
            <summary>Mother's Height--Feet</summary>
        </member>
        <member name="P:BFDR.IJEFetalDeath.HIN">
            <summary>Mother's Height--Inches</summary>
        </member>
        <member name="P:BFDR.IJEFetalDeath.HGT_BYPASS">
            <summary>Mother's Height--Edit Flag</summary>
        </member>
        <member name="P:BFDR.IJEFetalDeath.PWGT">
            <summary>Mother's Prepregnancy Weight</summary>
        </member>
        <member name="P:BFDR.IJEFetalDeath.PWGT_BYPASS">
            <summary>Mother's Prepregnancy Weight--Edit Flag</summary>
        </member>
        <member name="P:BFDR.IJEFetalDeath.DWGT">
            <summary>Mother's Weight at Delivery(NCHS DELETED THIS ITEM EFFECTIVE 2014/2015)</summary>
        </member>
        <member name="P:BFDR.IJEFetalDeath.DWGT_BYPASS">
            <summary>Mother's Weight at Delivery--Edit Flag(NCHS DELETED THIS ITEM EFFECTIVE 2014/2015)</summary>
        </member>
        <member name="P:BFDR.IJEFetalDeath.WIC">
            <summary>Did Mother get WIC Food for Herself?</summary>
        </member>
        <member name="P:BFDR.IJEFetalDeath.PLBL">
            <summary>Previous Live Births Now Living</summary>
        </member>
        <member name="P:BFDR.IJEFetalDeath.PLBD">
            <summary>Previous Live Births Now Dead</summary>
        </member>
        <member name="P:BFDR.IJEFetalDeath.POPO">
            <summary>Previous Other Pregnancy Outcomes(NCHS DELETED THIS ITEM EFFECTIVE 2014/2015)</summary>
        </member>
        <member name="P:BFDR.IJEFetalDeath.MLLB">
            <summary>Date of Last Live Birth--Month</summary>
        </member>
        <member name="P:BFDR.IJEFetalDeath.YLLB">
            <summary>Date of Last Live Birth--Year</summary>
        </member>
        <member name="P:BFDR.IJEFetalDeath.MOPO">
            <summary>Date of Last Other Pregnancy Outcome--Month(NCHS DELETED THIS ITEM EFFECTIVE 2014/2015)</summary>
        </member>
        <member name="P:BFDR.IJEFetalDeath.YOPO">
            <summary>Date of Last Other Pregnancy Outcome--Year(NCHS DELETED THIS ITEM EFFECTIVE 2014/2015)</summary>
        </member>
        <member name="P:BFDR.IJEFetalDeath.CIGPN">
            <summary>Number of Cigarettes Smoked in 3 months prior to Pregnancy</summary>
        </member>
        <member name="P:BFDR.IJEFetalDeath.CIGFN">
            <summary>Number of Cigarettes Smoked in 1st 3 months</summary>
        </member>
        <member name="P:BFDR.IJEFetalDeath.CIGSN">
            <summary>Number of Cigarettes Smoked in 2nd 3 months</summary>
        </member>
        <member name="P:BFDR.IJEFetalDeath.CIGLN">
            <summary>Number of Cigarettes Smoked in third trimester</summary>
        </member>
        <member name="P:BFDR.IJEFetalDeath.DLMP_YR">
            <summary>Date Last Normal Menses Began--Year</summary>
        </member>
        <member name="P:BFDR.IJEFetalDeath.DLMP_MO">
            <summary>Date Last Normal Menses Began--Month</summary>
        </member>
        <member name="P:BFDR.IJEFetalDeath.DLMP_DY">
            <summary>Date Last Normal Menses Began--Day</summary>
        </member>
        <member name="P:BFDR.IJEFetalDeath.PDIAB">
            <summary>Risk Factors--Prepregnancy Diabetes  (NOTE: SEE INSERTED NOTES FOR RISK FACTOR LOCATIONS 490-501 AND 573-575 TO REFLECT 2004 CHANGES)</summary>
        </member>
        <member name="P:BFDR.IJEFetalDeath.GDIAB">
            <summary>Risk Factors--Gestational Diabetes</summary>
        </member>
        <member name="P:BFDR.IJEFetalDeath.PHYPE">
            <summary>Risk Factors--Hypertension Prepregnancy</summary>
        </member>
        <member name="P:BFDR.IJEFetalDeath.GHYPE">
            <summary><html>Risk Factors--Hypertension Gestational <b> (SEE ADDITIONAL HYPERTENSION CATEGORY IN LOCATION 573)</b></html></summary>
        </member>
        <member name="P:BFDR.IJEFetalDeath.PPB">
            <summary>Risk Factors--Previous Preterm Births(NCHS DELETED THIS ITEM EFFECTIVE 2014/2015)</summary>
        </member>
        <member name="P:BFDR.IJEFetalDeath.PPO">
            <summary>Risk Factors--Poor Pregnancy Outcomes(NCHS DELETED THIS ITEM EFFECTIVE 2014/2015)</summary>
        </member>
        <member name="P:BFDR.IJEFetalDeath.VB">
            <summary><html>Risk Factors--Vaginal Bleeding <b><i> (NCHS DELETED THIS ITEM EFFECTIVE 2011)</i></b></html></summary>
        </member>
        <member name="P:BFDR.IJEFetalDeath.INFT">
            <summary><html>Risk Factors--Infertility Treatment  <b>(SEE ADDITIONAL SUBCATEGORIES IN LOCATIONS 574-575)</b></html></summary>
        </member>
        <member name="P:BFDR.IJEFetalDeath.PCES">
            <summary>Risk Factors--Previous Cesarean</summary>
        </member>
        <member name="P:BFDR.IJEFetalDeath.NPCES">
            <summary>Risk Factors--Number Previous Cesareans</summary>
        </member>
        <member name="P:BFDR.IJEFetalDeath.NPCES_BYPASS">
            <summary>Risk Factors--Number Previous Cesareans--Edit Flag</summary>
        </member>
        <member name="P:BFDR.IJEFetalDeath.GON">
            <summary>Infections Present--Gonorrhea(NCHS DELETED THIS ITEM EFFECTIVE 2014/2015)</summary>
        </member>
        <member name="P:BFDR.IJEFetalDeath.SYPH">
            <summary>Infections Present--Syphilis(NCHS DELETED THIS ITEM EFFECTIVE 2014/2015)</summary>
        </member>
        <member name="P:BFDR.IJEFetalDeath.HSV">
            <summary><html>Infections Present--Herpes Simplex (HSV) <b><i>(NCHS DELETED THIS ITEM EFFECTIVE 2011)</i></b></html></summary>
        </member>
        <member name="P:BFDR.IJEFetalDeath.CHAM">
            <summary>Infections Present--Chlamydia(NCHS DELETED THIS ITEM EFFECTIVE 2014/2015)</summary>
        </member>
        <member name="P:BFDR.IJEFetalDeath.LM">
            <summary>Infections Present--Listeria(NCHS DELETED THIS ITEM EFFECTIVE 2014/2015)</summary>
        </member>
        <member name="P:BFDR.IJEFetalDeath.GBS">
            <summary>Infections Present--Group B streptococcus(NCHS DELETED THIS ITEM EFFECTIVE 2014/2015)</summary>
        </member>
        <member name="P:BFDR.IJEFetalDeath.CMV">
            <summary>Infections Present--Cytomeglovirus(NCHS DELETED THIS ITEM EFFECTIVE 2014/2015)</summary>
        </member>
        <member name="P:BFDR.IJEFetalDeath.B19">
            <summary>Infections Present--Parvo virus(NCHS DELETED THIS ITEM EFFECTIVE 2014/2015)</summary>
        </member>
        <member name="P:BFDR.IJEFetalDeath.TOXO">
            <summary>Infections Present--Toxoplasmosis(NCHS DELETED THIS ITEM EFFECTIVE 2014/2015)</summary>
        </member>
        <member name="P:BFDR.IJEFetalDeath.OTHERI">
            <summary>Infections Present--Other(NCHS DELETED THIS ITEM EFFECTIVE 2014/2015)</summary>
        </member>
        <member name="P:BFDR.IJEFetalDeath.ATTF">
            <summary><html>Method of Delivery--Attempted Forceps<b><i> (NCHS DELETED THIS ITEM EFFECTIVE 2011)</i></b></html></summary>
        </member>
        <member name="P:BFDR.IJEFetalDeath.ATTV">
            <summary><html>Method of Delivery--Attempted Vacuum <b><i>(NCHS DELETED THIS ITEM EFFECTIVE 2011)</i></b></html></summary>
        </member>
        <member name="P:BFDR.IJEFetalDeath.PRES">
            <summary>Method of Delivery--Fetal Presentation</summary>
        </member>
        <member name="P:BFDR.IJEFetalDeath.ROUT">
            <summary>Method of Delivery--Route and Method of Delivery</summary>
        </member>
        <member name="P:BFDR.IJEFetalDeath.TLAB">
            <summary>Method of Delivery--Trial of Labor Attempted</summary>
        </member>
        <member name="P:BFDR.IJEFetalDeath.HYST">
            <summary>Method of Delivery--Hysterotomy/Hysterectomy(NCHS DELETED THIS ITEM EFFECTIVE 2014/2015)</summary>
        </member>
        <member name="P:BFDR.IJEFetalDeath.MTR">
            <summary>Maternal Morbidity--Maternal Transfusion(NCHS DELETED THIS ITEM EFFECTIVE 2014/2015)</summary>
        </member>
        <member name="P:BFDR.IJEFetalDeath.PLAC">
            <summary>Maternal Morbidity--Perineal Laceration(NCHS DELETED THIS ITEM EFFECTIVE 2014/2015)</summary>
        </member>
        <member name="P:BFDR.IJEFetalDeath.RUT">
            <summary>Maternal Morbidity--Ruptured Uterus</summary>
        </member>
        <member name="P:BFDR.IJEFetalDeath.UHYS">
            <summary>Maternal Morbidity--Unplanned Hysterectomy(NCHS DELETED THIS ITEM EFFECTIVE 2014/2015)</summary>
        </member>
        <member name="P:BFDR.IJEFetalDeath.AINT">
            <summary>Maternal Morbidity--Admit to Intensive Care</summary>
        </member>
        <member name="P:BFDR.IJEFetalDeath.UOPR">
            <summary>Maternal Morbidity--Unplanned Operation(NCHS DELETED THIS ITEM EFFECTIVE 2014/2015)</summary>
        </member>
        <member name="P:BFDR.IJEFetalDeath.FWG">
            <summary>Weight of Fetus</summary>
        </member>
        <member name="P:BFDR.IJEFetalDeath.FW_BYPASS">
            <summary>Weight of Fetus--Edit Flag</summary>
        </member>
        <member name="P:BFDR.IJEFetalDeath.OWGEST">
            <summary>Obstetric Estimation of Gestation</summary>
        </member>
        <member name="P:BFDR.IJEFetalDeath.OWGEST_BYPASS">
            <summary>Obstetric Estimation of Gestation--Edit Flag</summary>
        </member>
        <member name="P:BFDR.IJEFetalDeath.ETIME">
            <summary>Estimated time of fetal death</summary>
        </member>
        <member name="P:BFDR.IJEFetalDeath.AUTOP">
            <summary>Was an Autopsy Performed?</summary>
        </member>
        <member name="P:BFDR.IJEFetalDeath.HISTOP">
            <summary>Was a Histological Placental Examination Performed?</summary>
        </member>
        <member name="P:BFDR.IJEFetalDeath.AUTOPF">
            <summary>Were Autopsy or Histological Placental Examination Results Used in Determining the Cause of Fetal Death?</summary>
        </member>
        <member name="P:BFDR.IJEFetalDeath.PLUR">
            <summary>Plurality</summary>
        </member>
        <member name="P:BFDR.IJEFetalDeath.SORD">
            <summary>Set Order</summary>
        </member>
        <member name="P:BFDR.IJEFetalDeath.FDTH">
            <summary>Number of Fetal Deaths</summary>
        </member>
        <member name="P:BFDR.IJEFetalDeath.MATCH">
            <summary>Matching Number</summary>
        </member>
        <member name="P:BFDR.IJEFetalDeath.PLUR_BYPASS">
            <summary>Plurality--Edit Flag</summary>
        </member>
        <member name="P:BFDR.IJEFetalDeath.ANEN">
            <summary>Congenital Anomalies of the Fetus--Anencephaly(NCHS DELETED THIS ITEM EFFECTIVE 2014/2015)</summary>
        </member>
        <member name="P:BFDR.IJEFetalDeath.MNSB">
            <summary>Congenital Anomalies of the Fetus--Meningomyelocele/Spina Bifida(NCHS DELETED THIS ITEM EFFECTIVE 2014/2015)</summary>
        </member>
        <member name="P:BFDR.IJEFetalDeath.CCHD">
            <summary>Congenital Anomalies of the Fetus--Cyanotic congenital heart disease(NCHS DELETED THIS ITEM EFFECTIVE 2014/2015)</summary>
        </member>
        <member name="P:BFDR.IJEFetalDeath.CDH">
            <summary>Congenital Anomalies of the Fetus--Congenital diaphragmatic hernia(NCHS DELETED THIS ITEM EFFECTIVE 2014/2015)</summary>
        </member>
        <member name="P:BFDR.IJEFetalDeath.OMPH">
            <summary>Congenital Anomalies of the Fetus--Omphalocele(NCHS DELETED THIS ITEM EFFECTIVE 2014/2015)</summary>
        </member>
        <member name="P:BFDR.IJEFetalDeath.GAST">
            <summary>Congenital Anomalies of the Fetus--Gastroschisis(NCHS DELETED THIS ITEM EFFECTIVE 2014/2015)</summary>
        </member>
        <member name="P:BFDR.IJEFetalDeath.LIMB">
            <summary>Congenital Anomalies of the Fetus--Limb Reduction Defect(NCHS DELETED THIS ITEM EFFECTIVE 2014/2015)</summary>
        </member>
        <member name="P:BFDR.IJEFetalDeath.CL">
            <summary>Congenital Anomalies of the Fetus--Cleft Lip with or without Cleft Palate(NCHS DELETED THIS ITEM EFFECTIVE 2014/2015)</summary>
        </member>
        <member name="P:BFDR.IJEFetalDeath.CP">
            <summary>Congenital Anomalies of the Fetus--Cleft Palate Alone(NCHS DELETED THIS ITEM EFFECTIVE 2014/2015)</summary>
        </member>
        <member name="P:BFDR.IJEFetalDeath.DOWT">
            <summary>Congenital Anomalies of the Fetus--Down Syndrome(NCHS DELETED THIS ITEM EFFECTIVE 2014/2015)</summary>
        </member>
        <member name="P:BFDR.IJEFetalDeath.CDIT">
            <summary>Congenital Anomalies of the Fetus--Suspected Chromosomal disorder(NCHS DELETED THIS ITEM EFFECTIVE 2014/2015)</summary>
        </member>
        <member name="P:BFDR.IJEFetalDeath.HYPO">
            <summary>Congenital Anomalies of the Fetus--Hypospadias(NCHS DELETED THIS ITEM EFFECTIVE 2014/2015)</summary>
        </member>
        <member name="P:BFDR.IJEFetalDeath.R_YR">
            <summary>NCHS USE ONLY: Receipt date -- Year</summary>
        </member>
        <member name="P:BFDR.IJEFetalDeath.R_MO">
            <summary>NCHS USE ONLY: Receipt date -- Month</summary>
        </member>
        <member name="P:BFDR.IJEFetalDeath.R_DY">
            <summary>NCHS USE ONLY: Receipt date -- Day</summary>
        </member>
        <member name="P:BFDR.IJEFetalDeath.MAGER">
            <summary>Mother's Reported Age</summary>
        </member>
        <member name="P:BFDR.IJEFetalDeath.FAGER">
            <summary>Father's Reported Age</summary>
        </member>
        <member name="P:BFDR.IJEFetalDeath.EHYPE">
            <summary>Risk Factors--Hypertension Eclampsia (added after 2004)</summary>
        </member>
        <member name="P:BFDR.IJEFetalDeath.INFT_DRG">
            <summary>Risk Factors--Infertility: Fertility Enhancing Drugs (added after 2004)</summary>
        </member>
        <member name="P:BFDR.IJEFetalDeath.INFT_ART">
            <summary>Risk Factors--Infertility: Asst. Rep. Technology (added after 2004)</summary>
        </member>
        <member name="P:BFDR.IJEFetalDeath.DOR_YR">
            <summary>Date of Registration--Year</summary>
        </member>
        <member name="P:BFDR.IJEFetalDeath.DOR_MO">
            <summary>Date of Registration--Month</summary>
        </member>
        <member name="P:BFDR.IJEFetalDeath.DOR_DY">
            <summary>Date of Registration--Day</summary>
        </member>
        <member name="P:BFDR.IJEFetalDeath.COD18a1">
            <summary>Initiating cause/condition - Rupture of membranes prior to onset of labor</summary>
        </member>
        <member name="P:BFDR.IJEFetalDeath.COD18a2">
            <summary>Initiating cause/condition - Abruptio placenta</summary>
        </member>
        <member name="P:BFDR.IJEFetalDeath.COD18a3">
            <summary>Initiating cause/condition - Placental insufficiency</summary>
        </member>
        <member name="P:BFDR.IJEFetalDeath.COD18a4">
            <summary>Initiating cause/condition - Prolapsed cord</summary>
        </member>
        <member name="P:BFDR.IJEFetalDeath.COD18a5">
            <summary>Initiating cause/condition - Chorioamnionitis</summary>
        </member>
        <member name="P:BFDR.IJEFetalDeath.COD18a6">
            <summary>Initiating cause/condition - Other complications of placenta, cord, or membranes</summary>
        </member>
        <member name="P:BFDR.IJEFetalDeath.COD18a7">
            <summary>Initiating cause/condition - Unknown</summary>
        </member>
        <member name="P:BFDR.IJEFetalDeath.COD18a8">
            <summary>Initiating cause/condition - Maternal conditions/diseases literal</summary>
        </member>
        <member name="P:BFDR.IJEFetalDeath.COD18a9">
            <summary>Initiating cause/condition - Other complications of placenta, cord, or membranes literal</summary>
        </member>
        <member name="P:BFDR.IJEFetalDeath.COD18a10">
            <summary>Initiating cause/condition - Other obstetrical or pregnancy complications literal</summary>
        </member>
        <member name="P:BFDR.IJEFetalDeath.COD18a11">
            <summary>Initiating cause/condition - Fetal anomaly literal</summary>
        </member>
        <member name="P:BFDR.IJEFetalDeath.COD18a12">
            <summary>Initiating cause/condition - Fetal injury literal</summary>
        </member>
        <member name="P:BFDR.IJEFetalDeath.COD18a13">
            <summary>Initiating cause/condition - Fetal infection literal</summary>
        </member>
        <member name="P:BFDR.IJEFetalDeath.COD18a14">
            <summary>Initiating cause/condition - Other fetal conditions/disorders literal</summary>
        </member>
        <member name="P:BFDR.IJEFetalDeath.COD18b1">
            <summary>Other significant causes or conditions - Rupture of membranes prior to onset of labor</summary>
        </member>
        <member name="P:BFDR.IJEFetalDeath.COD18b2">
            <summary>Other significant causes or conditions - Abruptio placenta</summary>
        </member>
        <member name="P:BFDR.IJEFetalDeath.COD18b3">
            <summary>Other significant causes or conditions  - Placental insufficiency</summary>
        </member>
        <member name="P:BFDR.IJEFetalDeath.COD18b4">
            <summary>Other significant causes or conditions - Prolapsed cord</summary>
        </member>
        <member name="P:BFDR.IJEFetalDeath.COD18b5">
            <summary>Other significant causes or conditions - Chorioamnionitis</summary>
        </member>
        <member name="P:BFDR.IJEFetalDeath.COD18b6">
            <summary>Other significant causes or conditions - Other complications of placenta, cord, or membranes</summary>
        </member>
        <member name="P:BFDR.IJEFetalDeath.COD18b7">
            <summary>Other significant causes or conditions - Unknown</summary>
        </member>
        <member name="P:BFDR.IJEFetalDeath.COD18b8">
            <summary>Other significant causes or conditions - Maternal conditions/diseases literal</summary>
        </member>
        <member name="P:BFDR.IJEFetalDeath.COD18b9">
            <summary>Other significant causes or conditions - Other complications of placenta, cord, or membranes literal</summary>
        </member>
        <member name="P:BFDR.IJEFetalDeath.COD18b10">
            <summary>Other significant causes or conditions - Other obstetrical or pregnancy complications literal</summary>
        </member>
        <member name="P:BFDR.IJEFetalDeath.COD18b11">
            <summary>Other significant causes or conditions - Fetal anomaly literal</summary>
        </member>
        <member name="P:BFDR.IJEFetalDeath.COD18b12">
            <summary>Other significant causes or conditions - Fetal injury literal</summary>
        </member>
        <member name="P:BFDR.IJEFetalDeath.COD18b13">
            <summary>Other significant causes or conditions - Fetal infection literal</summary>
        </member>
        <member name="P:BFDR.IJEFetalDeath.COD18b14">
            <summary>Other significant causes or conditions - Other fetal conditions/disorders literal</summary>
        </member>
        <member name="P:BFDR.IJEFetalDeath.ICOD">
            <summary>Coded initiating cause/condition</summary>
        </member>
        <member name="P:BFDR.IJEFetalDeath.OCOD1">
            <summary>Coded other significant causes or conditions- first mentioned</summary>
        </member>
        <member name="P:BFDR.IJEFetalDeath.OCOD2">
            <summary>Coded other significant causes or conditions- second mentioned</summary>
        </member>
        <member name="P:BFDR.IJEFetalDeath.OCOD3">
            <summary>Coded other significant causes or conditions- third mentioned</summary>
        </member>
        <member name="P:BFDR.IJEFetalDeath.OCOD4">
            <summary>Coded other significant causes or conditions- fourth mentioned</summary>
        </member>
        <member name="P:BFDR.IJEFetalDeath.OCOD5">
            <summary>Coded other significant causes or conditions- fifth mentioned</summary>
        </member>
        <member name="P:BFDR.IJEFetalDeath.OCOD6">
            <summary>Coded other significant causes or conditions- sixth mentioned</summary>
        </member>
        <member name="P:BFDR.IJEFetalDeath.OCOD7">
            <summary>Coded other significant causes or conditions- seventh mentioned</summary>
        </member>
        <member name="P:BFDR.IJEFetalDeath.HSV1">
            <summary><html>Infections Present--Genital Herpes <b><i>(Subcategory in position 504)</i></b></html></summary>
        </member>
        <member name="P:BFDR.IJEFetalDeath.HIV">
            <summary>Infections Present--HIV</summary>
        </member>
        <member name="P:BFDR.IJEFetalDeath.ALCOHOL">
            <summary>Alcohol Used?</summary>
        </member>
        <member name="P:BFDR.IJEFetalDeath.FETFNAME">
            <summary>Fetus First Name</summary>
        </member>
        <member name="P:BFDR.IJEFetalDeath.FETMNAME">
            <summary>Fetus Middle Name</summary>
        </member>
        <member name="P:BFDR.IJEFetalDeath.FETLNAME">
            <summary>Fetus Last Name</summary>
        </member>
        <member name="P:BFDR.IJEFetalDeath.SUFFIX">
            <summary>Fetus Surname Suffix</summary>
        </member>
        <member name="P:BFDR.IJEFetalDeath.ALIAS">
            <summary>Fetus Legal Name--Alias</summary>
        </member>
        <member name="P:BFDR.IJEFetalDeath.HOSP_D">
            <summary>Name of Delivery Facility</summary>
        </member>
        <member name="P:BFDR.IJEFetalDeath.STNUM_D">
            <summary>Place of Delivery Street number</summary>
        </member>
        <member name="P:BFDR.IJEFetalDeath.PREDIR_D">
            <summary>Place of Delivery Pre Directional</summary>
        </member>
        <member name="P:BFDR.IJEFetalDeath.STNAME_D">
            <summary>Place of Delivery Street name</summary>
        </member>
        <member name="P:BFDR.IJEFetalDeath.STDESIG_D">
            <summary>Place of Delivery Street designator</summary>
        </member>
        <member name="P:BFDR.IJEFetalDeath.POSTDIR_D">
            <summary>Place of Delivery Post Directional</summary>
        </member>
        <member name="P:BFDR.IJEFetalDeath.APTNUMB_D">
            <summary>Place of Delivery Unit or Apartment Number</summary>
        </member>
        <member name="P:BFDR.IJEFetalDeath.ADDRESS_D">
            <summary>Place of Delivery Street Address</summary>
        </member>
        <member name="P:BFDR.IJEFetalDeath.ZIPCODE_D">
            <summary>Place of Delivery Zip code and Zip+4</summary>
        </member>
        <member name="P:BFDR.IJEFetalDeath.CNTY_D">
            <summary>Place of Delivery County (literal)</summary>
        </member>
        <member name="P:BFDR.IJEFetalDeath.CITY_D">
            <summary>Place of Delivery City/Town/Place (literal)</summary>
        </member>
        <member name="P:BFDR.IJEFetalDeath.STATE_D">
            <summary>State, U.S. Territory or Canadian Province of Place of Delivery - literal</summary>
        </member>
        <member name="P:BFDR.IJEFetalDeath.COUNTRY_D">
            <summary>Place of Delivery Country (literal)</summary>
        </member>
        <member name="P:BFDR.IJEFetalDeath.LONG_D">
            <summary>Place of Delivery Longitude</summary>
        </member>
        <member name="P:BFDR.IJEFetalDeath.LAT_D">
            <summary>Place of Delivery Latitude</summary>
        </member>
        <member name="P:BFDR.IJEFetalDeath.MOMFNAME">
            <summary>Mother's Legal First Name</summary>
        </member>
        <member name="P:BFDR.IJEFetalDeath.MOMMNAME">
            <summary>Mother's Legal Middle Name</summary>
        </member>
        <member name="P:BFDR.IJEFetalDeath.MOMLNAME">
            <summary>Mother's Legal Last Name</summary>
        </member>
        <member name="P:BFDR.IJEFetalDeath.MOMSUFFIX">
            <summary>Mother's Legal Surname Suffix</summary>
        </member>
        <member name="P:BFDR.IJEFetalDeath.MOMFMNME">
            <summary>Mother's First Maiden Name</summary>
        </member>
        <member name="P:BFDR.IJEFetalDeath.MOMMMID">
            <summary>Mother's Middle Maiden Name</summary>
        </member>
        <member name="P:BFDR.IJEFetalDeath.MOMMAIDN">
            <summary>Mother's Last Maiden Name</summary>
        </member>
        <member name="P:BFDR.IJEFetalDeath.MOMMSUFFIX">
            <summary>Mother's Maiden Surname Suffix</summary>
        </member>
        <member name="P:BFDR.IJEFetalDeath.STNUM">
            <summary>Mother's Residence Street number</summary>
        </member>
        <member name="P:BFDR.IJEFetalDeath.PREDIR">
            <summary>Mother's Residence Pre Directional</summary>
        </member>
        <member name="P:BFDR.IJEFetalDeath.STNAME">
            <summary>Mother's Residence Street name</summary>
        </member>
        <member name="P:BFDR.IJEFetalDeath.STDESIG">
            <summary>Mother's Residence Street designator</summary>
        </member>
        <member name="P:BFDR.IJEFetalDeath.POSTDIR">
            <summary>Mother's Residence Post Directional</summary>
        </member>
        <member name="P:BFDR.IJEFetalDeath.APTNUMB">
            <summary>Mother's Residence Unit or Apartment Number</summary>
        </member>
        <member name="P:BFDR.IJEFetalDeath.ADDRESS">
            <summary>Mother's Residence Street Address</summary>
        </member>
        <member name="P:BFDR.IJEFetalDeath.ZIPCODE">
            <summary>Mother's Residence Zip code and Zip+4</summary>
        </member>
        <member name="P:BFDR.IJEFetalDeath.COUNTYTXT">
            <summary>Mother's Residence County (literal)</summary>
        </member>
        <member name="P:BFDR.IJEFetalDeath.CITYTXT">
            <summary>Mother's Residence City/Town/Place (literal)</summary>
        </member>
        <member name="P:BFDR.IJEFetalDeath.STATETXT">
            <summary>State, U.S. Territory or Canadian Province of Residence (Mother) - literal</summary>
        </member>
        <member name="P:BFDR.IJEFetalDeath.CNTRYTXT">
            <summary>Mother's Residence Country (literal)</summary>
        </member>
        <member name="P:BFDR.IJEFetalDeath.LONG">
            <summary>Mother's Residence Longitude</summary>
        </member>
        <member name="P:BFDR.IJEFetalDeath.LAT">
            <summary>Mother's Residence Latitude</summary>
        </member>
        <member name="P:BFDR.IJEFetalDeath.DADFNAME">
            <summary>Father's Legal First Name</summary>
        </member>
        <member name="P:BFDR.IJEFetalDeath.DADMNAME">
            <summary>Father's Legal Middle Name</summary>
        </member>
        <member name="P:BFDR.IJEFetalDeath.DADLNAME">
            <summary>Father's Legal Last Name</summary>
        </member>
        <member name="P:BFDR.IJEFetalDeath.DADSUFFIX">
            <summary>Father's Legal Surname Suffix</summary>
        </member>
        <member name="P:BFDR.IJEFetalDeath.MOM_SSN">
            <summary>Mother's Social Security Number</summary>
        </member>
        <member name="P:BFDR.IJEFetalDeath.DAD_SSN">
            <summary>Father's Social Security Number</summary>
        </member>
        <member name="P:BFDR.IJEFetalDeath.MAGE_CALC">
            <summary>Mother's Age (Calculated)</summary>
        </member>
        <member name="P:BFDR.IJEFetalDeath.FAGE_CALC">
            <summary>Father's Age (Calculated)</summary>
        </member>
        <member name="P:BFDR.IJEFetalDeath.MOM_OC_T">
            <summary>Occupation of Mother</summary>
        </member>
        <member name="P:BFDR.IJEFetalDeath.MOM_OC_C">
            <summary>Occupation of Mother (coded)</summary>
        </member>
        <member name="P:BFDR.IJEFetalDeath.DAD_OC_T">
            <summary>Occupation of Father</summary>
        </member>
        <member name="P:BFDR.IJEFetalDeath.DAD_OC_C">
            <summary>Occupation of Father (coded)</summary>
        </member>
        <member name="P:BFDR.IJEFetalDeath.MOM_IN_T">
            <summary>Industry of Mother</summary>
        </member>
        <member name="P:BFDR.IJEFetalDeath.MOM_IN_C">
            <summary>Industry of Mother (coded)</summary>
        </member>
        <member name="P:BFDR.IJEFetalDeath.DAD_IN_T">
            <summary>Industry of Father</summary>
        </member>
        <member name="P:BFDR.IJEFetalDeath.DAD_IN_C">
            <summary>Industry of Father (coded)</summary>
        </member>
        <member name="P:BFDR.IJEFetalDeath.FBPLACD_ST_TER_C">
            <summary>State, U.S. Territory or Canadian Province of Birth (Father) - code</summary>
        </member>
        <member name="P:BFDR.IJEFetalDeath.FBPLACE_CNT_C">
            <summary>Father's Country of Birth (Code)</summary>
        </member>
        <member name="P:BFDR.IJEFetalDeath.MBPLACE_ST_TER_TXT">
            <summary>State, U.S. Territory or Canadian Province of Birth (Mother) - literal</summary>
        </member>
        <member name="P:BFDR.IJEFetalDeath.MBPLACE_CNTRY_TXT">
            <summary>Mother's Country of Birth (Literal)</summary>
        </member>
        <member name="P:BFDR.IJEFetalDeath.FBPLACE_ST_TER_TXT">
            <summary>State, U.S. Territory or Canadian Province of Birth (Father) - literal</summary>
        </member>
        <member name="P:BFDR.IJEFetalDeath.FBPLACE_CNTRY_TXT">
            <summary>Father's Country of Birth (Literal)</summary>
        </member>
        <member name="P:BFDR.IJEFetalDeath.FEDUC">
            <summary>Father's Education</summary>
        </member>
        <member name="P:BFDR.IJEFetalDeath.FEDUC_BYPASS">
            <summary>Father's Education--Edit Flag</summary>
        </member>
        <member name="P:BFDR.IJEFetalDeath.FETHNIC1">
            <summary>Father of Hispanic Origin?--Mexican</summary>
        </member>
        <member name="P:BFDR.IJEFetalDeath.FETHNIC2">
            <summary>Father of Hispanic Origin?--Puerto Rican</summary>
        </member>
        <member name="P:BFDR.IJEFetalDeath.FETHNIC3">
            <summary>Father of Hispanic Origin?--Cuban</summary>
        </member>
        <member name="P:BFDR.IJEFetalDeath.FETHNIC4">
            <summary>Father of Hispanic Origin?--Other</summary>
        </member>
        <member name="P:BFDR.IJEFetalDeath.FETHNIC5">
            <summary>Father of Hispanic Origin?--Other Literal</summary>
        </member>
        <member name="P:BFDR.IJEFetalDeath.FRACE1">
            <summary>Father's Race--White</summary>
        </member>
        <member name="P:BFDR.IJEFetalDeath.FRACE2">
            <summary>Father's Race--Black or African American</summary>
        </member>
        <member name="P:BFDR.IJEFetalDeath.FRACE3">
            <summary>Father's Race--American Indian or Alaska Native</summary>
        </member>
        <member name="P:BFDR.IJEFetalDeath.FRACE4">
            <summary>Father's Race--Asian Indian</summary>
        </member>
        <member name="P:BFDR.IJEFetalDeath.FRACE5">
            <summary>Father's Race--Chinese</summary>
        </member>
        <member name="P:BFDR.IJEFetalDeath.FRACE6">
            <summary>Father's Race--Filipino</summary>
        </member>
        <member name="P:BFDR.IJEFetalDeath.FRACE7">
            <summary>Father's Race--Japanese</summary>
        </member>
        <member name="P:BFDR.IJEFetalDeath.FRACE8">
            <summary>Father's Race--Korean</summary>
        </member>
        <member name="P:BFDR.IJEFetalDeath.FRACE9">
            <summary>Father's Race--Vietnamese</summary>
        </member>
        <member name="P:BFDR.IJEFetalDeath.FRACE10">
            <summary>Father's Race--Other Asian</summary>
        </member>
        <member name="P:BFDR.IJEFetalDeath.FRACE11">
            <summary>Father's Race--Native Hawaiian</summary>
        </member>
        <member name="P:BFDR.IJEFetalDeath.FRACE12">
            <summary>Father's Race--Guamanian or Chamorro</summary>
        </member>
        <member name="P:BFDR.IJEFetalDeath.FRACE13">
            <summary>Father's Race--Samoan</summary>
        </member>
        <member name="P:BFDR.IJEFetalDeath.FRACE14">
            <summary>Father's Race--Other Pacific Islander</summary>
        </member>
        <member name="P:BFDR.IJEFetalDeath.FRACE15">
            <summary>Father's Race--Other</summary>
        </member>
        <member name="P:BFDR.IJEFetalDeath.FRACE16">
            <summary>Father's Race--First American Indian or Alaska Native Literal</summary>
        </member>
        <member name="P:BFDR.IJEFetalDeath.FRACE17">
            <summary>Father's Race--Second American Indian or Alaska Native Literal</summary>
        </member>
        <member name="P:BFDR.IJEFetalDeath.FRACE18">
            <summary>Father's Race--First Other Asian Literal</summary>
        </member>
        <member name="P:BFDR.IJEFetalDeath.FRACE19">
            <summary>Father's Race--Second Other Asian Literal</summary>
        </member>
        <member name="P:BFDR.IJEFetalDeath.FRACE20">
            <summary>Father's Race--First Other Pacific Islander Literal</summary>
        </member>
        <member name="P:BFDR.IJEFetalDeath.FRACE21">
            <summary>Father's Race--Second Other Pacific Islander Literal</summary>
        </member>
        <member name="P:BFDR.IJEFetalDeath.FRACE22">
            <summary>Father's Race--First Other Literal</summary>
        </member>
        <member name="P:BFDR.IJEFetalDeath.FRACE23">
            <summary>Father's Race--Second Other Literal</summary>
        </member>
        <member name="P:BFDR.IJEFetalDeath.FRACE1E">
            <summary>Father's Race Tabulation Variable 1E</summary>
        </member>
        <member name="P:BFDR.IJEFetalDeath.FRACE2E">
            <summary>Father's Race Tabulation Variable 2E</summary>
        </member>
        <member name="P:BFDR.IJEFetalDeath.FRACE3E">
            <summary>Father's Race Tabulation Variable 3E</summary>
        </member>
        <member name="P:BFDR.IJEFetalDeath.FRACE4E">
            <summary>Father's Race Tabulation Variable 4E</summary>
        </member>
        <member name="P:BFDR.IJEFetalDeath.FRACE5E">
            <summary>Father's Race Tabulation Variable 5E</summary>
        </member>
        <member name="P:BFDR.IJEFetalDeath.FRACE6E">
            <summary>Father's Race Tabulation Variable 6E</summary>
        </member>
        <member name="P:BFDR.IJEFetalDeath.FRACE7E">
            <summary>Father's Race Tabulation Variable 7E</summary>
        </member>
        <member name="P:BFDR.IJEFetalDeath.FRACE8E">
            <summary>Father's Race Tabulation Variable 8E</summary>
        </member>
        <member name="P:BFDR.IJEFetalDeath.FRACE16C">
            <summary>Father's Race Tabulation Variable 16C</summary>
        </member>
        <member name="P:BFDR.IJEFetalDeath.FRACE17C">
            <summary>Father's Race Tabulation Variable 17C</summary>
        </member>
        <member name="P:BFDR.IJEFetalDeath.FRACE18C">
            <summary>Father's Race Tabulation Variable 18C</summary>
        </member>
        <member name="P:BFDR.IJEFetalDeath.FRACE19C">
            <summary>Father's Race Tabulation Variable 19C</summary>
        </member>
        <member name="P:BFDR.IJEFetalDeath.FRACE20C">
            <summary>Father's Race Tabulation Variable 20C</summary>
        </member>
        <member name="P:BFDR.IJEFetalDeath.FRACE21C">
            <summary>Father's Race Tabulation Variable 21C</summary>
        </member>
        <member name="P:BFDR.IJEFetalDeath.FRACE22C">
            <summary>Father's Race Tabulation Variable 22C</summary>
        </member>
        <member name="P:BFDR.IJEFetalDeath.FRACE23C">
            <summary>Father's Race Tabulation Variable 23C</summary>
        </member>
        <member name="P:BFDR.IJEFetalDeath.METHNIC5C">
            <summary>Mother's Hispanic Code for Literal</summary>
        </member>
        <member name="P:BFDR.IJEFetalDeath.METHNICE">
            <summary>Mother's Edited Hispanic Origin Code</summary>
        </member>
        <member name="P:BFDR.IJEFetalDeath.MRACEBG_C">
            <summary>Mother's Bridged Race - NCHS Code</summary>
        </member>
        <member name="P:BFDR.IJEFetalDeath.FETHNIC5C">
            <summary>Father's Hispanic Code for Literal</summary>
        </member>
        <member name="P:BFDR.IJEFetalDeath.FETHNICE">
            <summary>Father's Edited Hispanic Origin Code</summary>
        </member>
        <member name="P:BFDR.IJEFetalDeath.FRACEBG_C">
            <summary>Father's Bridged Race - NCHS Code</summary>
        </member>
        <member name="P:BFDR.IJEFetalDeath.METHNIC_T">
            <summary>Mother's Hispanic Origin - Specify</summary>
        </member>
        <member name="P:BFDR.IJEFetalDeath.MRACE_T">
            <summary>Mother's Race - Specify</summary>
        </member>
        <member name="P:BFDR.IJEFetalDeath.FETHNIC_T">
            <summary>Father's Hispanic Origin - Specify</summary>
        </member>
        <member name="P:BFDR.IJEFetalDeath.FRACE_T">
            <summary>Father's Race - Specify</summary>
        </member>
        <member name="P:BFDR.IJEFetalDeath.HOSPFROM">
            <summary>Facility Mother Moved From (if transferred)</summary>
        </member>
        <member name="P:BFDR.IJEFetalDeath.ATTEND_NAME">
            <summary>Attendant's Name</summary>
        </member>
        <member name="P:BFDR.IJEFetalDeath.ATTEND_NPI">
            <summary>Attendant's NPI</summary>
        </member>
        <member name="P:BFDR.IJEFetalDeath.ATTEND_OTH_TXT">
            <summary>Attendant ("Other" specified text)</summary>
        </member>
        <member name="P:BFDR.IJEFetalDeath.INFORMFST">
            <summary>Informant's First Name</summary>
        </member>
        <member name="P:BFDR.IJEFetalDeath.INFORMMID">
            <summary>Informant's Middle Name</summary>
        </member>
        <member name="P:BFDR.IJEFetalDeath.INFORMLST">
            <summary>Informant's Last Name</summary>
        </member>
        <member name="P:BFDR.IJEFetalDeath.INFORMRELATE">
            <summary>Informant's Relationship to Fetus</summary>
        </member>
        <member name="P:BFDR.IJEFetalDeath.CERTIFIED_YR">
            <summary>Date Signed by Certifier--Year</summary>
        </member>
        <member name="P:BFDR.IJEFetalDeath.CERTIFIED_MO">
            <summary>Date Signed by Certifier--Month</summary>
        </member>
        <member name="P:BFDR.IJEFetalDeath.CERTIFIED_DY">
            <summary>Date Signed by Certifier--Day</summary>
        </member>
        <member name="P:BFDR.IJEFetalDeath.REGISTER_YR">
            <summary>Date Filed by Registrar--Year</summary>
        </member>
        <member name="P:BFDR.IJEFetalDeath.REGISTER_MO">
            <summary>Date Filed by Registrar--Month</summary>
        </member>
        <member name="P:BFDR.IJEFetalDeath.REGISTER_DY">
            <summary>Date Filed by Registrar--Day</summary>
        </member>
        <member name="P:BFDR.IJEFetalDeath.REPLACE">
            <summary>Replacement (amended) Record</summary>
        </member>
        <member name="P:BFDR.IJEFetalDeath.PLACE1_1">
            <summary>Blank for One-Byte Field 1</summary>
        </member>
        <member name="P:BFDR.IJEFetalDeath.PLACE1_2">
            <summary>Blank for One-Byte Field 2</summary>
        </member>
        <member name="P:BFDR.IJEFetalDeath.PLACE1_3">
            <summary>Blank for One-Byte Field 3</summary>
        </member>
        <member name="P:BFDR.IJEFetalDeath.PLACE1_4">
            <summary>Blank for One-Byte Field 4</summary>
        </member>
        <member name="P:BFDR.IJEFetalDeath.PLACE1_5">
            <summary>Blank for One-Byte Field 5</summary>
        </member>
        <member name="P:BFDR.IJEFetalDeath.PLACE1_6">
            <summary>Blank for One-Byte Field 6</summary>
        </member>
        <member name="P:BFDR.IJEFetalDeath.PLACE8_1">
            <summary>Blank for Eight-Byte Field 1</summary>
        </member>
        <member name="P:BFDR.IJEFetalDeath.PLACE8_2">
            <summary>Blank for Eight-Byte Field 2</summary>
        </member>
        <member name="P:BFDR.IJEFetalDeath.PLACE8_3">
            <summary>Blank for Eight-Byte Field 3</summary>
        </member>
        <member name="P:BFDR.IJEFetalDeath.PLACE20">
            <summary>Blank for Twenty-Byte Field</summary>
        </member>
        <member name="P:BFDR.IJEFetalDeath.BLANK">
            <summary>Blank for future expansion</summary>
        </member>
        <member name="P:BFDR.IJEFetalDeath.BLANK2">
            <summary>Blank for Jurisdictional Use Only</summary>
        </member>
        <member name="T:BFDR.Mappings">
            <summary>Mappings between IJE and FHIR value sets</summary>
        </member>
        <member name="T:BFDR.Mappings.BirthAndFetalDeathFinancialClass">
            <summary>Mappings for BirthAndFetalDeathFinancialClass</summary>
        </member>
        <member name="F:BFDR.Mappings.BirthAndFetalDeathFinancialClass.IJEToFHIR">
            <summary>IJE -> FHIR Mapping for BirthAndFetalDeathFinancialClass</summary>
        </member>
        <member name="F:BFDR.Mappings.BirthAndFetalDeathFinancialClass.FHIRToIJE">
            <summary>FHIR -> IJE Mapping for BirthAndFetalDeathFinancialClass</summary>
        </member>
        <member name="T:BFDR.Mappings.BirthAttendantTitles">
            <summary>Mappings for BirthAttendantTitles</summary>
        </member>
        <member name="F:BFDR.Mappings.BirthAttendantTitles.IJEToFHIR">
            <summary>IJE -> FHIR Mapping for BirthAttendantTitles</summary>
        </member>
        <member name="F:BFDR.Mappings.BirthAttendantTitles.FHIRToIJE">
            <summary>FHIR -> IJE Mapping for BirthAttendantTitles</summary>
        </member>
        <member name="T:BFDR.Mappings.BirthDeliveryOccurred">
            <summary>Mappings for BirthDeliveryOccurred</summary>
        </member>
        <member name="F:BFDR.Mappings.BirthDeliveryOccurred.IJEToFHIR">
            <summary>IJE -> FHIR Mapping for BirthDeliveryOccurred</summary>
        </member>
        <member name="F:BFDR.Mappings.BirthDeliveryOccurred.FHIRToIJE">
            <summary>FHIR -> IJE Mapping for BirthDeliveryOccurred</summary>
        </member>
        <member name="T:BFDR.Mappings.BirthWeightEditFlags">
            <summary>Mappings for BirthWeightEditFlags</summary>
        </member>
        <member name="F:BFDR.Mappings.BirthWeightEditFlags.IJEToFHIR">
            <summary>IJE -> FHIR Mapping for BirthWeightEditFlags</summary>
        </member>
        <member name="F:BFDR.Mappings.BirthWeightEditFlags.FHIRToIJE">
            <summary>FHIR -> IJE Mapping for BirthWeightEditFlags</summary>
        </member>
        <member name="T:BFDR.Mappings.DeliveryRoutes">
            <summary>Mappings for DeliveryRoutes</summary>
        </member>
        <member name="F:BFDR.Mappings.DeliveryRoutes.IJEToFHIR">
            <summary>IJE -> FHIR Mapping for DeliveryRoutes</summary>
        </member>
        <member name="F:BFDR.Mappings.DeliveryRoutes.FHIRToIJE">
            <summary>FHIR -> IJE Mapping for DeliveryRoutes</summary>
        </member>
        <member name="T:BFDR.Mappings.EstimateOfGestationEditFlags">
            <summary>Mappings for EstimateOfGestationEditFlags</summary>
        </member>
        <member name="F:BFDR.Mappings.EstimateOfGestationEditFlags.IJEToFHIR">
            <summary>IJE -> FHIR Mapping for EstimateOfGestationEditFlags</summary>
        </member>
        <member name="F:BFDR.Mappings.EstimateOfGestationEditFlags.FHIRToIJE">
            <summary>FHIR -> IJE Mapping for EstimateOfGestationEditFlags</summary>
        </member>
        <member name="T:BFDR.Mappings.FetalDeathCauseOrCondition">
            <summary>Mappings for FetalDeathCauseOrCondition</summary>
        </member>
        <member name="F:BFDR.Mappings.FetalDeathCauseOrCondition.IJEToFHIR">
            <summary>IJE -> FHIR Mapping for FetalDeathCauseOrCondition</summary>
        </member>
        <member name="F:BFDR.Mappings.FetalDeathCauseOrCondition.FHIRToIJE">
            <summary>FHIR -> IJE Mapping for FetalDeathCauseOrCondition</summary>
        </member>
        <member name="T:BFDR.Mappings.FetalDeathTimePoints">
            <summary>Mappings for FetalDeathTimePoints</summary>
        </member>
        <member name="F:BFDR.Mappings.FetalDeathTimePoints.IJEToFHIR">
            <summary>IJE -> FHIR Mapping for FetalDeathTimePoints</summary>
        </member>
        <member name="F:BFDR.Mappings.FetalDeathTimePoints.FHIRToIJE">
            <summary>FHIR -> IJE Mapping for FetalDeathTimePoints</summary>
        </member>
        <member name="T:BFDR.Mappings.FetalPresentation">
            <summary>Mappings for FetalPresentation</summary>
        </member>
        <member name="F:BFDR.Mappings.FetalPresentation.IJEToFHIR">
            <summary>IJE -> FHIR Mapping for FetalPresentation</summary>
        </member>
        <member name="F:BFDR.Mappings.FetalPresentation.FHIRToIJE">
            <summary>FHIR -> IJE Mapping for FetalPresentation</summary>
        </member>
        <member name="T:BFDR.Mappings.HistologicalPlacentalExamination">
            <summary>Mappings for HistologicalPlacentalExamination</summary>
        </member>
        <member name="F:BFDR.Mappings.HistologicalPlacentalExamination.IJEToFHIR">
            <summary>IJE -> FHIR Mapping for HistologicalPlacentalExamination</summary>
        </member>
        <member name="F:BFDR.Mappings.HistologicalPlacentalExamination.FHIRToIJE">
            <summary>FHIR -> IJE Mapping for HistologicalPlacentalExamination</summary>
        </member>
        <member name="T:BFDR.Mappings.InfectionsDuringPregnancyLiveBirth">
            <summary>Mappings for InfectionsDuringPregnancyLiveBirth</summary>
        </member>
        <member name="F:BFDR.Mappings.InfectionsDuringPregnancyLiveBirth.IJEToFHIR">
            <summary>IJE -> FHIR Mapping for InfectionsDuringPregnancyLiveBirth</summary>
        </member>
        <member name="F:BFDR.Mappings.InfectionsDuringPregnancyLiveBirth.FHIRToIJE">
            <summary>FHIR -> IJE Mapping for InfectionsDuringPregnancyLiveBirth</summary>
        </member>
        <member name="T:BFDR.Mappings.NewbornCongenitalAnomalies">
            <summary>Mappings for NewbornCongenitalAnomalies</summary>
        </member>
        <member name="F:BFDR.Mappings.NewbornCongenitalAnomalies.IJEToFHIR">
            <summary>IJE -> FHIR Mapping for NewbornCongenitalAnomalies</summary>
        </member>
        <member name="F:BFDR.Mappings.NewbornCongenitalAnomalies.FHIRToIJE">
            <summary>FHIR -> IJE Mapping for NewbornCongenitalAnomalies</summary>
        </member>
        <member name="T:BFDR.Mappings.NumberPreviousCesareansEditFlags">
            <summary>Mappings for NumberPreviousCesareansEditFlags</summary>
        </member>
        <member name="F:BFDR.Mappings.NumberPreviousCesareansEditFlags.IJEToFHIR">
            <summary>IJE -> FHIR Mapping for NumberPreviousCesareansEditFlags</summary>
        </member>
        <member name="F:BFDR.Mappings.NumberPreviousCesareansEditFlags.FHIRToIJE">
            <summary>FHIR -> IJE Mapping for NumberPreviousCesareansEditFlags</summary>
        </member>
        <member name="T:BFDR.Mappings.PregnancyReportEditFlags">
            <summary>Mappings for PregnancyReportEditFlags</summary>
        </member>
        <member name="F:BFDR.Mappings.PregnancyReportEditFlags.IJEToFHIR">
            <summary>IJE -> FHIR Mapping for PregnancyReportEditFlags</summary>
        </member>
        <member name="F:BFDR.Mappings.PregnancyReportEditFlags.FHIRToIJE">
            <summary>FHIR -> IJE Mapping for PregnancyReportEditFlags</summary>
        </member>
        <member name="T:BFDR.NatalityRecord">
            <summary>Class <c>NatalityRecord</c> is an abstract base class models FHIR Vital Records
            Birth Reporting (BFDR) Birth and Fetal Death Records. This class was designed to help consume
            and produce natality records that follow the HL7 FHIR Vital Records Birth Reporting Implementation
            Guide, as described at: http://hl7.org/fhir/us/bfdr and https://github.com/hl7/bfdr.
            </summary>
            <summary>Class <c>NatalityRecord</c> is an abstract base class models FHIR Vital Records
            Birth Reporting (BFDR) Birth and Fetal Death Records. This class was designed to help consume
            and produce natality records that follow the HL7 FHIR Vital Records Birth Reporting Implementation
            Guide, as described at: http://hl7.org/fhir/us/bfdr and https://github.com/hl7/bfdr.
            </summary>
            <summary>Class <c>NatalityRecord</c> is an abstract base class models FHIR Vital Records
            Birth Reporting (BFDR) Birth and Fetal Death Records. This class was designed to help consume
            and produce natality records that follow the HL7 FHIR Vital Records Birth Reporting Implementation
            Guide, as described at: http://hl7.org/fhir/us/bfdr and https://github.com/hl7/bfdr.
            TODO BFDR STU2 has broken up its birth record bundles, the birth bundle has birthCertificateNumber + required birth compositions,
            the fetal death bundle has fetalDeathReportNumber + required fetal death compositions,
            the demographic bundle has a fileNumber + requiredCompositionCodedRaceAndEthnicity,
            and the cause of death bundle has a fetalDeathReportNumber + required CompositionCodedCauseOfFetalDeath
            TODO BFDR STU2 supports usual work and role extension
            </summary>
        </member>
        <member name="M:BFDR.NatalityRecord.#ctor">
            <summary>Default constructor that creates a new, empty NatalityRecord.</summary>
        </member>
        <member name="M:BFDR.NatalityRecord.#ctor(System.String,System.Boolean)">
            <summary>Constructor that takes a string that represents a FHIR Natality Record in either XML or JSON format.</summary>
            <param name="record">represents a FHIR Natality Record in either XML or JSON format.</param>
            <param name="permissive">if the parser should be permissive when parsing the given string</param>
            <exception cref="T:System.ArgumentException">Record is neither valid XML nor JSON.</exception>
        </member>
        <member name="M:BFDR.NatalityRecord.#ctor(Hl7.Fhir.Model.Bundle)">
            <summary>Constructor that takes a FHIR Bundle that represents a FHIR Natality Record.</summary>
            <param name="bundle">represents a FHIR Bundle.</param>
            <exception cref="T:System.ArgumentException">Record is invalid.</exception>
        </member>
        <member name="M:BFDR.NatalityRecord.GetYear">
            <summary>Abstract GetYear method to be implemented differently by the BirthRecord and FetalDeathRecord subclasses</summary>
        </member>
        <member name="M:BFDR.NatalityRecord.UpdateRecordIdentifier">
            <summary>Update the bundle identifier from the component fields.</summary>
        </member>
        <member name="M:BFDR.NatalityRecord.GetDemographicCodedContentBundle">
            <summary>Helper method to return the subset of this record that makes up a DemographicCodedContent bundle.</summary>
            <returns>a new FHIR Bundle</returns>
        </member>
        <member name="M:BFDR.NatalityRecord.RestoreReferences">
            <summary>Restores class references from a newly parsed record.</summary>
        </member>
        <member name="F:BFDR.NatalityRecord.Subject">
            <summary>The Natality Subject - eithr a Child or a DecedentFetus.</summary>
        </member>
        <member name="F:BFDR.NatalityRecord.Mother">
            <summary>The Mother.</summary>
        </member>
        <member name="F:BFDR.NatalityRecord.Father">
            <summary>The Father.</summary>
        </member>
        <member name="F:BFDR.NatalityRecord.Attendant">
            <summary>The Attendant.</summary>
        </member>
        <member name="F:BFDR.NatalityRecord.Certifier">
            <summary>The Certifier.</summary>
        </member>
        <member name="F:BFDR.NatalityRecord.EncounterBirth">
            <summary>The encounter of the birth.</summary>
        </member>
        <member name="F:BFDR.NatalityRecord.Coverage">
            <summary>The coverage associated with the birth.</summary>
        </member>
        <member name="F:BFDR.NatalityRecord.EncounterMaternity">
            <summary>The maternity encounter.</summary>
        </member>
        <member name="F:BFDR.NatalityRecord.RACE_ETHNICITY_PROFILE_MOTHER">
            <summary>Composition Section Constants</summary>
        </member>
        <member name="P:BFDR.NatalityRecord.CompositionSections">
            <summary>CompositionSections that define the codes that represent the different sections in the composition</summary>
        </member>
        <member name="P:BFDR.NatalityRecord.CompositionSectionCodeSystem">
            <summary>Birth record composition sections use LOINC codes</summary>
        </member>
        <member name="M:BFDR.NatalityRecord.SubjectId(System.String)">
            <summary>Use annotation on the property to determine whether the subject is
            the mother or newborn, then extract the corresponding resource id.</summary>
            <param name="propertyName">name of the NatalityRecord property</param>
            <returns>the subject's resource id</returns>
        </member>
        <member name="M:BFDR.NatalityRecord.CreateAttendant">
            <summary>Create Attendant/Practitioner.</summary>
        </member>
        <member name="M:BFDR.NatalityRecord.CreateCertifier">
            <summary>Create Certifier/Practitioner.</summary>
        </member>
        <member name="M:BFDR.NatalityRecord.CreateAndSetLocationBirth(System.String)">
            <summary>Create and set Birth Location.</summary>
        </member>
        <member name="M:BFDR.NatalityRecord.CreateBirthEncounter">
            <summary>Create Birth Encounter.</summary>
        </member>
        <member name="P:BFDR.NatalityRecord.CertificateNumber">
            <summary>Birth Certificate Number.</summary>
            <value>a record identification string.</value>
            <example>
            <para>// Setter:</para>
            <para>ExampleBirthRecord.Identifier = "42";</para>
            <para>// Getter:</para>
            <para>Console.WriteLine($"Birth Certificate Number: {ExampleBirthRecord.Identifier}");</para>
            </example>
        </member>
        <member name="P:BFDR.NatalityRecord.RecordIdentifier">
            <summary>Birth Record Bundle Identifier, NCHS identifier.</summary>
            <value>a record bundle identification string, e.g., 2022MA000100, derived from year of birth, jurisdiction of birth, and certificate number</value>
            <example>
            <para>// Getter:</para>
            <para>Console.WriteLine($"NCHS identifier: {ExampleBirthRecord.BirthRecordIdentifier}");</para>
            </example>
        </member>
        <member name="P:BFDR.NatalityRecord.StateLocalIdentifier1">
            <summary>State Local Identifier1.</summary>
            <para>"value" the string representation of the local identifier</para>
            <example>
            <para>// Setter:</para>
            <para>ExampleBirthRecord.StateLocalIdentifier1 = "MA";</para>
            <para>// Getter:</para>
            <para>Console.WriteLine($"State local identifier: {ExampleBirthRecord.StateLocalIdentifier1}");</para>
            </example>
        </member>
        <member name="P:BFDR.NatalityRecord.BirthYear">
            <summary>Child's Year of Birth.</summary>
            <value>the child's year of birth, or -1 if explicitly unknown, or null if never specified</value>
            <example>
            <para>// Setter:</para>
            <para>ExampleBirthRecord.BirthYear = 1928;</para>
            <para>// Getter:</para>
            <para>Console.WriteLine($"Child Year of Birth: {ExampleBirthRecord.BirthYear}");</para>
            </example>
        </member>
        <member name="P:BFDR.NatalityRecord.PartialDateYearUrl">
            <summary>Overriden method that dictates which Extension URL to use for PartialDateTime Year</summary>x
        </member>
        <member name="P:BFDR.NatalityRecord.PartialDateMonthUrl">
            <summary>Overriden method that dictates which Extension URL to use for PartialDateTime Month</summary>
        </member>
        <member name="P:BFDR.NatalityRecord.PartialDateDayUrl">
            <summary>Overriden method that dictates which Extension URL to use for PartialDateTime Day</summary>
        </member>
        <member name="P:BFDR.NatalityRecord.PartialDateTimeTimeUrl">
            <summary>Overriden method that dictates which Extension URL to use for PartialDateTime Time</summary>
        </member>
        <member name="P:BFDR.NatalityRecord.PartialDateTimeUrl">
            <summary>Overriden method that dictates which Extension URL to use for PartialDateTime</summary>
        </member>
        <member name="P:BFDR.NatalityRecord.PartialDateUrl">
            <summary>Overrideable method that dictates which Extension URL to use for PartialDate</summary>
        </member>
        <member name="P:BFDR.NatalityRecord.BirthMonth">
            <summary>Child's Month of Birth.</summary>
            <value>the child's month of birth, or -1 if explicitly unknown, or null if never specified</value>
            <example>
            <para>// Setter:</para>
            <para>ExampleBirthRecord.BirthMonth = 11;</para>
            <para>// Getter:</para>
            <para>Console.WriteLine($"Child Month of Birth: {ExampleBirthRecord.BirthMonth}");</para>
            </example>
        </member>
        <member name="P:BFDR.NatalityRecord.BirthDay">
            <summary>Child's Day of Birth.</summary>
            <value>the child's day of birth, or -1 if explicitly unknown, or null if never specified</value>
            <example>
            <para>// Setter:</para>
            <para>ExampleBirthRecord.BirthDay = 11;</para>
            <para>// Getter:</para>
            <para>Console.WriteLine($"Child Day of Birth: {ExampleBirthRecord.BirthDay}");</para>
            </example>
        </member>
        <member name="P:BFDR.NatalityRecord.BirthTime">
            <summary>Child's Time of Birth.</summary>
            <value>the child's time of birth.</value>
            <example>
            <para>// Setter:</para>
            <para>ExampleBirthRecord.BirthTime = 11;</para>
            <para>// Getter:</para>
            <para>Console.WriteLine($"Child Time of Birth: {ExampleBirthRecord.BirthTime}");</para>
            </example>
        </member>
        <member name="M:BFDR.NatalityRecord.DateIsComplete(System.String)">
            <summary>
             Determines whether a date is a complete date (yyyy-MM-dd).
            </summary>
            <param name="date">The date to check.</param>
            <returns>Whether the given date string is a complete date</returns>
        </member>
        <member name="P:BFDR.NatalityRecord.DateOfBirth">
            <summary>Child's Date of Birth.</summary>
            <value>the child's date of birth</value>
            <example>
            <para>// Setter:</para>
            <para>ExampleBirthRecord.DateOfBirth = "1940-02-19";</para>
            <para>// Getter:</para>
            <para>Console.WriteLine($"Child Date of Birth: {ExampleBirthRecord.DateOfBirth}");</para>
            </example>
        </member>
        <member name="P:BFDR.NatalityRecord.BirthSex">
            <summary>Child's BirthSex at Birth.</summary>
            <value>The child's BirthSex at time of birth</value>
            <example>
            <para>// Setter:</para>
            <para>ExampleBirthRecord.BirthSex = "female;</para>
            <para>// Getter:</para>
            <para>Console.WriteLine($"Sex at Time of Birth: {ExampleBirthRecord.BirthSex}");</para>
            </example>
        </member>
        <member name="P:BFDR.NatalityRecord.BirthSexHelper">
            <summary>Child's Sex at Birth Helper.</summary>
            <value>The child's sex at time of birth</value>
            <example>
            <para>// Setter:</para>
            <para>ExampleBirthRecord.BirthSexHelper = "female;</para>
            <para>// Getter:</para>
            <para>Console.WriteLine($"Sex at Time of Birth: {ExampleBirthRecord.BirthSexHelper}");</para>
            </example>
        </member>
        <member name="P:BFDR.NatalityRecord.ChildGivenNames">
            <summary>Child's Legal Name - Given. Middle name should be the last entry.</summary>
            <value>the child's name (first, etc., middle)</value>
            <example>
            <para>// Setter:</para>
            <para>string[] names = { "Example", "Something", "Middle" };</para>
            <para>ExampleBirthRecord.ChildGivenNames = names;</para>
            <para>// Getter:</para>
            <para>Console.WriteLine($"Child Given Name(s): {string.Join(", ", ExampleBirthRecord.ChildGivenNames)}");</para>
            </example>
        </member>
        <member name="P:BFDR.NatalityRecord.MotherGivenNames">
            <summary>Mother's Legal Name - Given. Middle name should be the last entry.</summary>
            <value>the mother's name (first, etc., middle)</value>
            <example>
            <para>// Setter:</para>
            <para>string[] names = { "Example", "Something", "Middle" };</para>
            <para>ExampleBirthRecord.MotherGivenNames = names;</para>
            <para>// Getter:</para>
            <para>Console.WriteLine($"Mother Given Name(s): {string.Join(", ", ExampleBirthRecord.MotherGivenNames)}");</para>
            </example>
        </member>
        <member name="P:BFDR.NatalityRecord.FatherGivenNames">
            <summary>Natural Father's Legal Name - Given. Middle name should be the last entry.</summary>
            <value>the natural father's name (first, etc., middle)</value>
            <example>
            <para>// Setter:</para>
            <para>string[] names = { "Example", "Something", "Middle" };</para>
            <para>ExampleBirthRecord.FatherGivenNames = names;</para>
            <para>// Getter:</para>
            <para>Console.WriteLine($"Father Given Name(s): {string.Join(", ", ExampleBirthRecord.FatherGivenNames)}");</para>
            </example>
        </member>
        <member name="P:BFDR.NatalityRecord.MotherMaidenGivenNames">
            <summary>Mother's Maiden Name - Given. Middle name should be the last entry.</summary>
            <value>the mother's maiden name (first, etc., middle)</value>
            <example>
            <para>// Setter:</para>
            <para>string[] names = { "Example", "Something", "Middle" };</para>
            <para>ExampleBirthRecord.MotherMaidenGivenNames = names;</para>
            <para>// Getter:</para>
            <para>Console.WriteLine($"Mother Given Name(s): {string.Join(", ", ExampleBirthRecord.MotherMaidenGivenNames)}");</para>
            </example>
        </member>
        <member name="P:BFDR.NatalityRecord.ChildFamilyName">
            <summary>Child's Legal Name - Last.</summary>
            <value>the child's last name</value>
            <example>
            <para>// Setter:</para>
            <para>string lastName = "Quinn";</para>
            <para>ExampleBirthRecord.ChildFamilyName = lastName;</para>
            <para>// Getter:</para>
            <para>Console.WriteLine($"Child Family Name(s): {string.Join(", ", ExampleBirthRecord.ChildFamilyName)}");</para>
            </example>
        </member>
        <member name="P:BFDR.NatalityRecord.MotherFamilyName">
            <summary>Mother's Legal Name - Last.</summary>
            <value>the mother's last name</value>
            <example>
            <para>// Setter:</para>
            <para>string lastName = "Quinn";</para>
            <para>ExampleBirthRecord.MotherFamilyName = lastName;</para>
            <para>// Getter:</para>
            <para>Console.WriteLine($"Mother Family Name(s): {string.Join(", ", ExampleBirthRecord.MotherFamilyName)}");</para>
            </example>
        </member>
        <member name="P:BFDR.NatalityRecord.FatherFamilyName">
            <summary>Natural Father's Legal Name - Last.</summary>
            <value>the natural father's last name</value>
            <example>
            <para>// Setter:</para>
            <para>string lastName = "Quinn";</para>
            <para>ExampleBirthRecord.FatherFamilyName = lastName;</para>
            <para>// Getter:</para>
            <para>Console.WriteLine($"Father Family Name(s): {string.Join(", ", ExampleBirthRecord.FatherFamilyName)}");</para>
            </example>
        </member>
        <member name="P:BFDR.NatalityRecord.MotherMaidenFamilyName">
            <summary>Mother's Maiden Name - Last.</summary>
            <value>the mother's maiden last name</value>
            <example>
            <para>// Setter:</para>
            <para>string lastName = "Quinn";</para>
            <para>ExampleBirthRecord.MotherMaidenFamilyName = lastName;</para>
            <para>// Getter:</para>
            <para>Console.WriteLine($"Mother Maiden Family Name(s): {string.Join(", ", ExampleBirthRecord.MotherMaidenFamilyName)}");</para>
            </example>
        </member>
        <member name="P:BFDR.NatalityRecord.ChildSuffix">
            <summary>Child's Suffix.</summary>
            <value>the child's suffix</value>
            <example>
            <para>// Setter:</para>
            <para>ExampleBirthRecord.ChildSuffix = "Jr.";</para>
            <para>// Getter:</para>
            <para>Console.WriteLine($"Child Suffix: {ExampleBirthRecord.ChildSuffix}");</para>
            </example>
        </member>
        <member name="P:BFDR.NatalityRecord.MotherSuffix">
            <summary>Mother's Suffix.</summary>
            <value>the mother's suffix</value>
            <example>
            <para>// Setter:</para>
            <para>ExampleBirthRecord.MotherSuffix = "Jr.";</para>
            <para>// Getter:</para>
            <para>Console.WriteLine($"Mother Suffix: {ExampleBirthRecord.MotherSuffix}");</para>
            </example>
        </member>
        <member name="P:BFDR.NatalityRecord.FatherSuffix">
            <summary>Natural Father's Suffix.</summary>
            <value>the natural father's suffix</value>
            <example>
            <para>// Setter:</para>
            <para>ExampleBirthRecord.FatherSuffix = "Jr.";</para>
            <para>// Getter:</para>
            <para>Console.WriteLine($"Father Suffix: {ExampleBirthRecord.FatherSuffix}");</para>
            </example>
        </member>
        <member name="P:BFDR.NatalityRecord.MotherMaidenSuffix">
            <summary>Mother's Maiden Suffix.</summary>
            <value>the mother's maiden suffix</value>
            <example>
            <para>// Setter:</para>
            <para>ExampleBirthRecord.MotherMaidenSuffix = "Jr.";</para>
            <para>// Getter:</para>
            <para>Console.WriteLine($"Mother Maiden Suffix: {ExampleBirthRecord.MotherMaidenSuffix}");</para>
            </example>
        </member>
        <member name="P:BFDR.NatalityRecord.BirthLocationJurisdiction">
            <summary>Birth Location Jurisdiction.</summary>
            <value>the vital record jurisdiction identifier.</value>
            <example>
            <para>// Setter:</para>
            <para>ExampleBirthRecord.BirthLocationJurisdiction = "MA";</para>
            <para>// Getter:</para>
            <para>Console.WriteLine($"Birth Location Jurisdiction: {ExampleBirthRecord.BirthLocationJurisdiction}");</para>
            </example>
        </member>
        <member name="P:BFDR.NatalityRecord.PlaceOfBirth">
            <summary>Child's Place Of Birth.</summary>
            <value>Child's Place Of Birth. A Dictionary representing residence address, containing the following key/value pairs:
            <para>"addressLine1" - address, line one</para>
            <para>"addressLine2" - address, line two</para>
            <para>"addressCity" - address, city</para>
            <para>"addressCounty" - address, county</para>
            <para>"addressState" - address, state</para>
            <para>"addressZip" - address, zip</para>
            <para>"addressCountry" - address, country</para>
            </value>
            <example>
            <para>// Setter:</para>
            <para>Dictionary&lt;string, string&gt; address = new Dictionary&lt;string, string&gt;();</para>
            <para>address.Add("addressLine1", "123 Test Street");</para>
            <para>address.Add("addressLine2", "Unit 3");</para>
            <para>address.Add("addressCity", "Boston");</para>
            <para>address.Add("addressCounty", "Suffolk");</para>
            <para>address.Add("addressState", "MA");</para>
            <para>address.Add("addressZip", "12345");</para>
            <para>address.Add("addressCountry", "US");</para>
            <para>ExampleBirthRecord.PlaceOfBirth = address;</para>
            <para>// Getter:</para>
            <para>Console.WriteLine($"State where child was born: {ExampleBirthRecord.PlaceOfBirth["placeOfBirthState"]}");</para>
            </example>
        </member>
        <member name="P:BFDR.NatalityRecord.BirthPhysicalLocation">
            <summary>Child's Place Of Birth Type.</summary>
            <value>Place Where Birth Occurred, type of place or institution. A Dictionary representing a codeable concept of the physical location type:
            <para>"code" - The code used to describe this concept.</para>
            <para>"system" - The relevant code system.</para>
            <para>"display" - The human readable version of this code.</para>
            </value>
            <example>
            <para>// Setter:</para>
            <para>Dictionary&lt;string, string&gt; locationType = new Dictionary&lt;string, string&gt;();</para>
            <para>locationType.Add("code", "22232009");</para>
            <para>locationType.Add("system", "http://snomed.info/sct");</para>
            <para>locationType.Add("display", "Hospital");</para>
            <para>ExampleBirthRecord.BirthPhysicalLocation = locationType;</para>
            <para>// Getter:</para>
            <para>Console.WriteLine($"The place type the child was born: {ExampleBirthRecord.BirthPhysicalLocation["code"]}");</para>
            </example>
        </member>
        <member name="P:BFDR.NatalityRecord.BirthPhysicalLocationHelper">
            <summary>Child's Place Of Birth Type Helper</summary>
            <value>Child's Place Of Birth Type Helper</value>
            <example>
            <para>// Setter:</para>
            <para>ExampleBirthRecord.BirthPhysicalLocationHelper = "Hospital";</para>
            <para>// Getter:</para>
            <para>Console.WriteLine($"Child's Place Of Birth Type: {ExampleBirthRecord.BirthPhysicalLocationHelper}");</para>
            </example>
        </member>
        <member name="P:BFDR.NatalityRecord.MotherPlaceOfBirth">
            <summary>Mother's Place Of Birth.</summary>
            <value>Mother's Place Of Birth. A Dictionary representing residence address, containing the following key/value pairs:
            <para>"addressLine1" - address, line one</para>
            <para>"addressLine2" - address, line two</para>
            <para>"addressCity" - address, city</para>
            <para>"addressCounty" - address, county</para>
            <para>"addressState" - address, state</para>
            <para>"addressZip" - address, zip</para>
            <para>"addressCountry" - address, country</para>
            </value>
            <example>
            <para>// Setter:</para>
            <para>Dictionary&lt;string, string&gt; address = new Dictionary&lt;string, string&gt;();</para>
            <para>address.Add("addressLine1", "123 Test Street");</para>
            <para>address.Add("addressLine2", "Unit 3");</para>
            <para>address.Add("addressCity", "Boston");</para>
            <para>address.Add("addressCounty", "Suffolk");</para>
            <para>address.Add("addressState", "MA");</para>
            <para>address.Add("addressZip", "12345");</para>
            <para>address.Add("addressCountry", "US");</para>
            <para>ExampleBirthRecord.MotherPlaceOfBirth = address;</para>
            <para>// Getter:</para>
            <para>Console.WriteLine($"State where mother was born: {ExampleBirthRecord.MotherPlaceOfBirth["placeOfBirthState"]}");</para>
            </example>
        </member>
        <member name="P:BFDR.NatalityRecord.FatherPlaceOfBirth">
            <summary>Father's Place Of Birth.</summary>
            <value>Father's Place Of Birth. A Dictionary representing residence address, containing the following key/value pairs:
            <para>"addressLine1" - address, line one</para>
            <para>"addressLine2" - address, line two</para>
            <para>"addressCity" - address, city</para>
            <para>"addressCounty" - address, county</para>
            <para>"addressState" - address, state</para>
            <para>"addressZip" - address, zip</para>
            <para>"addressCountry" - address, country</para>
            </value>
            <example>
            <para>// Setter:</para>
            <para>Dictionary&lt;string, string&gt; address = new Dictionary&lt;string, string&gt;();</para>
            <para>address.Add("addressLine1", "123 Test Street");</para>
            <para>address.Add("addressLine2", "Unit 3");</para>
            <para>address.Add("addressCity", "Boston");</para>
            <para>address.Add("addressCounty", "Suffolk");</para>
            <para>address.Add("addressState", "MA");</para>
            <para>address.Add("addressZip", "12345");</para>
            <para>address.Add("addressCountry", "US");</para>
            <para>ExampleBirthRecord.FatherPlaceOfBirth = address;</para>
            <para>// Getter:</para>
            <para>Console.WriteLine($"State where father was born: {ExampleBirthRecord.FatherPlaceOfBirth["placeOfBirthState"]}");</para>
            </example>
        </member>
        <member name="P:BFDR.NatalityRecord.MotherResidence">
            <summary>Mother's Residence.</summary>
            <value>Mother's Residence. A Dictionary representing residence address, containing the following key/value pairs:
            <para>"addressLine1" - address, line one</para>
            <para>"addressLine2" - address, line two</para>
            <para>"addressCity" - address, city</para>
            <para>"addressCounty" - address, county</para>
            <para>"addressState" - address, state</para>
            <para>"addressZip" - address, zip</para>
            <para>"addressCountry" - address, country</para>
            </value>
            <example>
            <para>// Setter:</para>
            <para>Dictionary&lt;string, string&gt; address = new Dictionary&lt;string, string&gt;();</para>
            <para>address.Add("addressLine1", "123 Test Street");</para>
            <para>address.Add("addressLine2", "Unit 3");</para>
            <para>address.Add("addressCity", "Boston");</para>
            <para>address.Add("addressCounty", "Suffolk");</para>
            <para>address.Add("addressState", "MA");</para>
            <para>address.Add("addressZip", "12345");</para>
            <para>address.Add("addressCountry", "US");</para>
            <para>ExampleBirthRecord.MotherResidence = address;</para>
            <para>// Getter:</para>
            <para>Console.WriteLine($"State where mother resides: {ExampleBirthRecord.MotherResidence["addressState"]}");</para>
            </example>
        </member>
        <member name="P:BFDR.NatalityRecord.MotherBilling">
            <summary>Mother's Billing.</summary>
            <value>Mother's Billing. A Dictionary representing billing address, containing the following key/value pairs:
            <para>"addressLine1" - address, line one</para>
            <para>"addressLine2" - address, line two</para>
            <para>"addressCity" - address, city</para>
            <para>"addressCounty" - address, county</para>
            <para>"addressState" - address, state</para>
            <para>"addressZip" - address, zip</para>
            <para>"addressCountry" - address, country</para>
            </value>
            <example>
            <para>// Setter:</para>
            <para>Dictionary&lt;string, string&gt; address = new Dictionary&lt;string, string&gt;();</para>
            <para>address.Add("addressLine1", "123 Test Street");</para>
            <para>address.Add("addressLine2", "Unit 3");</para>
            <para>address.Add("addressCity", "Boston");</para>
            <para>address.Add("addressCounty", "Suffolk");</para>
            <para>address.Add("addressState", "MA");</para>
            <para>address.Add("addressZip", "12345");</para>
            <para>address.Add("addressCountry", "US");</para>
            <para>ExampleBirthRecord.MotherBilling = address;</para>
            <para>// Getter:</para>
            <para>Console.WriteLine($"State where mother is billed: {ExampleBirthRecord.MotherBilling["addressState"]}");</para>
            </example>
        </member>
        <member name="P:BFDR.NatalityRecord.MotherResidenceWithinCityLimits">
            <summary>Mother's residence is/is not within city limits.</summary>
            <value>Mother's residence is/is not within city limits. A Dictionary representing a code, containing the following key/value pairs:
            <para>"code" - the code</para>
            <para>"system" - the code system this code belongs to</para>
            <para>"display" - a human readable meaning of the code</para></value>
            <example>
            <para>// Setter:</para>
            <para>Dictionary&lt;string, string&gt; within = new Dictionary&lt;string, string&gt;();</para>
            <para>within.Add("code", "Y");</para>
            <para>within.Add("system", VR.CodeSystems.YesNo_0136HL7_V2);</para>
            <para>within.Add("display", "Yes");</para>
            <para>ExampleBirthRecord.MotherResidenceWithinCityLimits = within;</para>
            <para>// Getter:</para>
            <para>Console.WriteLine($"Mother's Residence within city limits: {ExampleBirthRecord.MotherResidenceWithinCityLimits['display']}");</para>
            </example>
        </member>
        <member name="P:BFDR.NatalityRecord.MotherResidenceWithinCityLimitsHelper">
            <summary>Mother's Residence Within City Limits Helper</summary>
            <value>Mother Residence Within City Limits.</value>
            <example>
            <para>// Setter:</para>
            <para>ExampleBirthRecord.MotherResidenceWithinCityLimitsHelper = VRDR.ValueSets.YesNoUnknown.Y;</para>
            <para>// Getter:</para>
            <para>Console.WriteLine($"Mother's Residence within city limits: {ExampleBirthRecord.MotherResidenceWithinCityLimitsHelper}");</para>
            </example>
        </member>
        <member name="P:BFDR.NatalityRecord.InfantMedicalRecordNumber">
            <summary>Infant's Medical Record Number.</summary>
            <value>Infant's Medical Record Number.</value>
            <example>
            <para>// Setter:</para>
            <para>ExampleBirthRecord.InfantMedicalRecordNumber = "aaabbbcccdddeee";</para>
            <para>// Getter:</para>
            <para>Console.WriteLine($"Child's InfantMedicalRecordNumber: {ExampleBirthRecord.InfantMedicalRecordNumber}");</para>
            </example>
        </member>
        <member name="P:BFDR.NatalityRecord.MotherMedicalRecordNumber">
            <summary>Mother's Medical Record Number.</summary>
            <value>Mother's Medical Record Number.</value>
            <example>
            <para>// Setter:</para>
            <para>ExampleBirthRecord.MotherMedicalRecordNumber = "aaabbbcccdddeee";</para>
            <para>// Getter:</para>
            <para>Console.WriteLine($"Mother's MedicalRecordNumber: {ExampleBirthRecord.MotherMedicalRecordNumber}");</para>
            </example>
        </member>
        <member name="P:BFDR.NatalityRecord.MotherSocialSecurityNumber">
            <summary>Mother's Social Security Number.</summary>
            <value>Mother's Social Security Number.</value>
            <example>
            <para>// Setter:</para>
            <para>ExampleBirthRecord.MotherSocialSecurityNumber = "123456789";</para>
            <para>// Getter:</para>
            <para>Console.WriteLine($"Mother's SocialSecurityNumber: {ExampleBirthRecord.MotherSocialSecurityNumber}");</para>
            </example>
        </member>
        <member name="P:BFDR.NatalityRecord.FatherSocialSecurityNumber">
            <summary>Father's Social Security Number.</summary>
            <value>Father's Social Security Number.</value>
            <example>
            <para>// Setter:</para>
            <para>ExampleBirthRecord.FatherSocialSecurityNumber = "123456789";</para>
            <para>// Getter:</para>
            <para>Console.WriteLine($"Father's SocialSecurityNumber: {ExampleBirthRecord.FatherSocialSecurityNumber}");</para>
            </example>
        </member>
        <member name="P:BFDR.NatalityRecord.SetOrder">
            <summary>Multiple birth set order</summary>
            <value>The order that the child was born if a multiple birth or null if it was a single birth</value>
            <example>
            <para>ExampleBirthRecord.SetOrder = null; // single birth</para>
            <para>ExampleBirthRecord.SetOrder = -1; // unknow whether single or multiple birth</para>
            <para>ExampleBirthRecord.SetOrder = 1; // multiple birth, born first</para>
            </example>
        </member>
        <member name="P:BFDR.NatalityRecord.PluralityEditFlag">
            <summary>Multiple birth set order edit flag</summary>
            <value>the multiple birth set order edit flag</value>
            <example>
            <para>// Setter:</para>
            <para>Dictionary&lt;string, string&gt; route = new Dictionary&lt;string, string&gt;();</para>
            <para>route.Add("code", "queriedCorrect");</para>
            <para>route.Add("system", "http://hl7.org/fhir/us/vr-common-library/CodeSystem/CodeSystem-vr-edit-flags");</para>
            <para>route.Add("display", "Queried, and Correct");</para>
            <para>ExampleBirthRecord.PluralityEditFlag = route;</para>
            <para>// Getter:</para>
            <para>Console.WriteLine($"Multiple birth set order edit flag: {ExampleBirthRecord.PluralityEditFlag}");</para>
            </example>
        </member>
        <member name="P:BFDR.NatalityRecord.PluralityEditFlagHelper">
            <summary>Multiple birth set order edit flag helper</summary>
            <value>the multiple birth set order edit flag</value>
            <example>
            <para>// Setter:</para>
            <para>ExampleBirthRecord.PluralityEditFlagHelper = "queriedCorrect";</para>
            <para>// Getter:</para>
            <para>Console.WriteLine($"Multiple birth set order edit flag: {ExampleBirthRecord.PluralityEditFlagHelper}");</para>
            </example>
        </member>
        <member name="P:BFDR.NatalityRecord.Plurality">
            <summary>Multiple birth plurality</summary>
            <value>Where a patient is a part of a multiple birth, this is the total number of births that occurred in this pregnancy.</value>
            <example>
            <para>ExampleBirthRecord.Plurality = null; // single birth</para>
            <para>ExampleBirthRecord.Plurality = -1; // unknown number of births birth</para>
            <para>ExampleBirthRecord.Plurality = 2; // two births for this pregnancy</para>
            </example>
        </member>
        <member name="P:BFDR.NatalityRecord.NoCongenitalAnomaliesOfTheNewborn">
            <summary>No Congenital Anomalies of the Newborn.</summary>
        </member>
        <member name="P:BFDR.NatalityRecord.Anencephaly">
            <summary>Congenital Anomalies of the Newborn, Anencephaly.</summary>
        </member>
        <member name="P:BFDR.NatalityRecord.CleftLipWithOrWithoutCleftPalate">
            <summary>Congenital Anomalies of the Newborn, Cleft Lip with or without Cleft Palate.</summary>
        </member>
        <member name="P:BFDR.NatalityRecord.CleftPalateAlone">
            <summary>Congenital Anomalies of the Newborn, Cleft Palate Alone.</summary>
        </member>
        <member name="P:BFDR.NatalityRecord.CongenitalDiaphragmaticHernia">
            <summary>Congenital Anomalies of the Newborn, Congenital Diaphragmatic Hernia.</summary>
        </member>
        <member name="P:BFDR.NatalityRecord.CyanoticCongenitalHeartDisease">
            <summary>Congenital Anomalies of the Newborn, Cyanotic Congenital Heart Disease.</summary>
        </member>
        <member name="P:BFDR.NatalityRecord.DownSyndrome">
            <summary>Congenital Anomalies of the Newborn, Down Syndrome.</summary>
        </member>
        <member name="P:BFDR.NatalityRecord.Gastroschisis">
            <summary>Congenital Anomalies of the Newborn, Gastroschisis.</summary>
        </member>
        <member name="P:BFDR.NatalityRecord.Hypospadias">
            <summary>Congenital Anomalies of the Newborn, Hypospadias.</summary>
        </member>
        <member name="P:BFDR.NatalityRecord.LimbReductionDefect">
            <summary>Congenital Anomalies of the Newborn, Limb Reduction Defect.</summary>
        </member>
        <member name="P:BFDR.NatalityRecord.Meningomyelocele">
            <summary>Congenital Anomalies of the Newborn, Meningomyelocele.</summary>
        </member>
        <member name="P:BFDR.NatalityRecord.Omphalocele">
            <summary>Congenital Anomalies of the Newborn, Omphalocele.</summary>
        </member>
        <member name="P:BFDR.NatalityRecord.SuspectedChromosomalDisorder">
            <summary>Congenital Anomalies of the Newborn, Suspected Chromosomal Disorder.</summary>
        </member>
        <member name="P:BFDR.NatalityRecord.NoCharacteristicsOfLaborAndDelivery">
            <summary>No Characteristics of Labor and Delivery.</summary>
        </member>
        <member name="P:BFDR.NatalityRecord.EpiduralOrSpinalAnesthesia">
            <summary>Characteristics of Labor and Delivery, Epidural or Spinal Anesthesia.</summary>
        </member>
        <member name="P:BFDR.NatalityRecord.AntibioticsAdministeredDuringLabor">
            <summary>Characteristics of Labor and Delivery, Antibiotics Administered During Labor.</summary>
        </member>
        <member name="P:BFDR.NatalityRecord.AugmentationOfLabor">
            <summary>Characteristics of Labor and Delivery, Augmentation of Labor.</summary>
        </member>
        <member name="P:BFDR.NatalityRecord.Chorioamnionitis">
            <summary>Characteristics of Labor and Delivery, Chorioamnionitis.</summary>
        </member>
        <member name="P:BFDR.NatalityRecord.InductionOfLabor">
            <summary>Characteristics of Labor and Delivery, Induction of Labor.</summary>
        </member>
        <member name="P:BFDR.NatalityRecord.AdministrationOfSteroidsForFetalLungMaturation">
            <summary>Characteristics of Labor and Delivery, Administration of Steroids for Fetal Lung Maturation.</summary>
        </member>
        <member name="P:BFDR.NatalityRecord.NoSpecifiedAbnormalConditionsOfNewborn">
            <summary>No Specified Abnormal Conditions of Newborn.</summary>
        </member>
        <member name="P:BFDR.NatalityRecord.NICUAdmission">
            <summary>Specified Abnormal Conditions of Newborn, NICU Admission.</summary>
        </member>
        <member name="P:BFDR.NatalityRecord.AntibioticForSuspectedNeonatalSepsis">
            <summary>Specified Abnormal Conditions of Newborn, Antibiotic for Suspected Neonatal Sepsis.</summary>
        </member>
        <member name="P:BFDR.NatalityRecord.AssistedVentilationFollowingDelivery">
            <summary>Specified Abnormal Conditions of Newborn, Assisted Ventilation Following Delivery.</summary>
        </member>
        <member name="P:BFDR.NatalityRecord.AssistedVentilationMoreThanSixHours">
            <summary>Specified Abnormal Conditions of Newborn, Assisted Ventilation More Than Six Hours.</summary>
        </member>
        <member name="P:BFDR.NatalityRecord.Seizure">
            <summary>Specified Abnormal Conditions of Newborn, Seizure.</summary>
        </member>
        <member name="P:BFDR.NatalityRecord.SurfactantReplacementTherapy">
            <summary>Specified Abnormal Conditions of Newborn, Surfactant Replacement Therapy.</summary>
        </member>
        <member name="P:BFDR.NatalityRecord.NoInfectionsPresentDuringPregnancy">
            <summary>No Infections Present During Pregnancy.</summary>
        </member>
        <member name="P:BFDR.NatalityRecord.Chlamydia">
            <summary>Infections Present During Pregnancy, Chlamydia.</summary>
        </member>
        <member name="P:BFDR.NatalityRecord.Gonorrhea">
            <summary>Infections Present During Pregnancy, Gonorrhea.</summary>
        </member>
        <member name="P:BFDR.NatalityRecord.HepatitisB">
            <summary>Infections Present During Pregnancy, Hepatitis B.</summary>
        </member>
        <member name="P:BFDR.NatalityRecord.HepatitisC">
            <summary>Infections Present During Pregnancy, Hepatitis C.</summary>
        </member>
        <member name="P:BFDR.NatalityRecord.Syphilis">
            <summary>Infections Present During Pregnancy, Syphilis.</summary>
        </member>
        <member name="P:BFDR.NatalityRecord.GenitalHerpesSimplex">
            <summary>Infections Present During Pregnancy, Genital Herpes Simplex.</summary>
        </member>
        <member name="P:BFDR.NatalityRecord.NoMaternalMorbidities">
            <summary>No Maternal Morbidities.</summary>
        </member>
        <member name="P:BFDR.NatalityRecord.ICUAdmission">
            <summary>ICU Admission.</summary>
        </member>
        <member name="P:BFDR.NatalityRecord.MaternalTransfusion">
            <summary>Maternal Transfusion.</summary>
        </member>
        <member name="P:BFDR.NatalityRecord.PerinealLaceration">
            <summary>Perineal Laceration.</summary>
        </member>
        <member name="P:BFDR.NatalityRecord.RupturedUterus">
            <summary>Ruptured Uterus.</summary>
        </member>
        <member name="P:BFDR.NatalityRecord.UnplannedHysterectomy">
            <summary>Unplanned Hysterectomy.</summary>
        </member>
        <member name="P:BFDR.NatalityRecord.NoPregnancyRiskFactors">
            <summary>No Pregnancy Risk Factors.</summary>
        </member>
        <member name="P:BFDR.NatalityRecord.EclampsiaHypertension">
            <summary>Eclampsia Hypertension.</summary>
        </member>
        <member name="P:BFDR.NatalityRecord.GestationalDiabetes">
            <summary>Gestational Diabetes.</summary>
        </member>
        <member name="P:BFDR.NatalityRecord.GestationalHypertension">
            <summary>Gestational Hypertension.</summary>
        </member>
        <member name="P:BFDR.NatalityRecord.PrepregnancyDiabetes">
            <summary>Prepregnancy Diabetes.</summary>
        </member>
        <member name="P:BFDR.NatalityRecord.PrepregnancyHypertension">
            <summary>Prepregnancy Hypertension.</summary>
        </member>
        <member name="P:BFDR.NatalityRecord.PreviousCesarean">
            <summary>Previous Cesarean.</summary>
        </member>
        <member name="P:BFDR.NatalityRecord.PreviousPretermBirth">
            <summary>Previous Preterm Birth.</summary>
        </member>
        <member name="P:BFDR.NatalityRecord.ArtificialInsemination">
            <summary>Artificial Insemination.</summary>
        </member>
        <member name="P:BFDR.NatalityRecord.AssistedFertilization">
            <summary>Assisted Fertilization.</summary>
        </member>
        <member name="P:BFDR.NatalityRecord.InfertilityTreatment">
            <summary>Infertility Treatment.</summary>
        </member>
        <member name="P:BFDR.NatalityRecord.UnknownFinalRouteAndMethodOfDelivery">
            <summary>Unknown Final Route and Method of Delivery.</summary>
        </member>
        <member name="P:BFDR.NatalityRecord.FinalRouteAndMethodOfDelivery">
            <summary>Final Route and Method of Delivery.</summary>
            <value>delivery route</value>
            <example>
            <para>// Setter:</para>
            <para>Dictionary&lt;string, string&gt; route = new Dictionary&lt;string, string&gt;();</para>
            <para>route.Add("code", "302383004");</para>
            <para>route.Add("system", "http://snomed.info/sct");</para>
            <para>route.Add("display", "Forceps delivery (procedure)");</para>
            <para>ExampleBirthRecord.FinalRouteAndMethodOfDelivery = route;</para>
            <para>// Getter:</para>
            <para>Console.WriteLine($"Final Route and Method of Delivery: {ExampleBirthRecord.FinalRouteAndMethodOfDelivery}");</para>
            </example>
        </member>
        <member name="P:BFDR.NatalityRecord.FinalRouteAndMethodOfDeliveryHelper">
            <summary>Final Route and Method of Delivery Helper.</summary>
            <value>delivery route</value>
            <example>
            <para>// Setter:</para>
            <para>ExampleBirthRecord.FinalRouteAndMethodOfDeliveryHelper = "302383004";</para>
            <para>// Getter:</para>
            <para>Console.WriteLine($"Final Route and Method of Delivery: {ExampleBirthRecord.FinalRouteAndMethodOfDeliveryHelper}");</para>
            </example>
        </member>
        <member name="P:BFDR.NatalityRecord.FetalPresentation">
            <summary>Method of Delivery - Fetal Presentation.</summary>
            <value>presentation</value>
            <example>
            <para>// Setter:</para>
            <para>Dictionary&lt;string, string&gt; route = new Dictionary&lt;string, string&gt;();</para>
            <para>route.Add("code", "70028003");</para>
            <para>route.Add("system", "http://snomed.info/sct");</para>
            <para>route.Add("display", "Vertex presentation");</para>
            <para>ExampleBirthRecord.FetalPresentation = route;</para>
            <para>// Getter:</para>
            <para>Console.WriteLine($"Fetal Presentation: {ExampleBirthRecord.FetalPresentation}");</para>
            </example>
        </member>
        <member name="P:BFDR.NatalityRecord.FetalPresentationHelper">
            <summary>Method of Delivery - Fetal Presentation Helper.</summary>
            <value>presentation</value>
            <example>
            <para>// Setter:</para>
            <para>ExampleBirthRecord.FetalPresentationHelper = "70028003";</para>
            <para>// Getter:</para>
            <para>Console.WriteLine($"Fetal Presentation Helper: {ExampleBirthRecord.FetalPresentationHelper}");</para>
            </example>
        </member>
        <member name="P:BFDR.NatalityRecord.LaborTrialAttempted">
            <summary>Labor Trial Attempted</summary>
            <value>attempted</value>
            <example>
            <para>// Setter:</para>
            <para>ExampleBirthRecord.LaborTrialAttempted = true;</para>
            <para>// Getter:</para>
            <para>Console.WriteLine($"Mother transferred: {ExampleBirthRecord.LaborTrialAttempted}");</para>
            </example>
        </member>
        <member name="P:BFDR.NatalityRecord.NumberOfPreviousCesareans">
            <summary>NumberOfPreviousCesareans.</summary>
            <value>NumberOfPreviousCesareans</value>
            <example>
            <para>// Setter:</para>
            <para>ExampleBirthRecord.NumberOfPreviousCesareans = 1;</para>
            <para>// Getter:</para>
            <para>Console.WriteLine($"NumberOfPreviousCesareans: {ExampleBirthRecord.NumberOfPreviousCesareans}");</para>
            </example>
        </member>
        <member name="P:BFDR.NatalityRecord.NumberOfPreviousCesareansEditFlag">
            <summary>NumberOfPreviousCesareansEditFlag.</summary>
            <value>NumberOfPreviousCesareansEditFlag</value>
            <example>
            <para>// Setter:</para>
            <para>ExampleBirthRecord.NumberOfPreviousCesareansEditFlag = 4;</para>
            <para>// Getter:</para>
            <para>Console.WriteLine($"NumberOfPreviousCesareansEditFlag: {ExampleBirthRecord.NumberOfPreviousCesareansEditFlag}");</para>
            </example>
        </member>
        <member name="P:BFDR.NatalityRecord.NumberOfPreviousCesareansEditFlagHelper">
            <summary>
            NumberOfPrenatalVisitsEditFlag Helper
            </summary>
        </member>
        <member name="P:BFDR.NatalityRecord.NoObstetricProcedures">
            <summary>No Obstetric Procedures.</summary>
        </member>
        <member name="P:BFDR.NatalityRecord.SuccessfulExternalCephalicVersion">
            <summary>Successful External Cephalic Version.</summary>
        </member>
        <member name="P:BFDR.NatalityRecord.UnsuccessfulExternalCephalicVersion">
            <summary>Unsuccessful External Cephalic Version.</summary>
        </member>
        <member name="P:BFDR.NatalityRecord.MotherBirthDay">
            <summary>Mother's Day of Birth.</summary>
            <value>the mother's day of birth, or -1 if explicitly unknown, or null if never specified</value>
            <example>
            <para>// Setter:</para>
            <para>ExampleBirthRecord.MotherBirthDay = 11;</para>
            <para>// Getter:</para>
            <para>Console.WriteLine($"Mother Day of Birth: {ExampleBirthRecord.MotherBirthDay}");</para>
            </example>
        </member>
        <member name="P:BFDR.NatalityRecord.MotherBirthMonth">
            <summary>Mother's Month of Birth.</summary>
            <value>the mother's month of birth, or -1 if explicitly unknown, or null if never specified</value>
            <example>
            <para>// Setter:</para>
            <para>ExampleBirthRecord.MotherBirthMonth = 11;</para>
            <para>// Getter:</para>
            <para>Console.WriteLine($"Mother Month of Birth: {ExampleBirthRecord.MotherBirthMonth}");</para>
            </example>
        </member>
        <member name="P:BFDR.NatalityRecord.MotherBirthYear">
            <summary>Mother's Year of Birth.</summary>
            <value>the mother's year of birth, or -1 if explicitly unknown, or null if never specified</value>
            <example>
            <para>// Setter:</para>
            <para>ExampleBirthRecord.MotherBirtYear = 1987;</para>
            <para>// Getter:</para>
            <para>Console.WriteLine($"Mother Month of Birth: {ExampleBirthRecord.MotherBirthYear}");</para>
            </example>
        </member>
        <member name="P:BFDR.NatalityRecord.MotherDateOfBirth">
            <summary>Mother's Date of Birth.</summary>
            <value>the mother's date of birth</value>
            <example>
            <para>// Setter:</para>
            <para>ExampleBirthRecord.DateOfBirth = "1980-05-13";</para>
            <para>// Getter:</para>
            <para>Console.WriteLine($"Mother Date of Birth: {ExampleBirthRecord.MotherDateOfBirth}");</para>
            </example>
        </member>
        <member name="P:BFDR.NatalityRecord.MotherReportedAgeAtDelivery">
            <summary>Mother's Age at Delivery</summary>
            <value>the mother's age at Delivery in years</value>
            <example>
            <para>// Setter:</para>
            <para>ExampleBirthRecord.MotherReportedAgeAtDelivery = 29;</para>
            <para>// Getter:</para>
            <para>Console.WriteLine($"Mother's age at delivery: {ExampleBirthRecord.MotherReportedAgeAtDelivery}");</para>
            </example>
        </member>
        <member name="P:BFDR.NatalityRecord.MotherDateOfBirthEditFlag">
            <summary>Mother's Date of Birth Edit Flag</summary>
            <value>the mother's date of birth edit flag</value>
            <example>
            <para>// Setter:</para>
            <para>Dictionary&lt;string, string&gt; edit = new Dictionary&lt;string, string&gt;();</para>
            <para>edit.Add("code", "queriedCorrect");</para>
            <para>edit.Add("system", "http://hl7.org/fhir/us/vr-common-library/CodeSystem/CodeSystem-vr-edit-flags");</para>
            <para>edit.Add("display", "Queried, and Correct");</para>
            <para>ExampleBirthRecord.MotherDateOfBirthEditFlag = route;</para>
            <para>// Getter:</para>
            <para>Console.WriteLine($"Mother's date of birth edit flag: {ExampleBirthRecord.MotherDateOfBirthEditFlag}");</para>
            </example>
        </member>
        <member name="P:BFDR.NatalityRecord.MotherDateOfBirthEditFlagHelper">
            <summary>Mother's Date of Birth Edit Flag helper</summary>
            <value>the mother's date of birth edit flag helper</value>
            <example>
            <para>// Setter:</para>
            <para>ExampleBirthRecord.MotherDateOfBirthEditFlagHelper = "queriedCorrect";</para>
            <para>// Getter:</para>
            <para>Console.WriteLine($"Mother's date of birth edit flag: {ExampleBirthRecord.MotherDateOfBirthEditFlagHelper}");</para>
            </example>
        </member>
        <member name="P:BFDR.NatalityRecord.FatherBirthDay">
            <summary>Father's Day of Birth.</summary>
            <value>the father's day of birth, or -1 if explicitly unknown, or null if never specified</value>
            <example>
            <para>// Setter:</para>
            <para>ExampleBirthRecord.FatherBirthDay = 11;</para>
            <para>// Getter:</para>
            <para>Console.WriteLine($"Father Day of Birth: {ExampleBirthRecord.FatherBirthDay}");</para>
            </example>
        </member>
        <member name="P:BFDR.NatalityRecord.FatherBirthMonth">
            <summary>Father's Month of Birth.</summary>
            <value>the father's month of birth, or -1 if explicitly unknown, or null if never specified</value>
            <example>
            <para>// Setter:</para>
            <para>ExampleBirthRecord.FatherBirthMonth = 9;</para>
            <para>// Getter:</para>
            <para>Console.WriteLine($"Father Day of Birth: {ExampleBirthRecord.FatherBirthMonth}");</para>
            </example>
        </member>
        <member name="P:BFDR.NatalityRecord.FatherBirthYear">
            <summary>Father's Year of Birth.</summary>
            <value>the father's year of birth, or -1 if explicitly unknown, or null if never specified</value>
            <example>
            <para>// Setter:</para>
            <para>ExampleBirthRecord.FatherBirthYear = 1979;</para>
            <para>// Getter:</para>
            <para>Console.WriteLine($"Father Day of Birth: {ExampleBirthRecord.FatherBirthYear}");</para>
            </example>
        </member>
        <member name="P:BFDR.NatalityRecord.FatherDateOfBirth">
            <summary>Father's Date of Birth.</summary>
            <value>the father's date of birth</value>
            <example>
            <para>// Setter:</para>
            <para>ExampleBirthRecord.DateOfBirth = "1940-02-19";</para>
            <para>// Getter:</para>
            <para>Console.WriteLine($"Father Date of Birth: {ExampleBirthRecord.FatherDateOfBirth}");</para>
            </example>
        </member>
        <member name="P:BFDR.NatalityRecord.FatherReportedAgeAtDelivery">
            TODO: ethinicty/race component code still uses vrdr codesystem: http://hl7.org/fhir/us/vrdr/CodeSystem/vrdr-component-cs
            should be http://hl7.org/fhir/us/vr-common-library/CodeSystem/codesystem-vr-component
            <summary>Father's Age at Delivery</summary>
            <value>the father's age at Delivery in years</value>
            <example>
            <para>// Setter:</para>
            <para>ExampleBirthRecord.FatherReportedAgeAtDelivery = 29;</para>
            <para>// Getter:</para>
            <para>Console.WriteLine($"Father's age at delivery: {ExampleBirthRecord.FatherReportedAgeAtDelivery}");</para>
            </example>
        </member>
        <member name="P:BFDR.NatalityRecord.FatherDateOfBirthEditFlag">
            <summary>Father's Date of Birth Edit Flag</summary>
            <value>the father's date of birth edit flag</value>
            <example>
            <para>// Setter:</para>
            <para>Dictionary&lt;string, string&gt; edit = new Dictionary&lt;string, string&gt;();</para>
            <para>edit.Add("code", "queriedCorrect");</para>
            <para>edit.Add("system", "http://hl7.org/fhir/us/vr-common-library/CodeSystem/CodeSystem-vr-edit-flags");</para>
            <para>edit.Add("display", "Queried, and Correct");</para>
            <para>ExampleBirthRecord.FatherDateOfBirthEditFlag = route;</para>
            <para>// Getter:</para>
            <para>Console.WriteLine($"Father's date of birth edit flag: {ExampleBirthRecord.FatherDateOfBirthEditFlag}");</para>
            </example>
        </member>
        <member name="P:BFDR.NatalityRecord.FatherDateOfBirthEditFlagHelper">
            <summary>Father's Date of Birth Edit Flag helper</summary>
            <value>the father's date of birth edit flag helper</value>
            <example>
            <para>// Setter:</para>
            <para>ExampleBirthRecord.FatherDateOfBirthEditFlagHelper = "queriedCorrect";</para>
            <para>// Getter:</para>
            <para>Console.WriteLine($"Father's date of birth edit flag: {ExampleBirthRecord.FatherDateOfBirthEditFlagHelper}");</para>
            </example>
        </member>
        <member name="P:BFDR.NatalityRecord.MotherEthnicity1">
            <summary>Mother's Ethnicity Hispanic Mexican.</summary>
            <value>the mother's ethnicity. A Dictionary representing a code, containing the following key/value pairs:
            <para>"code" - the code</para>
            <para>"system" - the code system this code belongs to</para>
            <para>"display" - a human readable meaning of the code</para>
            </value>
            <example>
            <para>// Setter:</para>
            <para>Dictionary&lt;string, string&gt; ethnicity = new Dictionary&lt;string, string&gt;();</para>
            <para>ethnicity.Add("code", "Y");</para>
            <para>ethnicity.Add("system", CodeSystems.YesNo);</para>
            <para>ethnicity.Add("display", "Yes");</para>
            <para>ExampleBirthRecord.MotherEthnicity1 = ethnicity;</para>
            <para>// Getter:</para>
            <para>Console.WriteLine($"Mother Ethnicity: {ExampleBirthRecord.MotherEthnicity1["display"]}");</para>
            </example>
        </member>
        <member name="P:BFDR.NatalityRecord.MotherEthnicity1Helper">
            <summary>Mother's Ethnicity 1 Helper</summary>
            <value>Mother's Ethnicity 1.</value>
            <example>
            <para>// Setter:</para>
            <para>ExampleBirthRecord.EthnicityLevel = VR.ValueSets.YesNoUnknown.Yes;</para>
            <para>// Getter:</para>
            <para>Console.WriteLine($"Mother's Ethnicity: {ExampleBirthRecord.MotherEthnicity1Helper}");</para>
            </example>
        </member>
        <member name="P:BFDR.NatalityRecord.MotherEthnicity2">
            <summary>Mother's Ethnicity Hispanic Puerto Rican.</summary>
            <value>the mother's ethnicity. A Dictionary representing a code, containing the following key/value pairs:
            <para>"code" - the code</para>
            <para>"system" - the code system this code belongs to</para>
            <para>"display" - a human readable meaning of the code</para>
            </value>
            <example>
            <para>// Setter:</para>
            <para>Dictionary&lt;string, string&gt; ethnicity = new Dictionary&lt;string, string&gt;();</para>
            <para>ethnicity.Add("code", "Y");</para>
            <para>ethnicity.Add("system", CodeSystems.YesNo);</para>
            <para>ethnicity.Add("display", "Yes");</para>
            <para>ExampleBirthRecord.MotherEthnicity2 = ethnicity;</para>
            <para>// Getter:</para>
            <para>Console.WriteLine($"Mother Ethnicity: {ExampleBirthRecord.MotherEthnicity2["display"]}");</para>
            </example>
        </member>
        <member name="P:BFDR.NatalityRecord.MotherEthnicity2Helper">
            <summary>Mother's Ethnicity 2 Helper</summary>
            <value>Mother's Ethnicity 2.</value>
            <example>
            <para>// Setter:</para>
            <para>ExampleBirthRecord.EthnicityLevel = VR.ValueSets.YesNoUnknown.Yes;</para>
            <para>// Getter:</para>
            <para>Console.WriteLine($"Mother's Ethnicity: {ExampleBirthRecord.MotherEthnicity2Helper}");</para>
            </example>
        </member>
        <member name="P:BFDR.NatalityRecord.MotherEthnicity3">
            <summary>Mother's Ethnicity Hispanic Cuban.</summary>
            <value>the mother's ethnicity. A Dictionary representing a code, containing the following key/value pairs:
            <para>"code" - the code</para>
            <para>"system" - the code system this code belongs to</para>
            <para>"display" - a human readable meaning of the code</para>
            </value>
            <example>
            <para>// Setter:</para>
            <para>Dictionary&lt;string, string&gt; ethnicity = new Dictionary&lt;string, string&gt;();</para>
            <para>ethnicity.Add("code", "Y");</para>
            <para>ethnicity.Add("system", CodeSystems.YesNo);</para>
            <para>ethnicity.Add("display", "Yes");</para>
            <para>ExampleBirthRecord.MotherEthnicity3 = ethnicity;</para>
            <para>// Getter:</para>
            <para>Console.WriteLine($"Mother Ethnicity: {ExampleBirthRecord.MotherEthnicity3["display"]}");</para>
            </example>
        </member>
        <member name="P:BFDR.NatalityRecord.MotherEthnicity3Helper">
            <summary>Mother's Ethnicity 3 Helper</summary>
            <value>Mother's Ethnicity 3.</value>
            <example>
            <para>// Setter:</para>
            <para>ExampleBirthRecord.EthnicityLevel = VR.ValueSets.YesNoUnknown.Yes;</para>
            <para>// Getter:</para>
            <para>Console.WriteLine($"Mother's Ethnicity: {ExampleBirthRecord.MotherEthnicity3Helper}");</para>
            </example>
        </member>
        <member name="P:BFDR.NatalityRecord.MotherEthnicity4">
            <summary>Mother's Ethnicity Hispanic Other.</summary>
            <value>the mother's ethnicity. A Dictionary representing a code, containing the following key/value pairs:
            <para>"code" - the code</para>
            <para>"system" - the code system this code belongs to</para>
            <para>"display" - a human readable meaning of the code</para>
            </value>
            <example>
            <para>// Setter:</para>
            <para>Dictionary&lt;string, string&gt; ethnicity = new Dictionary&lt;string, string&gt;();</para>
            <para>ethnicity.Add("code", "Y");</para>
            <para>ethnicity.Add("system", CodeSystems.YesNo);</para>
            <para>ethnicity.Add("display", "Yes");</para>
            <para>ExampleBirthRecord.MotherEthnicity3 = ethnicity;</para>
            <para>// Getter:</para>
            <para>Console.WriteLine($"Mother Ethnicity: {ExampleBirthRecord.MotherEthnicity4["display"]}");</para>
            </example>
        </member>
        <member name="P:BFDR.NatalityRecord.MotherEthnicity4Helper">
            <summary>Mother's Ethnicity 4 Helper</summary>
            <value>Mother's Ethnicity 4.</value>
            <example>
            <para>// Setter:</para>
            <para>ExampleBirthRecord.EthnicityLevel = VR.ValueSets.YesNoUnknown.Yes;</para>
            <para>// Getter:</para>
            <para>Console.WriteLine($"Mother's Ethnicity: {ExampleBirthRecord.MotherEthnicity4Helper}");</para>
            </example>
        </member>
        <member name="P:BFDR.NatalityRecord.MotherEthnicityLiteral">
            <summary>Mother's Ethnicity Hispanic Literal.</summary>
            <value>the mother's ethnicity. A Dictionary representing a code, containing the following key/value pairs:
            <para>"code" - the code</para>
            <para>"system" - the code system this code belongs to</para>
            <para>"display" - a human readable meaning of the code</para>
            </value>
            <example>
            <para>// Setter:</para>
            <para>ExampleBirthRecord.MotherEthnicityLiteral = ethnicity;</para>
            <para>// Getter:</para>
            <para>Console.WriteLine($"Ethnicity: {ExampleBirthRecord.MotherEthnicityLiteral["display"]}");</para>
            </example>
        </member>
        <member name="P:BFDR.NatalityRecord.MotherRace">
            <summary>Mother's Race values.</summary>
            <value>the mother's race. A tuple, where the first value of the tuple is the display value, and the second is
            the IJE code Y or N.</value>
            <example>
            <para>// Setter:</para>
            <para>ExampleBirthRecord.MotherRace = {NvssRace.BlackOrAfricanAmerican, "Y"};</para>
            <para>// Getter:</para>
            <para>string boaa = ExampleBirthRecord.RaceBlackOfAfricanAmerican;</para>
            </example>
        </member>
        <member name="P:BFDR.NatalityRecord.FatherEthnicity1">
            <summary>Father's Ethnicity Hispanic Mexican.</summary>
            <value>the father's ethnicity. A Dictionary representing a code, containing the following key/value pairs:
            <para>"code" - the code</para>
            <para>"system" - the code system this code belongs to</para>
            <para>"display" - a human readable meaning of the code</para>
            </value>
            <example>
            <para>// Setter:</para>
            <para>Dictionary&lt;string, string&gt; ethnicity = new Dictionary&lt;string, string&gt;();</para>
            <para>ethnicity.Add("code", "Y");</para>
            <para>ethnicity.Add("system", CodeSystems.YesNo);</para>
            <para>ethnicity.Add("display", "Yes");</para>
            <para>ExampleBirthRecord.FatherEthnicity1 = ethnicity;</para>
            <para>// Getter:</para>
            <para>Console.WriteLine($"Father Ethnicity: {ExampleBirthRecord.FatherEthnicity1["display"]}");</para>
            </example>
        </member>
        <member name="P:BFDR.NatalityRecord.FatherEthnicity1Helper">
            <summary>Father's Ethnicity 1 Helper</summary>
            <value>Father's Ethnicity 1.</value>
            <example>
            <para>// Setter:</para>
            <para>ExampleBirthRecord.EthnicityLevel = VR.ValueSets.YesNoUnknown.Yes;</para>
            <para>// Getter:</para>
            <para>Console.WriteLine($"Father's Ethnicity: {ExampleBirthRecord.FatherEthnicity1Helper}");</para>
            </example>
        </member>
        <member name="P:BFDR.NatalityRecord.FatherEthnicity2">
            <summary>Father's Ethnicity Hispanic PuertoRican.</summary>
            <value>the father's ethnicity. A Dictionary representing a code, containing the following key/value pairs:
            <para>"code" - the code</para>
            <para>"system" - the code system this code belongs to</para>
            <para>"display" - a human readable meaning of the code</para>
            </value>
            <example>
            <para>// Setter:</para>
            <para>Dictionary&lt;string, string&gt; ethnicity = new Dictionary&lt;string, string&gt;();</para>
            <para>ethnicity.Add("code", "Y");</para>
            <para>ethnicity.Add("system", CodeSystems.YesNo);</para>
            <para>ethnicity.Add("display", "Yes");</para>
            <para>ExampleBirthRecord.FatherEthnicity1 = ethnicity;</para>
            <para>// Getter:</para>
            <para>Console.WriteLine($"Father Ethnicity: {ExampleBirthRecord.FatherEthnicity2["display"]}");</para>
            </example>
        </member>
        <member name="P:BFDR.NatalityRecord.FatherEthnicity2Helper">
            <summary>Father's Ethnicity 2 Helper</summary>
            <value>Father's Ethnicity 2.</value>
            <example>
            <para>// Setter:</para>
            <para>ExampleBirthRecord.EthnicityLevel = VR.ValueSets.YesNoUnknown.Yes;</para>
            <para>// Getter:</para>
            <para>Console.WriteLine($"Father's Ethnicity: {ExampleBirthRecord.FatherEthnicity2Helper}");</para>
            </example>
        </member>
        <member name="P:BFDR.NatalityRecord.FatherEthnicity3">
            <summary>Father's Ethnicity Hispanic Cuban.</summary>
            <value>the father's ethnicity. A Dictionary representing a code, containing the following key/value pairs:
            <para>"code" - the code</para>
            <para>"system" - the code system this code belongs to</para>
            <para>"display" - a human readable meaning of the code</para>
            </value>
            <example>
            <para>// Setter:</para>
            <para>Dictionary&lt;string, string&gt; ethnicity = new Dictionary&lt;string, string&gt;();</para>
            <para>ethnicity.Add("code", "Y");</para>
            <para>ethnicity.Add("system", CodeSystems.YesNo);</para>
            <para>ethnicity.Add("display", "Yes");</para>
            <para>ExampleBirthRecord.FatherEthnicity3 = ethnicity;</para>
            <para>// Getter:</para>
            <para>Console.WriteLine($"Father Ethnicity: {ExampleBirthRecord.FatherEthnicity3["display"]}");</para>
            </example>
        </member>
        <member name="P:BFDR.NatalityRecord.FatherEthnicity3Helper">
            <summary>Father's Ethnicity 3 Helper</summary>
            <value>Father's Ethnicity 3.</value>
            <example>
            <para>// Setter:</para>
            <para>ExampleBirthRecord.EthnicityLevel = VR.ValueSets.YesNoUnknown.Yes;</para>
            <para>// Getter:</para>
            <para>Console.WriteLine($"Father's Ethnicity: {ExampleBirthRecord.FatherEthnicity3Helper}");</para>
            </example>
        </member>
        <member name="P:BFDR.NatalityRecord.FatherEthnicity4">
            <summary>Father's Ethnicity Hispanic Other.</summary>
            <value>the father's ethnicity. A Dictionary representing a code, containing the following key/value pairs:
            <para>"code" - the code</para>
            <para>"system" - the code system this code belongs to</para>
            <para>"display" - a human readable meaning of the code</para>
            </value>
            <example>
            <para>// Setter:</para>
            <para>Dictionary&lt;string, string&gt; ethnicity = new Dictionary&lt;string, string&gt;();</para>
            <para>ethnicity.Add("code", "Y");</para>
            <para>ethnicity.Add("system", CodeSystems.YesNo);</para>
            <para>ethnicity.Add("display", "Yes");</para>
            <para>ExampleBirthRecord.FatherEthnicity4 = ethnicity;</para>
            <para>// Getter:</para>
            <para>Console.WriteLine($"Father Ethnicity: {ExampleBirthRecord.FatherEthnicity4["display"]}");</para>
            </example>
        </member>
        <member name="P:BFDR.NatalityRecord.FatherEthnicity4Helper">
            <summary>Father's Ethnicity 4 Helper</summary>
            <value>Father's Ethnicity 4.</value>
            <example>
            <para>// Setter:</para>
            <para>ExampleBirthRecord.EthnicityLevel = VR.ValueSets.YesNoUnknown.Yes;</para>
            <para>// Getter:</para>
            <para>Console.WriteLine($"Father's Ethnicity: {ExampleBirthRecord.FatherEthnicity4Helper}");</para>
            </example>
        </member>
        <member name="P:BFDR.NatalityRecord.FatherEthnicityLiteral">
            <summary>Father's Ethnicity Hispanic Literal.</summary>
            <value>the father's ethnicity. A Dictionary representing a code, containing the following key/value pairs:
            <para>"code" - the code</para>
            <para>"system" - the code system this code belongs to</para>
            <para>"display" - a human readable meaning of the code</para>
            </value>
            <example>
            <para>// Setter:</para>
            <para>ExampleBirthRecord.EthnicityLiteral = ethnicity;</para>
            <para>// Getter:</para>
            <para>Console.WriteLine($"Ethnicity: {ExampleBirthRecord.EthnicityLiteral["display"]}");</para>
            </example>
        </member>
        <member name="P:BFDR.NatalityRecord.FatherRace">
            <summary>Father's Race values.</summary>
            <value>the father's race. A tuple, where the first value of the tuple is the display value, and the second is
            the IJE code Y or N.</value>
            <example>
            <para>// Setter:</para>
            <para>ExampleBirthRecord.FatherRace = {NvssRace.BlackOrAfricanAmerican, "Y"};</para>
            <para>// Getter:</para>
            <para>string boaa = ExampleBirthRecord.RaceBlackOfAfricanAmerican;</para>
            </example>
        </member>
        <member name="P:BFDR.NatalityRecord.DateOfLastLiveBirthDay">
            <summary>Date of last live birth day</summary>
            <value>the date of the Mother's last live birth day
            </value>
            <example>
            <para>// Setter:</para>
            <para>ExampleBirthRecord.DateOfLastLiveBirthDay = 4;</para>
            <para>// Getter:</para>
            <para>Console.WriteLine($"Date of Last Live Birth Month: {ExampleBirthRecord.DateOfLastLiveBirthDay}");</para>
            </example>
        </member>
        <member name="P:BFDR.NatalityRecord.DateOfLastLiveBirthMonth">
            <summary>Date of last live birth month</summary>
            <value>the date of the Mother's last live birth month
            </value>
            <example>
            <para>// Setter:</para>
            <para>ExampleBirthRecord.DateOfLastLiveBirthMonth = 4;</para>
            <para>// Getter:</para>
            <para>Console.WriteLine($"Date of Last Live Birth Month: {ExampleBirthRecord.DateOfLastLiveBirthMonth}");</para>
            </example>
        </member>
        <member name="P:BFDR.NatalityRecord.DateOfLastLiveBirthYear">
            <summary>Date of last live birth year</summary>
            <value>the date of the Mother's last live birth year
            </value>
            <example>
            <para>// Setter:</para>
            <para>ExampleBirthRecord.DateOfLastLiveBirthYear = 2022;</para>
            <para>// Getter:</para>
            <para>Console.WriteLine($"Date of Last Live Birth Year: {ExampleBirthRecord.DateOfLastLiveBirthYear}");</para>
            </example>
        </member>
        <member name="P:BFDR.NatalityRecord.DateOfLastLiveBirth">
            <summary>Date of last live birth.</summary>
            <value>Date of last live birth</value>
            <example>
            <para>// Setter:</para>
            <para>ExampleBirthRecord.DateOfLastLiveBirth = "2020-02-19";</para>
            <para>// Getter:</para>
            <para>Console.WriteLine($"Date of Last Live Birth: {ExampleBirthRecord.DateOfLastLiveBirth}");</para>
            </example>
        </member>
        <member name="P:BFDR.NatalityRecord.DateOfLastOtherPregnancyOutcomeDay">
            <summary>Date Of Last Other Pregnancy Outcome Day</summary>
            <value>the date of the last other pregnancy outcome day
            </value>
            <example>
            <para>// Setter:</para>
            <para>ExampleBirthRecord.DateOfLastOtherPregnancyOutcomeDay = 4;</para>
            <para>// Getter:</para>
            <para>Console.WriteLine($"Date of Last Other Pregnancy Outcome: {ExampleBirthRecord.DateOfLastOtherPregnancyOutcomeDay}");</para>
            </example>
        </member>
        <member name="P:BFDR.NatalityRecord.DateOfLastOtherPregnancyOutcomeMonth">
            <summary>Date Of Last Other Pregnancy Outcome Month</summary>
            <value>the date of the last other pregnancy outcome month
            </value>
            <example>
            <para>// Setter:</para>
            <para>ExampleBirthRecord.DateOfLastOtherPregnancyOutcomeMonth = 4;</para>
            <para>// Getter:</para>
            <para>Console.WriteLine($"Date of Last Other Pregnancy Outcome: {ExampleBirthRecord.DateOfLastOtherPregnancyOutcomeMonth}");</para>
            </example>
        </member>
        <member name="P:BFDR.NatalityRecord.DateOfLastOtherPregnancyOutcomeYear">
            <summary>Date Of Last Other Pregnancy Outcome year</summary>
            <value>the date of the Mother's last other pregnancy outcome
            </value>
            <example>
            <para>// Setter:</para>
            <para>ExampleBirthRecord.DateOfLastOtherPregnancyOutcomeYear = 2022;</para>
            <para>// Getter:</para>
            <para>Console.WriteLine($"Date of Last Other Pregnancy Outcome:: {ExampleBirthRecord.DateOfLastOtherPregnancyOutcomeYear}");</para>
            </example>
        </member>
        <member name="P:BFDR.NatalityRecord.DateOfLastOtherPregnancyOutcome">
            <summary>Date Of Last Other Pregnancy Outcome.</summary>
            <value>Date of Last Other Pregnancy Outcome</value>
            <example>
            <para>// Setter:</para>
            <para>ExampleBirthRecord.DateOfLastOtherPregnancyOutcome = "2020-02-19";</para>
            <para>// Getter:</para>
            <para>Console.WriteLine($"Date of Last Other Pregnancy Outcome: {ExampleBirthRecord.DateOfLastOtherPregnancyOutcome}");</para>
            </example>
        </member>
        <member name="P:BFDR.NatalityRecord.NumberOfPrenatalVisits">
            <summary>NumberOfPrenatalVisits.</summary>
            <value>NumberOfPrenatalVisits</value>
            <example>
            <para>// Setter:</para>
            <para>ExampleBirthRecord.NumberOfPrenatalVisits = 4;</para>
            <para>// Getter:</para>
            <para>Console.WriteLine($"NumberOfPrenatalVisits: {ExampleBirthRecord.NumberOfPrenatalVisits}");</para>
            </example>
        </member>
        <member name="P:BFDR.NatalityRecord.NumberOfPrenatalVisitsEditFlag">
            <summary>NumberOfPrenatalVisitsEditFlag.</summary>
            <value>NumberOfPrenatalVisitsEditFlag</value>
            <example>
            <para>// Setter:</para>
            <para>ExampleBirthRecord.NumberOfPrenatalVisitsEditFlag = 4;</para>
            <para>// Getter:</para>
            <para>Console.WriteLine($"NumberOfPrenatalVisitsEditFlag: {ExampleBirthRecord.NumberOfPrenatalVisitsEditFlag}");</para>
            </example>
        </member>
        <member name="P:BFDR.NatalityRecord.NumberOfPrenatalVisitsEditFlagHelper">
            <summary>
            NumberOfPrenatalVisitsEditFlag Helper
            </summary>
        </member>
        <member name="P:BFDR.NatalityRecord.GestationalAgeAtDelivery">
            <summary>GestationalAgeAtDelivery.</summary>
            <value>GestationalAgeAtDelivery</value>
            <example>
            <para>// Setter:</para>
            <para>ExampleBirthRecord.GestationalAgeAtDelivery = 4;</para>
            <para>// Getter:</para>
            <para>Console.WriteLine($"GestationalAgeAtDelivery: {ExampleBirthRecord.GestationalAgeAtDelivery}");</para>
            </example>
        </member>
        <member name="P:BFDR.NatalityRecord.GestationalAgeAtDeliveryEditFlag">
            <summary>GestationalAgeAtDeliveryEditFlag.</summary>
            <value>GestationalAgeAtDeliveryEditFlag</value>
            <example>
            <para>// Setter:</para>
            <para>ExampleBirthRecord.GestationalAgeAtDeliveryEditFlag = 4;</para>
            <para>// Getter:</para>
            <para>Console.WriteLine($"GestationalAgeAtDeliveryEditFlag: {ExampleBirthRecord.GestationalAgeAtDeliveryEditFlag}");</para>
            </example>
        </member>
        <member name="P:BFDR.NatalityRecord.GestationalAgeAtDeliveryEditFlagHelper">
            <summary>
            GestationalAgeAtDeliveryEditFlag Helper
            </summary>
        </member>
        <member name="P:BFDR.NatalityRecord.NumberOfBirthsNowDead">
            <summary>NumberOfBirthsNowDead.</summary>
            <value>NumberOfBirthsNowDead</value>
            <example>
            <para>// Setter:</para>
            <para>ExampleBirthRecord.NumberOfBirthsNowDead = 1;</para>
            <para>// Getter:</para>
            <para>Console.WriteLine($"NumberOfBirthsNowDead: {ExampleBirthRecord.NumberOfBirthsNowDead}");</para>
            </example>
        </member>
        <member name="P:BFDR.NatalityRecord.NumberOfBirthsNowLiving">
            <summary>NumberOfBirthsNowLiving.</summary>
            <value>NumberOfBirthsNowLiving</value>
            <example>
            <para>// Setter:</para>
            <para>ExampleBirthRecord.NumberOfBirthsNowLiving = 1;</para>
            <para>// Getter:</para>
            <para>Console.WriteLine($"NumberOfBirthsNowLiving: {ExampleBirthRecord.NumberOfBirthsNowLiving}");</para>
            </example>
        </member>
        <member name="P:BFDR.NatalityRecord.NumberOfOtherPregnancyOutcomes">
            <summary>NumberOfOtherPregnancyOutcomes.</summary>
            <value>NumberOfOtherPregnancyOutcomes</value>
            <example>
            <para>// Setter:</para>
            <para>ExampleBirthRecord.NumberOfOtherPregnancyOutcomes = 1;</para>
            <para>// Getter:</para>
            <para>Console.WriteLine($"NumberOfOtherPregnancyOutcomes: {ExampleBirthRecord.NumberOfOtherPregnancyOutcomes}");</para>
            </example>
        </member>
        <member name="P:BFDR.NatalityRecord.MotherReceivedWICFood">
            <summary>MotherReceivedWICFood.</summary>
            <value>MotherReceivedWICFood</value>
            <example>
            <para>// Setter:</para>
            <para>ExampleBirthRecord.MotherReceivedWICFood = 1;</para>
            <para>// Getter:</para>
            <para>Console.WriteLine($"MotherReceivedWICFood: {ExampleBirthRecord.MotherReceivedWICFood}");</para>
            </example>
        </member>
        <member name="P:BFDR.NatalityRecord.MotherReceivedWICFoodHelper">
            <summary>MotherReceivedWICFoodHelper.</summary>
            <value>MotherReceivedWICFoodHelper</value>
            <example>
            <para>// Setter:</para>
            <para>ExampleBirthRecord.MotherReceivedWICFoodHelper = 1;</para>
            <para>// Getter:</para>
            <para>Console.WriteLine($"MotherReceivedWICFoodHelper: {ExampleBirthRecord.MotherReceivedWICFoodHelper}");</para>
            </example>
        </member>
        <member name="P:BFDR.NatalityRecord.InfantBreastfedAtDischarge">
            <summary>InfantBreastfedAtDischarge.</summary>
            <value>InfantBreastfedAtDischarge</value>
            <example>
            <para>// Setter:</para>
            <para>ExampleBirthRecord.InfantBreastfedAtDischarge = true;</para>
            <para>// Getter:</para>
            <para>Console.WriteLine($"InfantBreastfedAtDischarge: {ExampleBirthRecord.InfantBreastfedAtDischarge}");</para>
            </example>
        </member>
        <member name="P:BFDR.NatalityRecord.MotherPrepregnancyWeight">
            <summary>Mother's Prepregnancy Weight.</summary>
            <value>the mother's prepregnancy weight in whole pounds, or -1 if explicitly unknown, or null if never specified</value>
            <example>
            <para>// Setter:</para>
            <para>ExampleBirthRecord.MotherPrepregnancyWeight = 120;</para>
            <para>// Getter:</para>
            <para>Console.WriteLine($"Mother's Prepregancy Weight: {ExampleBirthRecord.MotherPrepregnancyWeight}");</para>
            </example>
        </member>
        <member name="P:BFDR.NatalityRecord.MotherWeightAtDelivery">
            <summary>Mother's Weight at Delivery.</summary>
            <value>the mother's weight at delivery in whole pounds, or -1 if explicitly unknown, or null if never specified</value>
            <example>
            <para>// Setter:</para>
            <para>ExampleBirthRecord.MotherWeightAtDelivery = 120;</para>
            <para>// Getter:</para>
            <para>Console.WriteLine($"Mother's Weight at Delivery: {ExampleBirthRecord.MotherWeightAtDelivery}");</para>
            </example>
        </member>
        <member name="P:BFDR.NatalityRecord.BirthWeight">
            <summary>Birth Weight.</summary>
            <value>the birth weight in grams, or -1 if explicitly unknown, or null if never specified</value>
            <example>
            <para>// Setter:</para>
            <para>ExampleBirthRecord.BirthWeight = 3200;</para>
            <para>// Getter:</para>
            <para>Console.WriteLine($"Birth Weight: {ExampleBirthRecord.BirthWeight}");</para>
            </example>
        </member>
        <member name="P:BFDR.NatalityRecord.MotherPrepregnancyWeightEditFlag">
            <summary>Mother's Prepregnancy Weight Edit Flag.</summary>
            <value>edit flag for the mother's prepregnancy weight</value>
            <example>
            <para>// Setter:</para>
            <para>Dictionary&lt;string, string&gt; edit = new Dictionary&lt;string, string&gt;();</para>
            <para>edit.Add("code", "0");</para>
            <para>edit.Add("system", "http://hl7.org/fhir/us/vr-common-library/CodeSystem/CodeSystem-vr-edit-flags");</para>
            <para>edit.Add("display", "Edit Passed");</para>
            <para>ExampleBirthRecord.MotherPrepregnancyWeightEditFlag = route;</para>
            <para>// Getter:</para>
            <para>Console.WriteLine($"Mother's prepregnancy weight edit flag: {ExampleBirthRecord.MotherPrepregnancyWeightEditFlag}");</para>
            </example>
        </member>
        <member name="P:BFDR.NatalityRecord.MotherPrepregnancyWeightEditFlagHelper">
            <summary>Mother's Prepregnancy Weight Edit Flag Helper.</summary>
            <value>edit flag for the mother's prepregnancy weight</value>
            <example>
            <para>// Setter:</para>
            <para>ExampleBirthRecord.MotherPrepregnancyWeightEditFlagHelper = "0";</para>
            <para>// Getter:</para>
            <para>Console.WriteLine($"Mother's prepregnancy weight edit flag: {ExampleBirthRecord.MotherPrepregnancyWeightEditFlagHelper}");</para>
            </example>
        </member>
        <member name="P:BFDR.NatalityRecord.MotherWeightAtDeliveryEditFlag">
            <summary>Mother's Weight at Delivery Edit Flag.</summary>
            <value>edit flag for the mother's weight at delivery</value>
            <example>
            <para>// Setter:</para>
            <para>Dictionary&lt;string, string&gt; edit = new Dictionary&lt;string, string&gt;();</para>
            <para>edit.Add("code", "0");</para>
            <para>edit.Add("system", "http://hl7.org/fhir/us/vr-common-library/CodeSystem/CodeSystem-vr-edit-flags");</para>
            <para>edit.Add("display", "Edit Passed");</para>
            <para>ExampleBirthRecord.MotherWeightAtDeliveryEditFlag = route;</para>
            <para>// Getter:</para>
            <para>Console.WriteLine($"Mother's weight at delivery edit flag: {ExampleBirthRecord.MotherWeightAtDeliveryEditFlag}");</para>
            </example>
        </member>
        <member name="P:BFDR.NatalityRecord.MotherWeightAtDeliveryEditFlagHelper">
            <summary>Mother's Weight at Delivery Edit Flag Helper.</summary>
            <value>edit flag for the mother's weight at delivery</value>
            <example>
            <para>// Setter:</para>
            <para>ExampleBirthRecord.MotherWeightAtDeliveryEditFlag = "0";</para>
            <para>// Getter:</para>
            <para>Console.WriteLine($"Mother's weight at delivery edit flag: {ExampleBirthRecord.MotherWeightAtDeliveryEditFlag}");</para>
            </example>
        </member>
        <member name="P:BFDR.NatalityRecord.BirthWeightEditFlag">
            <summary>Birth Weight Edit Flag.</summary>
            <value>edit flag for birth weight</value>
            <example>
            <para>// Setter:</para>
            <para>Dictionary&lt;string, string&gt; edit = new Dictionary&lt;string, string&gt;();</para>
            <para>edit.Add("code", "0");</para>
            <para>edit.Add("system", "http://hl7.org/fhir/us/vr-common-library/CodeSystem/CodeSystem-vr-edit-flags");</para>
            <para>edit.Add("display", "Edit Passed");</para>
            <para>ExampleBirthRecord.BirthWeightEditFlag = route;</para>
            <para>// Getter:</para>
            <para>Console.WriteLine($"Birth weight edit flag: {ExampleBirthRecord.BirthWeightEditFlag}");</para>
            </example>
        </member>
        <member name="P:BFDR.NatalityRecord.BirthWeightEditFlagHelper">
            <summary>Birth Weight at Delivery Edit Flag Helper.</summary>
            <value>edit flag for birth weight</value>
            <example>
            <para>// Setter:</para>
            <para>ExampleBirthRecord.BirthWeightEditFlagHelper = "0";</para>
            <para>// Getter:</para>
            <para>Console.WriteLine($"Birth weight edit flag: {ExampleBirthRecord.BirthWeightEditFlagHelper}");</para>
            </example>
        </member>
        <member name="P:BFDR.NatalityRecord.AttendantFamilyName">
            TODO: Required field in FHIR, needs BLANK placeholder
            <summary>Family name of attendant.</summary>
            <value>the attendant's family name (i.e. last name)</value>
            <example>
            <para>// Setter:</para>
            <para>ExampleBirthRecord.AttendantFamilyName = "Seito";</para>
            <para>// Getter:</para>
            <para>Console.WriteLine($"Attendants's Name: {ExampleBirthRecord.AttendantFamilyName}");</para>
            </example>
        </member>
        <member name="P:BFDR.NatalityRecord.AttendantName">
            <summary>Attendant name.</summary>
            <value>the attendant's name</value>
            <example>
            <para>// Setter:</para>
            <para>ExampleBirthRecord.AttendantName = "Janet Seito";</para>
            <para>// Getter:</para>
            <para>Console.WriteLine($"Attendants's Name: {ExampleBirthRecord.AttendantName}");</para>
            </example>
        </member>
        <member name="P:BFDR.NatalityRecord.AttendantNPI">
            <summary>Attendants NPI</summary>
            <value>the attendants npi</value>
            <example>
            <para>// Setter:</para>
            <para>ExampleBirthRecord.AttendantNPI = "123456789011";</para>
            <para>// Getter:</para>
            <para>Console.WriteLine($"Attendants NPI: {ExampleBirthRecord.AttendantNPI}");</para>
            </example>
        </member>
        <member name="P:BFDR.NatalityRecord.AttendantTitle">
            <summary>Attendant Title</summary>
            <value>the title/qualification of the person who attended the birth. A Dictionary representing a code, containing the following key/value pairs:
            <para>"code" - the code</para>
            <para>"system" - the code system this code belongs to</para>
            <para>"display" - a human readable meaning of the code</para>
            </value>
            <example>
            <para>// Setter:</para>
            <para>Dictionary&lt;string, string&gt; title = new Dictionary&lt;string, string&gt;();</para>
            <para>title.Add("code", "112247003");</para>
            <para>title.Add("system", CodeSystems.SCT);</para>
            <para>title.Add("display", "Medical Doctor");</para>
            <para>ExampleBirthRecord.AttendantTitle = title;</para>
            <para>// Getter:</para>
            <para>Console.WriteLine($"Attendant Title: {ExampleBirthRecord.AttendantTitle['display']}");</para>
            </example>
        </member>
        <member name="P:BFDR.NatalityRecord.AttendantTitleHelper">
            <summary>Attendant Title Helper.</summary>
            <value>the title/qualification of the attendant.
            <para>"code" - the code</para>
            </value>
            <example>
            <para>// Setter:</para>
            <para>ExampleBirthRecord.AttendantTitleHelper = ValueSets.BirthAttendantsTitles.MedicalDoctor;</para>
            <para>// Getter:</para>
            <para>Console.WriteLine($"Attendant Title: {ExampleBirthRecord.AttendantTitleHelper}");</para>
            </example>
        </member>
        <member name="P:BFDR.NatalityRecord.AttendantOtherHelper">
            <summary>Attendant Other Helper.</summary>
            <value>the "other" title/qualification of the attendant.
            <para>"code" - the code</para>
            </value>
            <example>
            <para>// Setter:</para>
            <para>ExampleBirthRecord.AttendantOtherHelper = "Birth Clerk";</para>
            <para>// Getter:</para>
            <para>Console.WriteLine($"Attendant Other: {ExampleBirthRecord.AttendantOtherHelper}");</para>
            </example>
        </member>
        <member name="P:BFDR.NatalityRecord.CigarettesPerDayInThreeMonthsPriorToPregancy">
            <summary>Cigarettes Smoked in 3 months prior to Pregnancy.</summary>
            <value>the number of cigarettes smoked per day in 3 months prior to pregnancy, or -1 if explicitly unknown, or null if never specified</value>
            <example>
            <para>// Setter:</para>
            <para>ExampleBirthRecord.CigarettesPerDayInThreeMonthsPriorToPregancy = 20;</para>
            <para>// Getter:</para>
            <para>Console.WriteLine($"Cigarettes In Three Months Prior To Pregancy: {ExampleBirthRecord.CigarettesPerDayInThreeMonthsPriorToPregancy}");</para>
            </example>
        </member>
        <member name="P:BFDR.NatalityRecord.CigarettesPerDayInFirstTrimester">
            <summary>Cigarettes Smoked in First Trimester.</summary>
            <value>the number of cigarettes smoked per day in first trimester, or -1 if explicitly unknown, or null if never specified</value>
            <example>
            <para>// Setter:</para>
            <para>ExampleBirthRecord.CigarettesPerDayInFirstTrimester = 20;</para>
            <para>// Getter:</para>
            <para>Console.WriteLine($"Cigarettes In First Trimester: {ExampleBirthRecord.CigarettesPerDayInFirstTrimester}");</para>
            </example>
        </member>
        <member name="P:BFDR.NatalityRecord.CigarettesPerDayInSecondTrimester">
            <summary>Cigarettes Smoked in Second Trimester.</summary>
            <value>the number of cigarettes smoked per day in second trimester, or -1 if explicitly unknown, or null if never specified</value>
            <example>
            <para>// Setter:</para>
            <para>ExampleBirthRecord.CigarettesPerDayInSecondTrimester = 20;</para>
            <para>// Getter:</para>
            <para>Console.WriteLine($"Cigarettes In Second Trimester: {ExampleBirthRecord.CigarettesPerDayInSecondTrimester}");</para>
            </example>
        </member>
        <member name="P:BFDR.NatalityRecord.CigarettesPerDayInLastTrimester">
            <summary>Cigarettes Smoked in Last Trimester.</summary>
            <value>the number of cigarettes smoked per day in last trimester, or -1 if explicitly unknown, or null if never specified</value>
            <example>
            <para>// Setter:</para>
            <para>ExampleBirthRecord.CigarettesPerDayInLastTrimester = 20;</para>
            <para>// Getter:</para>
            <para>Console.WriteLine($"Cigarettes In Last Trimester: {ExampleBirthRecord.CigarettesPerDayInLastTrimester}");</para>
            </example>
        </member>
        <member name="P:BFDR.NatalityRecord.MotherOccupation">
            <summary>Occupation of Mother.</summary>
            <value>the occupation of the mother as text</value>
            <example>
            <para>// Setter:</para>
            <para>ExampleBirthRecord.MotherOccupation = "scientist";</para>
            <para>// Getter:</para>
            <para>Console.WriteLine($"Mother's Occupation: {ExampleBirthRecord.MotherOccupation}");</para>
            </example>
        </member>
        <member name="P:BFDR.NatalityRecord.FatherOccupation">
            <summary>Occupation of Father.</summary>
            <value>the occupation of the father as text</value>
            <example>
            <para>// Setter:</para>
            <para>ExampleBirthRecord.FatherOccupation = "scientist";</para>
            <para>// Getter:</para>
            <para>Console.WriteLine($"Father's Occupation: {ExampleBirthRecord.FatherOccupation}");</para>
            </example>
        </member>
        <member name="P:BFDR.NatalityRecord.MotherIndustry">
            <summary>Industry of Mother.</summary>
            <value>the industry of the mother as text</value>
            <example>
            <para>// Setter:</para>
            <para>ExampleBirthRecord.MotherIndustry = "public health";</para>
            <para>// Getter:</para>
            <para>Console.WriteLine($"Mother's Industry: {ExampleBirthRecord.MotherIndustry}");</para>
            </example>
        </member>
        <member name="P:BFDR.NatalityRecord.FatherIndustry">
            <summary>Industry of Father.</summary>
            <value>the industry of the father as text</value>
            <example>
            <para>// Setter:</para>
            <para>ExampleBirthRecord.FatherIndustry = "public health";</para>
            <para>// Getter:</para>
            <para>Console.WriteLine($"Father's Industry: {ExampleBirthRecord.FatherIndustry}");</para>
            </example>
        </member>
        <member name="P:BFDR.NatalityRecord.MotherHeight">
            <summary>Mother Height.</summary>
            <value>the height of the mother, given in inches</value>
            <example>
            <para>// Setter:</para>
            <para>ExampleBirthRecord.MotherHeight = 55;</para>
            <para>// Getter:</para>
            <para>Console.WriteLine($"Mother's Height: {ExampleBirthRecord.MotherHeight}");</para>
            </example>
        </member>
        <member name="P:BFDR.NatalityRecord.MotherHeightEditFlag">
            <summary>Mother Height Edit Flag.</summary>
            <value>the mother's height level edit flag. A Dictionary representing a code, containing the following key/value pairs:
            <para>"code" - the code</para>
            <para>"system" - the code system this code belongs to</para>
            <para>"display" - a human readable meaning of the code</para>
            </value>
            <example>
            <para>// Setter:</para>
            <para>Dictionary&lt;string, string&gt; elevel = new Dictionary&lt;string, string&gt;();</para>
            <para>height.Add("code", "0");</para>
            <para>height.Add("system", CodeSystems.BypassEditFlag);</para>
            <para>height.Add("display", "Edit Passed");</para>
            <para>ExampleBirthRecord.MotherHeightEditFlag = height;</para>
            <para>// Getter:</para>
            <para>Console.WriteLine($"Mother Height: {ExampleBirthRecord.MotherHeightEditFlag['display']}");</para>
            </example>
        </member>
        <member name="P:BFDR.NatalityRecord.MotherHeightEditFlagHelper">
            <summary>Mother Height Edit Flag Helper</summary>
            <value>Mother Height Edit Flag.</value>
            <example>
            <para>// Setter:</para>
            <para>ExampleBirthRecord.MotherHeightEditFlagHelper = "0";</para>
            <para>// Getter:</para>
            <para>Console.WriteLine($"Mother's Height Edit Flag: {ExampleBirthRecord.MotherHeightHelperEditFlag}");</para>
            </example>
        </member>
        <member name="P:BFDR.NatalityRecord.MotherEducationLevel">
            <summary>Mother's Education Level.</summary>
            <value>the mother's education level. A Dictionary representing a code, containing the following key/value pairs:</value>
            <example>
            <para>Dictionary&lt;string, string&gt; elevel = new Dictionary&lt;string, string&gt;();</para>
            <para>elevel.Add("code", "BA");</para>
            <para>elevel.Add("system", VR.CodeSystems.EducationLevel);</para>
            <para>elevel.Add("display", "Bachelor’s Degree");</para>
            <para>ExampleBirthRecord.MotherEducationLevel = elevel;</para>
            <para>// Getter:</para>
            <para>Console.WriteLine($"Mother's Education Level: {ExampleBirthRecord.MotherEducationLevel["display"]}");</para>
            </example>
        </member>
        <member name="P:BFDR.NatalityRecord.MotherEducationLevelHelper">
            <summary>Mother's Education Level Helper</summary>
            <value>Mother's Education Level.</value>
            <example>
            <para>// Setter:</para>
            <para>ExampleBirthRecord.MotherEducationLevelHelper = VR.ValueSets.EducationLevel.Bachelors_Degree;</para>
            <para>// Getter:</para>
            <para>Console.WriteLine($"Mother's Education Level: {ExampleBirthRecord.EducationLevelHelper}");</para>
            </example>
        </member>
        <member name="P:BFDR.NatalityRecord.MotherEducationLevelEditFlag">
            <summary>Mother's Education Level Edit Flag.</summary>
            <value>the mother's education level edit flag. A Dictionary representing a code, containing the following key/value pairs:
            <para>"code" - the code</para>
            <para>"system" - the code system this code belongs to</para>
            <para>"display" - a human readable meaning of the code</para>
            </value>
            <example>
            <para>// Setter:</para>
            <para>Dictionary&lt;string, string&gt; elevel = new Dictionary&lt;string, string&gt;();</para>
            <para>elevel.Add("code", "0");</para>
            <para>elevel.Add("system", VR.CodeSystems.BypassEditFlag);</para>
            <para>elevel.Add("display", "Edit Passed");</para>
            <para>ExampleBirthRecord.MotherEducationLevelEditFlag = elevel;</para>
            <para>// Getter:</para>
            <para>Console.WriteLine($"Mother's Education Level Edit Flag: {ExampleBirthRecord.EducationLevelEditFlag["display"]}");</para>
            </example>
        </member>
        <member name="P:BFDR.NatalityRecord.MotherEducationLevelEditFlagHelper">
            <summary>Mother's Education Level Edit Flag Helper</summary>
            <value>Mother's Education Level Edit Flag.</value>
            <example>
            <para>// Setter:</para>
            <para>ExampleBirthRecord.MotherEducationLevelEditFlag = VRDR.ValueSets.EditBypass01234.EditPassed;</para>
            <para>// Getter:</para>
            <para>Console.WriteLine($"Mother's Education Level Edit Flag: {ExampleBirthRecord.EducationLevelHelperEditFlag}");</para>
            </example>
        </member>
        <member name="P:BFDR.NatalityRecord.FatherEducationLevel">
            <summary>Father's Education Level.</summary>
            <value>the father's education level. A Dictionary representing a code, containing the following key/value pairs:
            <para>"code" - the code</para>
            <para>"system" - the code system this code belongs to</para>
            <para>"display" - a human readable meaning of the code</para>
            </value>
            <example>
            <para>// Setter:</para>
            <para>Dictionary&lt;string, string&gt; elevel = new Dictionary&lt;string, string&gt;();</para>
            <para>elevel.Add("code", "BA");</para>
            <para>elevel.Add("system", VR.CodeSystems.EducationLevel);</para>
            <para>elevel.Add("display", "Bachelor’s Degree");</para>
            <para>ExampleBirthRecord.FatherEducationLevel = elevel;</para>
            <para>// Getter:</para>
            <para>Console.WriteLine($"Father's Education Level: {ExampleBirthRecord.FatherEducationLevel["display"]}");</para>
            </example>
        </member>
        <member name="P:BFDR.NatalityRecord.FatherEducationLevelHelper">
            <summary>Father's Education Level Helper</summary>
            <value>Father's Education Level.</value>
            <example>
            <para>// Setter:</para>
            <para>ExampleBirthRecord.FatherEducationLevelHelper = VR.ValueSets.EducationLevel.Bachelors_Degree;</para>
            <para>// Getter:</para>
            <para>Console.WriteLine($"Father's Education Level: {ExampleBirthRecord.EducationLevelHelper}");</para>
            </example>
        </member>
        <member name="P:BFDR.NatalityRecord.FatherEducationLevelEditFlag">
            <summary>Father's Education Level Edit Flag.</summary>
            <value>the father's education level edit flag. A Dictionary representing a code, containing the following key/value pairs:
            <para>"code" - the code</para>
            <para>"system" - the code system this code belongs to</para>
            <para>"display" - a human readable meaning of the code</para>
            </value>
            <example>
            <para>// Setter:</para>
            <para>Dictionary&lt;string, string&gt; elevel = new Dictionary&lt;string, string&gt;();</para>
            <para>elevel.Add("code", "0");</para>
            <para>elevel.Add("system", VR.CodeSystems.BypassEditFlag);</para>
            <para>elevel.Add("display", "Edit Passed");</para>
            <para>ExampleBirthRecord.FatherEducationLevelEditFlag = elevel;</para>
            <para>// Getter:</para>
            <para>Console.WriteLine($"Father's Education Level Edit Flag: {ExampleBirthRecord.EducationLevelEditFlag["display"]}");</para>
            </example>
        </member>
        <member name="P:BFDR.NatalityRecord.FatherEducationLevelEditFlagHelper">
            <summary>Father's Education Level Edit Flag Helper</summary>
            <value>Father's Education Level Edit Flag.</value>
            <example>
            <para>// Setter:</para>
            <para>ExampleBirthRecord.FatherEducationLevelEditFlag = VRDR.ValueSets.EditBypass01234.EditPassed;</para>
            <para>// Getter:</para>
            <para>Console.WriteLine($"Father's Education Level Edit Flag: {ExampleBirthRecord.EducationLevelHelperEditFlag}");</para>
            </example>
        </member>
        <member name="P:BFDR.NatalityRecord.FacilityNPI">
            <summary>Facility ID (NPI), National Provider Identifier</summary>
            <value>Facility ID (NPI).</value>
            <example>
            <para>// Setter:</para>
            <para>ExampleBirthRecord.FacilityNPI = 123456789;</para>
            <para>// Getter:</para>
            <para>Console.WriteLine($"Facility National Provider Identifier: {ExampleBirthRecord.FacilityNPI}");</para>
            </example>
        </member>
        <member name="P:BFDR.NatalityRecord.FacilityJFI">
            <summary>Facility ID (JFI), Jurisdictional Facility Identifier</summary>
            <value>Facility ID (JFI).</value>
            <example>
            <para>// Setter:</para>
            <para>ExampleBirthRecord.FacilityJFI = 123456789;</para>
            <para>// Getter:</para>
            <para>Console.WriteLine($"Jurisdictional Facility Identifier: {ExampleBirthRecord.FacilityJFI}");</para>
            </example>
        </member>
        <member name="P:BFDR.NatalityRecord.BirthFacilityName">
            <summary>Name of Facility of Birth</summary>
            <value>BirthFacilityName.</value>
            <example>
            <para>// Setter:</para>
            <para>ExampleBirthRecord.BirthFacilityName = "South Hospital";</para>
            <para>// Getter:</para>
            <para>Console.WriteLine($"Jurisdictional Facility Identifier: {ExampleBirthRecord.BirthFacilityName}");</para>
            </example>
        </member>
        <member name="P:BFDR.NatalityRecord.FacilityMotherTransferredFrom">
            <summary>Name of Facility mother moved from (if transfered)</summary>
            <value>FacilityMotherTransferredFrom.</value>
            <example>
            <para>// Setter:</para>
            <para>ExampleBirthRecord.FacilityMotherTransferredFrom = "South Hospital";</para>
            <para>// Getter:</para>
            <para>Console.WriteLine($"Facility Mother Transferred From: {ExampleBirthRecord.FacilityMotherTransferredFrom}");</para>
            </example>
        </member>
        <member name="P:BFDR.NatalityRecord.FacilityInfantTransferredTo">
            <summary>Name of Facility Infant Transferred To (if transfered w/in 24 hours)</summary>
            <value>FacilityInfantTransferredTo.</value>
            <example>
            <para>// Setter:</para>
            <para>ExampleBirthRecord.FacilityInfantTransferredTo = "South Hospital";</para>
            <para>// Getter:</para>
            <para>Console.WriteLine($"Facility Mother Transferred From: {ExampleBirthRecord.FacilityInfantTransferredTo}");</para>
            </example>
        </member>
        <member name="P:BFDR.NatalityRecord.LastMenstrualPeriod">
            <summary>Last Menstrual Period.</summary>
            <value>the date that the last normal menstrual period began</value>
            <example>
            <para>// Setter:</para>
            <para>ExampleBirthRecord.LastMenstrualPeriod = "2023-02-19";</para>
            <para>// Getter:</para>
            <para>Console.WriteLine($"Last Menstrual Period: {ExampleBirthRecord.LastMenstrualPeriod}");</para>
            </example>
        </member>
        <member name="P:BFDR.NatalityRecord.LastMenstrualPeriodYear">
            <summary>Year of Last Menstrual Period.</summary>
            <value>the year that the last normal menstrual period began</value>
            <example>
            <para>// Setter:</para>
            <para>ExampleBirthRecord.LastMenstrualPeriodYear = 2023;</para>
            <para>// Getter:</para>
            <para>Console.WriteLine($"Year of Last Menstrual Period: {ExampleBirthRecord.LastMenstrualPeriodYear}");</para>
            </example>
        </member>
        <member name="P:BFDR.NatalityRecord.LastMenstrualPeriodMonth">
            <summary>Month of Last Menstrual Period.</summary>
            <value>the month that the last normal menstrual period began</value>
            <example>
            <para>// Setter:</para>
            <para>ExampleBirthRecord.LastMenstrualPeriodMonth = 2;</para>
            <para>// Getter:</para>
            <para>Console.WriteLine($"Month of Last Menstrual Period: {ExampleBirthRecord.LastMenstrualPeriodMonth}");</para>
            </example>
        </member>
        <member name="P:BFDR.NatalityRecord.LastMenstrualPeriodDay">
            <summary>Day of Last Menstrual Period.</summary>
            <value>the day that the last normal menstrual period began</value>
            <example>
            <para>// Setter:</para>
            <para>ExampleBirthRecord.LastMenstrualPeriodDay = 28;</para>
            <para>// Getter:</para>
            <para>Console.WriteLine($"Day of Last Menstrual Period: {ExampleBirthRecord.LastMenstrualPeriodDay}");</para>
            </example>
        </member>
        <member name="P:BFDR.NatalityRecord.FirstPrenatalCareVisit">
            <summary>First Prenatal Care Visit.</summary>
            <value>the date of the first prenatal care visit</value>
            <example>
            <para>// Setter:</para>
            <para>ExampleBirthRecord.FirstPrenatalCareVisit = "2023-02-19";</para>
            <para>// Getter:</para>
            <para>Console.WriteLine($"First prenatal care visit on: {ExampleBirthRecord.FirstPrenatalCareVisit}");</para>
            </example>
        </member>
        <member name="P:BFDR.NatalityRecord.MaritalStatus">
            <summary>Marital Description</summary>
            <value>for use of jurisdictions with domestic partnerships, othertypes of relationships</value>
            <example>
            <para>// Setter:</para>
            <para>ExampleBirthRecord.MaritalStatus = "single";</para>
            <para>// Getter:</para>
            <para>Console.WriteLine($"Marital status: {ExampleBirthRecord.MaritalStatus}");</para>
            </example>
        </member>
        <member name="P:BFDR.NatalityRecord.MotherMarriedDuringPregnancy">
            <summary>Mother Married During Pregnancy</summary>
            <value>Mother marrier during pregnancy</value>
            <example>
            <para>// Setter:</para>
            <para>ExampleBirthRecord.MotherMarriedDuringPregnancy = yesNoUnknownCC;</para>
            <para>// Getter:</para>
            <para>Console.WriteLine($"Mother married during pregnancy: {ExampleBirthRecord.MotherMarriedDuringPregnancy}");</para>
            </example>
        </member>
        <member name="P:BFDR.NatalityRecord.FirstPrenatalCareVisitYear">
            <summary>Year of the First Prenatal Care Visit.</summary>
            <value>the year of the first prenatal care visit</value>
            <example>
            <para>// Setter:</para>
            <para>ExampleBirthRecord.FirstPrenatalCareVisitYear = 2023;</para>
            <para>// Getter:</para>
            <para>Console.WriteLine($"Year of the First Prenatal Visit: {ExampleBirthRecord.FirstPrenatalCareVisitYear}");</para>
            </example>
        </member>
        <member name="P:BFDR.NatalityRecord.FirstPrenatalCareVisitMonth">
            <summary>Month of First Prenatal Care Visit.</summary>
            <value>the month of the first prenatal care visit</value>
            <example>
            <para>// Setter:</para>
            <para>ExampleBirthRecord.FirstPrenatalCareVisitMonth = 2;</para>
            <para>// Getter:</para>
            <para>Console.WriteLine($"Month of First Prenatal Visit: {ExampleBirthRecord.FirstPrenatalCareVisitMonth}");</para>
            </example>
        </member>
        <member name="P:BFDR.NatalityRecord.FirstPrenatalCareVisitDay">
            <summary>Day of First Prenatal Care Visit.</summary>
            <value>the day of the first prenatal care visit</value>
            <example>
            <para>// Setter:</para>
            <para>ExampleBirthRecord.FirstPrenatalCareVisitDay = 2;</para>
            <para>// Getter:</para>
            <para>Console.WriteLine($"Month of First Prenatal Visit: {ExampleBirthRecord.FirstPrenatalCareVisitDay}");</para>
            </example>
        </member>
        <member name="P:BFDR.NatalityRecord.RegistrationDate">
            <summary>Date of Registration.</summary>
            <value>the date that the birth was registered</value>
            <example>
            <para>// Setter:</para>
            <para>ExampleBirthRecord.RegistrationDate = "2023-02-19";</para>
            <para>// Getter:</para>
            <para>Console.WriteLine($"Date of birth registration: {ExampleBirthRecord.RegistrationDate}");</para>
            </example>
        </member>
        <member name="P:BFDR.NatalityRecord.RegistrationDateYear">
            <summary>Year of Registration.</summary>
            <value>the year that the birth was registered</value>
            <example>
            <para>// Setter:</para>
            <para>ExampleBirthRecord.RegistrationDateYear = 2023;</para>
            <para>// Getter:</para>
            <para>Console.WriteLine($"Year of birth registration: {ExampleBirthRecord.RegistrationDateYear}");</para>
            </example>
        </member>
        <member name="P:BFDR.NatalityRecord.RegistrationDateMonth">
            <summary>Month of Registration.</summary>
            <value>the month that the birth was registered</value>
            <example>
            <para>// Setter:</para>
            <para>ExampleBirthRecord.RegistrationDateMonth = 10;</para>
            <para>// Getter:</para>
            <para>Console.WriteLine($"Month of birth registration: {ExampleBirthRecord.RegistrationDateMonth}");</para>
            </example>
        </member>
        <member name="P:BFDR.NatalityRecord.RegistrationDateDay">
            <summary>Day of Registration.</summary>
            <value>the day that the birth was registered</value>
            <example>
            <para>// Setter:</para>
            <para>ExampleBirthRecord.RegistrationDateDay = 23;</para>
            <para>// Getter:</para>
            <para>Console.WriteLine($"Day of birth registration: {ExampleBirthRecord.RegistrationDateDay}");</para>
            </example>
        </member>
        <member name="P:BFDR.NatalityRecord.PayorTypeFinancialClass">
            <summary>Principal source of Payment for this delivery.</summary>
            <value>Principal source of Payment for this delivery. A Dictionary representing a codeable concept of the payor type:
            <para>"code" - The code used to describe this concept.</para>
            <para>"system" - The relevant code system.</para>
            <para>"display" - The human readable version of this code.</para>
            </value>
            <example>
            <para>// Setter:</para>
            <para>Dictionary&lt;string, string&gt; locationType = new Dictionary&lt;string, string&gt;();</para>
            <para>locationType.Add("code", "privateinsurance");</para>
            <para>locationType.Add("system", "http://hl7.org/fhir/us/bfdr/CodeSystem/CodeSystem-vr-birth-and-fetal-death-financial-class");</para>
            <para>locationType.Add("display", "PRIVATE HEALTH INSURANCE");</para>
            <para>ExampleBirthRecord.PayorTypeFinancialClass = locationType;</para>
            <para>// Getter:</para>
            <para>Console.WriteLine($"Principal source of Payment for this delivery: {ExampleBirthRecord.PayorTypeFinancialClass["code"]}");</para>
            </example>
        </member>
        <member name="P:BFDR.NatalityRecord.PayorTypeFinancialClassHelper">
            <summary>Principal source of Payment for this delivery Helper</summary>
            <value>Principal source of Payment for this delivery Helper</value>
            <example>
            <para>// Setter:</para>
            <para>ExampleBirthRecord.PayorTypeFinancialClassHelper = "Hospital";</para>
            <para>// Getter:</para>
            <para>Console.WriteLine($"Child's Place Of Birth Type: {ExampleBirthRecord.PayorTypeFinancialClassHelper}");</para>
            </example>
        </member>
        <member name="P:BFDR.NatalityRecord.MotherMarriedDuringPregnancyHelper">
            <summary>Mother Married During Pregnancy Helper</summary>
            <value>Mother marrier during pregnancy helper</value>
            <example>
            <para>// Setter:</para>
            <para>ExampleBirthRecord.MotherMarriedDuringPregnancyHelper = "yes";</para>
            <para>// Getter:</para>
            <para>Console.WriteLine($"Mother married during pregnancy helper: {ExampleBirthRecord.MotherMarriedDuringPregnancyHelper}");</para>
            </example>
        </member>
        <member name="P:BFDR.NatalityRecord.PaternityAcknowledgementSigned">
            <summary>Paternity Acknowledgement Signed</summary>
            <value>Paternity acknowledgement signed</value>
            <example>
            <para>// Setter:</para>
            <para>ExampleBirthRecord.PaternityAcknowledgementSigned = yesNoUnknownCC;</para>
            <para>// Getter:</para>
            <para>Console.WriteLine($"Paternity acknowledgement signed: {ExampleBirthRecord.PaternityAcknowledgementSigned}");</para>
            </example>
        </member>
        <member name="P:BFDR.NatalityRecord.PaternityAcknowledgementSignedHelper">
            <summary>Paternity Acknowledgement Signed Helper</summary>
            <value>Paternity acknowledgement signed helper</value>
            <example>
            <para>// Setter:</para>
            <para>ExampleBirthRecord.PaternityAcknowledgementSignedHelper = "yes";</para>
            <para>// Getter:</para>
            <para>Console.WriteLine($"Paternity acknowledgement signed: {ExampleBirthRecord.PaternityAcknowledgementSignedHelper}");</para>
            </example>
        </member>
        <member name="P:BFDR.NatalityRecord.MotherTransferred">
            <summary>Mother Transferred</summary>
            <value>Mother transferred</value>
            <example>
            <para>// Setter:</para>
            <para>ExampleBirthRecord.MotherTransferred = "hosp-trans";</para>
            <para>// Getter:</para>
            <para>Console.WriteLine($"Mother transferred: {ExampleBirthRecord.MotherTransferred}");</para>
            </example>
        </member>
        <member name="P:BFDR.NatalityRecord.MotherTransferredHelper">
            <summary>Mother Transferred Helper</summary>
            <value>Mother transferred helper</value>
            <example>
            <para>// Setter:</para>
            <para>ExampleBirthRecord.MotherTransferredHelper = "hosp-trans";</para>
            <para>// Getter:</para>
            <para>Console.WriteLine($"Mother transferred: {ExampleBirthRecord.MotherTransferredHelper}");</para>
            </example>
        </member>
        <member name="P:BFDR.NatalityRecord.InfantLiving">
            <summary>Infant Living</summary>
            <value>Infant Living</value>
            <example>
            <para>// Setter:</para>
            <para>ExampleBirthRecord.InfantLiving = true;</para>
            <para>// Getter:</para>
            <para>Console.WriteLine($"Mother transferred: {ExampleBirthRecord.MotherTransferred}");</para>
            </example>
        </member>
        <member name="P:BFDR.NatalityRecord.InfantTransferred">
            <summary>Infant Transferred</summary>
            <value>Infant transferred</value>
            <example>
            <para>// Setter:</para>
            <para>ExampleBirthRecord.InfantTransferred = "hosp-trans";</para>
            <para>// Getter:</para>
            <para>Console.WriteLine($"Infant transferred: {ExampleBirthRecord.InfantTransferred}");</para>
            </example>
        </member>
        <member name="P:BFDR.NatalityRecord.InfantTransferredHelper">
            <summary>Infant Transferred Helper</summary>
            <value>Infant transferred helper</value>
            <example>
            <para>// Setter:</para>
            <para>ExampleBirthRecord.InfantTransferredHelper = "hosp-trans";</para>
            <para>// Getter:</para>
            <para>Console.WriteLine($"Infant transferred helper: {ExampleBirthRecord.InfantTransferredHelper}");</para>
            </example>
        </member>
        <member name="P:BFDR.NatalityRecord.NumberLiveBorn">
            <summary>Number Live Born</summary>
            <value>Number of live born</value>
            <example>
            <para>// Setter:</para>
            <para>ExampleBirthRecord.NumberLiveBorn = 1;</para>
            <para>// Getter:</para>
            <para>Console.WriteLine($"Number of live born: {ExampleBirthRecord.NumberLiveBorn}");</para>
            </example>
        </member>
        <member name="P:BFDR.NatalityRecord.SSNRequested">
            <summary>SSNRequested</summary>
            <value>SSN requested</value>
            <example>
            <para>// Setter:</para>
            <para>ExampleBirthRecord.SSNRequested = true;</para>
            <para>// Getter:</para>
            <para>Console.WriteLine($"SSN Requested: {ExampleBirthRecord.SSNRequested}");</para>
            </example>
        </member>
        <member name="P:BFDR.NatalityRecord.ApgarScoreFiveMinutes">
            <summary>APGAR score at 5 mins.</summary>
            <value>the APGAR score at 5 minutes, or -1 if explicitly unknown, or null if never specified</value>
            <example>
            <para>// Setter:</para>
            <para>ExampleBirthRecord.ApgarScoreFiveMinutes = 20;</para>
            <para>// Getter:</para>
            <para>Console.WriteLine($"APGAR score at 5 minutes: {ExampleBirthRecord.ApgarScoreFiveMinutes}");</para>
            </example>
        </member>
        <member name="P:BFDR.NatalityRecord.ApgarScoreTenMinutes">
            <summary>APGAR score at 10 mins.</summary>
            <value>the APGAR score at 10 minutes, or -1 if explicitly unknown, or null if never specified</value>
            <example>
            <para>// Setter:</para>
            <para>ExampleBirthRecord.ApgarScoreTenMinutes = 20;</para>
            <para>// Getter:</para>
            <para>Console.WriteLine($"APGAR score at 10 minutes: {ExampleBirthRecord.ApgarScoreTenMinutes}");</para>
            </example>
        </member>
        <member name="P:BFDR.NatalityRecord.CertifierName">
            <summary>Certifier name.</summary>
            <value>the certifier's name</value>
            <example>
            <para>// Setter:</para>
            <para>ExampleBirthRecord.CertifierName = "Janet Seito";</para>
            <para>// Getter:</para>
            <para>Console.WriteLine($"Certifier's Name: {ExampleBirthRecord.CertifierName}");</para>
            </example>
        </member>
        <member name="P:BFDR.NatalityRecord.CertifierNPI">
            <summary>Certifier NPI</summary>
            <value>the certifiers npi</value>
            <example>
            <para>// Setter:</para>
            <para>ExampleBirthRecord.CertifierNPI = "123456789011";</para>
            <para>// Getter:</para>
            <para>Console.WriteLine($"Certifier NPI: {ExampleBirthRecord.CertifierNPI}");</para>
            </example>
        </member>
        <member name="P:BFDR.NatalityRecord.CertifierTitle">
            <summary>Certifier Title</summary>
            <value>the title/qualification of the person who certified the birth. A Dictionary representing a code, containing the following key/value pairs:
            <para>"code" - the code</para>
            <para>"system" - the code system this code belongs to</para>
            <para>"display" - a human readable meaning of the code</para>
            </value>
            <example>
            <para>// Setter:</para>
            <para>Dictionary&lt;string, string&gt; title = new Dictionary&lt;string, string&gt;();</para>
            <para>title.Add("code", "112247003");</para>
            <para>title.Add("system", CodeSystems.SCT);</para>
            <para>title.Add("display", "Medical Doctor");</para>
            <para>ExampleBirthRecord.CertifierTitle = title;</para>
            <para>// Getter:</para>
            <para>Console.WriteLine($"Certifier Title: {ExampleBirthRecord.CertifierTitle['display']}");</para>
            </example>
        </member>
        <member name="P:BFDR.NatalityRecord.CertifierTitleHelper">
            <summary>Certifier Title Helper.</summary>
            <value>the title/qualification of the Certifier.
            <para>"code" - the code</para>
            </value>
            <example>
            <para>// Setter:</para>
            <para>ExampleBirthRecord.CertifierTitleHelper = ValueSets.BirthAttendantsTitles.MedicalDoctor;</para>
            <para>// Getter:</para>
            <para>Console.WriteLine($"Certifier Title: {ExampleBirthRecord.CertifierTitleHelper}");</para>
            </example>
        </member>
        <member name="P:BFDR.NatalityRecord.CertifierOtherHelper">
            <summary>Certifier Other Helper.</summary>
            <value>the "other" title/qualification of the Certifier.
            <para>"code" - the code</para>
            </value>
            <example>
            <para>// Setter:</para>
            <para>ExampleBirthRecord.CertifierOtherHelper = "Birth Clerk";</para>
            <para>// Getter:</para>
            <para>Console.WriteLine($"Certifier Other: {ExampleBirthRecord.CertifierOtherHelper}");</para>
            </example>
        </member>
        <member name="P:BFDR.NatalityRecord.CertificationDate">
            <summary>Date of Certification.</summary>
            <value>the date of certification</value>
            <example>
            <para>// Setter:</para>
            <para>ExampleBirthRecord.CertifiedDate = "2023-02-19";</para>
            <para>// Getter:</para>
            <para>Console.WriteLine($"Date of birth certification: {ExampleBirthRecord.CertificationDate}");</para>
            </example>
        </member>
        <member name="P:BFDR.NatalityRecord.CertifiedYear">
            <summary>Certified Year</summary>
            <value>year of certification</value>
            <example>
            <para>// Setter:</para>
            <para>ExampleBirthRecord.CertifiedYear = 2023;</para>
            <para>// Getter:</para>
            <para>Console.WriteLine($"Certified Year: {ExampleBirthRecord.CertifiedYear}");</para>
            </example>
        </member>
        <member name="P:BFDR.NatalityRecord.CertifiedMonth">
            <summary>Certified Month</summary>
            <value>month of certification</value>
            <example>
            <para>// Setter:</para>
            <para>ExampleBirthRecord.CertifiedMonth = 10;</para>
            <para>// Getter:</para>
            <para>Console.WriteLine($"Certified Month: {ExampleBirthRecord.CertifiedMonth}");</para>
            </example>
        </member>
        <member name="P:BFDR.NatalityRecord.CertifiedDay">
            <summary>Certified Day</summary>
            <value>day of certification</value>
            <example>
            <para>// Setter:</para>
            <para>ExampleBirthRecord.CertifiedDay = 23;</para>
            <para>// Getter:</para>
            <para>Console.WriteLine($"Certified Day: {ExampleBirthRecord.CertifiedDay}");</para>
            </example> 
        </member>
        <member name="M:BFDR.NatalityRecord.SetEmergingIssue(System.String,System.String)">
            <summary>Set an emerging issue value, creating an empty EmergingIssues Observation as needed.</summary>
        </member>
        <member name="M:BFDR.NatalityRecord.GetEmergingIssue(System.String)">
            <summary>Get an emerging issue value.</summary>
        </member>
        <member name="P:BFDR.NatalityRecord.EmergingIssue1_1">
            <summary>Emerging Issue Field Length 1 Number 1</summary>
            <value>the emerging issue value</value>
            <example>
            <para>// Setter:</para>
            <para>ExampleBirthRecord.EmergingIssue1_1 = "X";</para>
            <para>// Getter:</para>
            <para>Console.WriteLine($"Emerging Issue Value: {ExampleBirthRecord.EmergingIssue1_1}");</para>
            </example>
        </member>
        <member name="P:BFDR.NatalityRecord.EmergingIssue1_2">
            <summary>Emerging Issue Field Length 1 Number 2</summary>
            <value>the emerging issue value</value>
            <example>
            <para>// Setter:</para>
            <para>ExampleBirthRecord.EmergingIssue1_2 = "X";</para>
            <para>// Getter:</para>
            <para>Console.WriteLine($"Emerging Issue Value: {ExampleBirthRecord.EmergingIssue1_2}");</para>
            </example>
        </member>
        <member name="P:BFDR.NatalityRecord.EmergingIssue1_3">
            <summary>Emerging Issue Field Length 1 Number 3</summary>
            <value>the emerging issue value</value>
            <example>
            <para>// Setter:</para>
            <para>ExampleBirthRecord.EmergingIssue1_3 = "X";</para>
            <para>// Getter:</para>
            <para>Console.WriteLine($"Emerging Issue Value: {ExampleBirthRecord.EmergingIssue1_3}");</para>
            </example>
        </member>
        <member name="P:BFDR.NatalityRecord.EmergingIssue1_4">
            <summary>Emerging Issue Field Length 1 Number 4</summary>
            <value>the emerging issue value</value>
            <example>
            <para>// Setter:</para>
            <para>ExampleBirthRecord.EmergingIssue1_4 = "X";</para>
            <para>// Getter:</para>
            <para>Console.WriteLine($"Emerging Issue Value: {ExampleBirthRecord.EmergingIssue1_4}");</para>
            </example>
        </member>
        <member name="P:BFDR.NatalityRecord.EmergingIssue1_5">
            <summary>Emerging Issue Field Length 1 Number 5</summary>
            <value>the emerging issue value</value>
            <example>
            <para>// Setter:</para>
            <para>ExampleBirthRecord.EmergingIssue1_5 = "X";</para>
            <para>// Getter:</para>
            <para>Console.WriteLine($"Emerging Issue Value: {ExampleBirthRecord.EmergingIssue1_5}");</para>
            </example>
        </member>
        <member name="P:BFDR.NatalityRecord.EmergingIssue1_6">
            <summary>Emerging Issue Field Length 1 Number 6</summary>
            <value>the emerging issue value</value>
            <example>
            <para>// Setter:</para>
            <para>ExampleBirthRecord.EmergingIssue1_6 = "X";</para>
            <para>// Getter:</para>
            <para>Console.WriteLine($"Emerging Issue Value: {ExampleBirthRecord.EmergingIssue1_6}");</para>
            </example>
        </member>
        <member name="P:BFDR.NatalityRecord.EmergingIssue8_1">
            <summary>Emerging Issue Field Length 8 Number 1</summary>
            <value>the emerging issue value</value>
            <example>
            <para>// Setter:</para>
            <para>ExampleBirthRecord.EmergingIssue8_1 = "XXXXXXXX";</para>
            <para>// Getter:</para>
            <para>Console.WriteLine($"Emerging Issue Value: {ExampleBirthRecord.EmergingIssue8_1}");</para>
            </example>
        </member>
        <member name="P:BFDR.NatalityRecord.EmergingIssue8_2">
            <summary>Emerging Issue Field Length 8 Number 2</summary>
            <value>the emerging issue value</value>
            <example>
            <para>// Setter:</para>
            <para>ExampleBirthRecord.EmergingIssue8_2 = "XXXXXXXX";</para>
            <para>// Getter:</para>
            <para>Console.WriteLine($"Emerging Issue Value: {ExampleBirthRecord.EmergingIssue8_2}");</para>
            </example>
        </member>
        <member name="P:BFDR.NatalityRecord.EmergingIssue8_3">
            <summary>Emerging Issue Field Length 8 Number 3</summary>
            <value>the emerging issue value</value>
            <example>
            <para>// Setter:</para>
            <para>ExampleBirthRecord.EmergingIssue8_3 = "XXXXXXXX";</para>
            <para>// Getter:</para>
            <para>Console.WriteLine($"Emerging Issue Value: {ExampleBirthRecord.EmergingIssue8_3}");</para>
            </example>
        </member>
        <member name="P:BFDR.NatalityRecord.EmergingIssue20">
            <summary>Emerging Issue Field Length 20</summary>
            <value>the emerging issue value</value>
            <example>
            <para>// Setter:</para>
            <para>ExampleBirthRecord.EmergingIssue20 = "XXXXXXXXXXXXXXXXXXXX";</para>
            <para>// Getter:</para>
            <para>Console.WriteLine($"Emerging Issue Value: {ExampleBirthRecord.EmergingIssue20}");</para>
            </example>
        </member>
        <member name="T:BFDR.FHIRSubject">
            <summary>Describes the subject of a birth record field</summary>
        </member>
        <member name="T:BFDR.FHIRSubject.Subject">
            <summary>People in a birth record</summary>
        </member>
        <member name="F:BFDR.FHIRSubject.Subject.Mother">
            <summary>The mother</summary>
        </member>
        <member name="F:BFDR.FHIRSubject.Subject.Newborn">
            <summary>The newborn</summary>
        </member>
        <member name="F:BFDR.FHIRSubject.Subject.DecedentFetus">
            <summary>The decedent fetus</summary>
        </member>
        <member name="F:BFDR.FHIRSubject.subject">
            <summary>The subject of the field</summary>
        </member>
        <member name="M:BFDR.FHIRSubject.#ctor(BFDR.FHIRSubject.Subject)">
            <summary>Constructor.</summary>
        </member>
        <member name="T:BFDR.ProfileURL">
            <summary>Profile URLs</summary>
        </member>
        <member name="F:BFDR.ProfileURL.BundleDocumentBirthReport">
            <summary>URL for BundleDocumentBirthReport</summary>
        </member>
        <member name="F:BFDR.ProfileURL.BundleDocumentCodedCauseOfFetalDeath">
            <summary>URL for BundleDocumentCodedCauseOfFetalDeath</summary>
        </member>
        <member name="F:BFDR.ProfileURL.BundleDocumentDemographicCodedContent">
            <summary>URL for BundleDocumentDemographicCodedContent</summary>
        </member>
        <member name="F:BFDR.ProfileURL.BundleDocumentFetalDeathReport">
            <summary>URL for BundleDocumentFetalDeathReport</summary>
        </member>
        <member name="F:BFDR.ProfileURL.CompositionCodedCauseOfFetalDeath">
            <summary>URL for CompositionCodedCauseOfFetalDeath</summary>
        </member>
        <member name="F:BFDR.ProfileURL.CompositionCodedRaceAndEthnicity">
            <summary>URL for CompositionCodedRaceAndEthnicity</summary>
        </member>
        <member name="F:BFDR.ProfileURL.CompositionJurisdictionFetalDeathReport">
            <summary>URL for CompositionJurisdictionFetalDeathReport</summary>
        </member>
        <member name="F:BFDR.ProfileURL.CompositionJurisdictionLiveBirthReport">
            <summary>URL for CompositionJurisdictionLiveBirthReport</summary>
        </member>
        <member name="F:BFDR.ProfileURL.CompositionProviderFetalDeathReport">
            <summary>URL for CompositionProviderFetalDeathReport</summary>
        </member>
        <member name="F:BFDR.ProfileURL.CompositionProviderLiveBirthReport">
            <summary>URL for CompositionProviderLiveBirthReport</summary>
        </member>
        <member name="F:BFDR.ProfileURL.ConditionChorioamnionitis">
            <summary>URL for ConditionChorioamnionitis</summary>
        </member>
        <member name="F:BFDR.ProfileURL.ConditionCongenitalAnomalyOfNewborn">
            <summary>URL for ConditionCongenitalAnomalyOfNewborn</summary>
        </member>
        <member name="F:BFDR.ProfileURL.ConditionEclampsiaHypertension">
            <summary>URL for ConditionEclampsiaHypertension</summary>
        </member>
        <member name="F:BFDR.ProfileURL.ConditionFetalDeathCauseOrCondition">
            <summary>URL for ConditionFetalDeathCauseOrCondition</summary>
        </member>
        <member name="F:BFDR.ProfileURL.ConditionFetalDeathOtherCauseOrCondition">
            <summary>URL for ConditionFetalDeathOtherCauseOrCondition</summary>
        </member>
        <member name="F:BFDR.ProfileURL.ConditionGestationalDiabetes">
            <summary>URL for ConditionGestationalDiabetes</summary>
        </member>
        <member name="F:BFDR.ProfileURL.ConditionGestationalHypertension">
            <summary>URL for ConditionGestationalHypertension</summary>
        </member>
        <member name="F:BFDR.ProfileURL.ConditionInfectionPresentDuringPregnancy">
            <summary>URL for ConditionInfectionPresentDuringPregnancy</summary>
        </member>
        <member name="F:BFDR.ProfileURL.ConditionPerinealLaceration">
            <summary>URL for ConditionPerinealLaceration</summary>
        </member>
        <member name="F:BFDR.ProfileURL.ConditionPrepregnancyDiabetes">
            <summary>URL for ConditionPrepregnancyDiabetes</summary>
        </member>
        <member name="F:BFDR.ProfileURL.ConditionPrepregnancyHypertension">
            <summary>URL for ConditionPrepregnancyHypertension</summary>
        </member>
        <member name="F:BFDR.ProfileURL.ConditionRupturedUterus">
            <summary>URL for ConditionRupturedUterus</summary>
        </member>
        <member name="F:BFDR.ProfileURL.ConditionSeizure">
            <summary>URL for ConditionSeizure</summary>
        </member>
        <member name="F:BFDR.ProfileURL.CoveragePrincipalPayerDelivery">
            <summary>URL for CoveragePrincipalPayerDelivery</summary>
        </member>
        <member name="F:BFDR.ProfileURL.EncounterBirth">
            <summary>URL for EncounterBirth</summary>
        </member>
        <member name="F:BFDR.ProfileURL.EncounterMaternity">
            <summary>URL for EncounterMaternity</summary>
        </member>
        <member name="F:BFDR.ProfileURL.ObservationNoneOfSpecifiedCongenitalAnomoliesOfTheNewborn">
            <summary>URL for ObservationNoneOfSpecifiedCongenitalAnomoliesOfTheNewborn</summary>
        </member>
        <member name="F:BFDR.ProfileURL.ObservationAntibioticsAdministeredDuringLabor">
            <summary>URL for ObservationAntibioticsAdministeredDuringLabor</summary>
        </member>
        <member name="F:BFDR.ProfileURL.ObservationApgarScore">
            <summary>URL for ObservationApgarScore</summary>
        </member>
        <member name="F:BFDR.ProfileURL.ObservationAutopsyHistologicalExamResultsUsed">
            <summary>URL for ObservationAutopsyHistologicalExamResultsUsed</summary>
        </member>
        <member name="F:BFDR.ProfileURL.ObservationBirthPluralityOfPregnancy">
            <summary>URL for ObservationBirthPluralityOfPregnancy</summary>
        </member>
        <member name="F:BFDR.ProfileURL.ObservationBirthWeight">
            <summary>URL for ObservationBirthWeight</summary>
        </member>
        <member name="F:BFDR.ProfileURL.ObservationCigaretteSmokingBeforeDuringPregnancy">
            <summary>URL for ObservationCigaretteSmokingBeforeDuringPregnancy</summary>
        </member>
        <member name="F:BFDR.ProfileURL.ObservationCodedInitiatingFetalDeathCauseOrCondition">
            <summary>URL for ObservationCodedInitiatingFetalDeathCauseOrCondition</summary>
        </member>
        <member name="F:BFDR.ProfileURL.ObservationCodedOtherFetalDeathCauseOrCondition">
            <summary>URL for ObservationCodedOtherFetalDeathCauseOrCondition</summary>
        </member>
        <member name="F:BFDR.ProfileURL.ObservationDateOfFirstPrenatalCareVisit">
            <summary>URL for ObservationDateOfFirstPrenatalCareVisit</summary>
        </member>
        <member name="F:BFDR.ProfileURL.ObservationDateOfLastLiveBirth">
            <summary>URL for ObservationDateOfLastLiveBirth</summary>
        </member>
        <member name="F:BFDR.ProfileURL.ObservationDateOfLastOtherPregnancyOutcome">
            <summary>URL for ObservationDateOfLastOtherPregnancyOutcome</summary>
        </member>
        <member name="F:BFDR.ProfileURL.ObservationFetalDeathTimePoint">
            <summary>URL for ObservationFetalDeathTimePoint</summary>
        </member>
        <member name="F:BFDR.ProfileURL.ObservationFetalPresentation">
            <summary>URL for ObservationFetalPresentation</summary>
        </member>
        <member name="F:BFDR.ProfileURL.ObservationFetalRemainsDispositionMethod">
            <summary>URL for ObservationFetalRemainsDispositionMethod</summary>
        </member>
        <member name="F:BFDR.ProfileURL.ObservationGestationalAgeAtDelivery">
            <summary>URL for ObservationGestationalAgeAtDelivery</summary>
        </member>
        <member name="F:BFDR.ProfileURL.ObservationHistologicalPlacentalExamPerformed">
            <summary>URL for ObservationHistologicalPlacentalExamPerformed</summary>
        </member>
        <member name="F:BFDR.ProfileURL.ObservationICUAdmission">
            <summary>URL for ObservationICUAdmission</summary>
        </member>
        <member name="F:BFDR.ProfileURL.ObservationInfantBreastfedAtDischarge">
            <summary>URL for ObservationInfantBreastfedAtDischarge</summary>
        </member>
        <member name="F:BFDR.ProfileURL.ObservationInfantLiving">
            <summary>URL for ObservationInfantLiving</summary>
        </member>
        <member name="F:BFDR.ProfileURL.ObservationLaborTrialAttempted">
            <summary>URL for ObservationLaborTrialAttempted</summary>
        </member>
        <member name="F:BFDR.ProfileURL.ObservationLastMenstrualPeriod">
            <summary>URL for ObservationLastMenstrualPeriod</summary>
        </member>
        <member name="F:BFDR.ProfileURL.ObservationMotherDeliveryWeight">
            <summary>URL for ObservationMotherDeliveryWeight</summary>
        </member>
        <member name="F:BFDR.ProfileURL.ObservationMotherHeight">
            <summary>URL for ObservationMotherHeight</summary>
        </member>
        <member name="F:BFDR.ProfileURL.ObservationMotherMarriedDuringPregnancy">
            <summary>URL for ObservationMotherMarriedDuringPregnancy</summary>
        </member>
        <member name="F:BFDR.ProfileURL.ObservationMotherPrepregnancyWeight">
            <summary>URL for ObservationMotherPrepregnancyWeight</summary>
        </member>
        <member name="F:BFDR.ProfileURL.ObservationMotherReceivedWICFood">
            <summary>URL for ObservationMotherReceivedWICFood</summary>
        </member>
        <member name="F:BFDR.ProfileURL.ObservationNICUAdmission">
            <summary>URL for ObservationNICUAdmission</summary>
        </member>
        <member name="F:BFDR.ProfileURL.ObservationNoneOfSpecifiedInfectionsPresentDuringPregnancy">
            <summary>URL for ObservationNoneOfSpecifiedInfectionsPresentDuringPregnancy</summary>
        </member>
        <member name="F:BFDR.ProfileURL.ObservationNoneOfSpecifiedAbnormalConditionsOfNewborn">
            <summary>URL for ObservationNoneOfSpecifiedAbnormalConditionsOfNewborn</summary>
        </member>
        <member name="F:BFDR.ProfileURL.ObservationNoneOfSpecifiedCharacteristicsOfLaborAndDelivery">
            <summary>URL for ObservationNoneOfSpecifiedCharacteristicsOfLaborAndDelivery</summary>
        </member>
        <member name="F:BFDR.ProfileURL.ObservationNoneOfSpecifiedMaternalMorbidities">
            <summary>URL for ObservationNoneOfSpecifiedMaternalMorbidities</summary>
        </member>
        <member name="F:BFDR.ProfileURL.ObservationNoneOfSpecifiedObstetricProcedures">
            <summary>URL for ObservationNoneOfSpecifiedObstetricProcedures</summary>
        </member>
        <member name="F:BFDR.ProfileURL.ObservationNoneOfSpecifiedPregnancyRiskFactors">
            <summary>URL for ObservationNoneOfSpecifiedPregnancyRiskFactors</summary>
        </member>
        <member name="F:BFDR.ProfileURL.ObservationNumberBirthsNowDead">
            <summary>URL for ObservationNumberBirthsNowDead</summary>
        </member>
        <member name="F:BFDR.ProfileURL.ObservationNumberBirthsNowLiving">
            <summary>URL for ObservationNumberBirthsNowLiving</summary>
        </member>
        <member name="F:BFDR.ProfileURL.ObservationNumberFetalDeathsThisDelivery">
            <summary>URL for ObservationNumberFetalDeathsThisDelivery</summary>
        </member>
        <member name="F:BFDR.ProfileURL.ObservationNumberLiveBirthsThisDelivery">
            <summary>URL for ObservationNumberLiveBirthsThisDelivery</summary>
        </member>
        <member name="F:BFDR.ProfileURL.ObservationNumberOtherPregnancyOutcomes">
            <summary>URL for ObservationNumberOtherPregnancyOutcomes</summary>
        </member>
        <member name="F:BFDR.ProfileURL.ObservationNumberPrenatalVisits">
            <summary>URL for ObservationNumberPrenatalVisits</summary>
        </member>
        <member name="F:BFDR.ProfileURL.ObservationNumberPreviousCesareans">
            <summary>URL for ObservationNumberPreviousCesareans</summary>
        </member>
        <member name="F:BFDR.ProfileURL.ObservationPaternityAcknowledgementSigned">
            <summary>URL for ObservationPaternityAcknowledgementSigned</summary>
        </member>
        <member name="F:BFDR.ProfileURL.ObservationPlannedToDeliverAtHome">
            <summary>URL for ObservationPlannedToDeliverAtHome</summary>
        </member>
        <member name="F:BFDR.ProfileURL.ObservationPreviousCesarean">
            <summary>URL for ObservationPreviousCesarean</summary>
        </member>
        <member name="F:BFDR.ProfileURL.ObservationPreviousPretermBirth">
            <summary>URL for ObservationPreviousPretermBirth</summary>
        </member>
        <member name="F:BFDR.ProfileURL.ObservationSSNRequestedForChild">
            <summary>URL for ObservationSSNRequestedForChild</summary>
        </member>
        <member name="F:BFDR.ProfileURL.ObservationSteroidsFetalLungMaturation">
            <summary>URL for ObservationSteroidsFetalLungMaturation</summary>
        </member>
        <member name="F:BFDR.ProfileURL.ObservationUnknownFinalRouteMethodDelivery">
            <summary>URL for ObservationUnknownFinalRouteMethodDelivery</summary>
        </member>
        <member name="F:BFDR.ProfileURL.PatientDecedentFetus">
            <summary>URL for PatientDecedentFetus</summary>
        </member>
        <member name="F:BFDR.ProfileURL.ProcedureAntibioticSuspectedNeonatalSepsis">
            <summary>URL for ProcedureAntibioticSuspectedNeonatalSepsis</summary>
        </member>
        <member name="F:BFDR.ProfileURL.ProcedureArtificialInsemination">
            <summary>URL for ProcedureArtificialInsemination</summary>
        </member>
        <member name="F:BFDR.ProfileURL.ProcedureAssistedFertilization">
            <summary>URL for ProcedureAssistedFertilization</summary>
        </member>
        <member name="F:BFDR.ProfileURL.ProcedureAssistedVentilationFollowingDelivery">
            <summary>URL for ProcedureAssistedVentilationFollowingDelivery</summary>
        </member>
        <member name="F:BFDR.ProfileURL.ProcedureAssistedVentilationMoreThanSixHours">
            <summary>URL for ProcedureAssistedVentilationMoreThanSixHours</summary>
        </member>
        <member name="F:BFDR.ProfileURL.ProcedureAugmentationOfLabor">
            <summary>URL for ProcedureAugmentationOfLabor</summary>
        </member>
        <member name="F:BFDR.ProfileURL.ProcedureBloodTransfusion">
            <summary>URL for ProcedureBloodTransfusion</summary>
        </member>
        <member name="F:BFDR.ProfileURL.ProcedureEpiduralOrSpinalAnesthesia">
            <summary>URL for ProcedureEpiduralOrSpinalAnesthesia</summary>
        </member>
        <member name="F:BFDR.ProfileURL.ProcedureFinalRouteMethodDelivery">
            <summary>URL for ProcedureFinalRouteMethodDelivery</summary>
        </member>
        <member name="F:BFDR.ProfileURL.ProcedureInductionOfLabor">
            <summary>URL for ProcedureInductionOfLabor</summary>
        </member>
        <member name="F:BFDR.ProfileURL.ProcedureInfertilityTreatment">
            <summary>URL for ProcedureInfertilityTreatment</summary>
        </member>
        <member name="F:BFDR.ProfileURL.ProcedureObstetric">
            <summary>URL for ProcedureObstetric</summary>
        </member>
        <member name="F:BFDR.ProfileURL.ProcedureSurfactantReplacementTherapy">
            <summary>URL for ProcedureSurfactantReplacementTherapy</summary>
        </member>
        <member name="F:BFDR.ProfileURL.ProcedureUnplannedHysterectomy">
            <summary>URL for ProcedureUnplannedHysterectomy</summary>
        </member>
        <member name="T:BFDR.ExtensionURL">
            <summary>Extension URLs</summary>
        </member>
        <member name="F:BFDR.ExtensionURL.ExtensionEncounterMaternityReference">
            <summary>URL for ExtensionEncounterMaternityReference</summary>
        </member>
        <member name="F:BFDR.ExtensionURL.LocationBFDR">
            <summary>URL for LocationBFDR</summary>
        </member>
        <member name="F:BFDR.ExtensionURL.PractitionerBirthAttendant">
            <summary>URL for PractitionerBirthAttendant</summary>
        </member>
        <member name="F:BFDR.ExtensionURL.PractitionerBirthCertifier">
            <summary>URL for PractitionerBirthCertifier</summary>
        </member>
        <member name="F:BFDR.ExtensionURL.PractitionerRoleBirthAttendant">
            <summary>URL for PractitionerRoleBirthAttendant</summary>
        </member>
        <member name="F:BFDR.ExtensionURL.PractitionerRoleBirthCertifier">
            <summary>URL for PractitionerRoleBirthCertifier</summary>
        </member>
        <member name="F:BFDR.ExtensionURL.BirthSex">
            <summary>URL for BirthSex</summary>
        </member>
        <member name="F:BFDR.ExtensionURL.Plurality">
            <summary>URL for Plurality (multiple birth total)</summary>
        </member>
        <member name="F:BFDR.ExtensionURL.DataAbsentReason">
            <summary>URL for Data Absent Reason</summary>
        </member>
        <member name="T:BFDR.IGURL">
            <summary>IG URLs</summary>
        </member>
        <member name="F:BFDR.IGURL.BundleDocumentBirthReport">
            <summary>URL for BundleDocumentBirthReport</summary>
        </member>
        <member name="F:BFDR.IGURL.BundleDocumentCodedCauseOfFetalDeath">
            <summary>URL for BundleDocumentCodedCauseOfFetalDeath</summary>
        </member>
        <member name="F:BFDR.IGURL.BundleDocumentDemographicCodedContent">
            <summary>URL for BundleDocumentDemographicCodedContent</summary>
        </member>
        <member name="F:BFDR.IGURL.BundleDocumentFetalDeathReport">
            <summary>URL for BundleDocumentFetalDeathReport</summary>
        </member>
        <member name="F:BFDR.IGURL.CompositionCodedCauseOfFetalDeath">
            <summary>URL for CompositionCodedCauseOfFetalDeath</summary>
        </member>
        <member name="F:BFDR.IGURL.CompositionCodedRaceAndEthnicity">
            <summary>URL for CompositionCodedRaceAndEthnicity</summary>
        </member>
        <member name="F:BFDR.IGURL.CompositionJurisdictionFetalDeathReport">
            <summary>URL for CompositionJurisdictionFetalDeathReport</summary>
        </member>
        <member name="F:BFDR.IGURL.CompositionJurisdictionLiveBirthReport">
            <summary>URL for CompositionJurisdictionLiveBirthReport</summary>
        </member>
        <member name="F:BFDR.IGURL.CompositionProviderFetalDeathReport">
            <summary>URL for CompositionProviderFetalDeathReport</summary>
        </member>
        <member name="F:BFDR.IGURL.CompositionProviderLiveBirthReport">
            <summary>URL for CompositionProviderLiveBirthReport</summary>
        </member>
        <member name="F:BFDR.IGURL.ConditionChorioamnionitis">
            <summary>URL for ConditionChorioamnionitis</summary>
        </member>
        <member name="F:BFDR.IGURL.ConditionCongenitalAnomalyOfNewborn">
            <summary>URL for ConditionCongenitalAnomalyOfNewborn</summary>
        </member>
        <member name="F:BFDR.IGURL.ConditionEclampsiaHypertension">
            <summary>URL for ConditionEclampsiaHypertension</summary>
        </member>
        <member name="F:BFDR.IGURL.ConditionFetalDeathCauseOrCondition">
            <summary>URL for ConditionFetalDeathCauseOrCondition</summary>
        </member>
        <member name="F:BFDR.IGURL.ConditionFetalDeathOtherCauseOrCondition">
            <summary>URL for ConditionFetalDeathOtherCauseOrCondition</summary>
        </member>
        <member name="F:BFDR.IGURL.ConditionGestationalDiabetes">
            <summary>URL for ConditionGestationalDiabetes</summary>
        </member>
        <member name="F:BFDR.IGURL.ConditionGestationalHypertension">
            <summary>URL for ConditionGestationalHypertension</summary>
        </member>
        <member name="F:BFDR.IGURL.ConditionInfectionPresentDuringPregnancy">
            <summary>URL for ConditionInfectionPresentDuringPregnancy</summary>
        </member>
        <member name="F:BFDR.IGURL.ConditionPerinealLaceration">
            <summary>URL for ConditionPerinealLaceration</summary>
        </member>
        <member name="F:BFDR.IGURL.ConditionPrepregnancyDiabetes">
            <summary>URL for ConditionPrepregnancyDiabetes</summary>
        </member>
        <member name="F:BFDR.IGURL.ConditionPrepregnancyHypertension">
            <summary>URL for ConditionPrepregnancyHypertension</summary>
        </member>
        <member name="F:BFDR.IGURL.ConditionRupturedUterus">
            <summary>URL for ConditionRupturedUterus</summary>
        </member>
        <member name="F:BFDR.IGURL.ConditionSeizure">
            <summary>URL for ConditionSeizure</summary>
        </member>
        <member name="F:BFDR.IGURL.CoveragePrincipalPayerDelivery">
            <summary>URL for CoveragePrincipalPayerDelivery</summary>
        </member>
        <member name="F:BFDR.IGURL.EncounterBirth">
            <summary>URL for EncounterBirth</summary>
        </member>
        <member name="F:BFDR.IGURL.EncounterMaternity">
            <summary>URL for EncounterMaternity</summary>
        </member>
        <member name="F:BFDR.IGURL.ExtensionEncounterMaternityReference">
            <summary>URL for ExtensionEncounterMaternityReference</summary>
        </member>
        <member name="F:BFDR.IGURL.LocationBFDR">
            <summary>URL for LocationBFDR</summary>
        </member>
        <member name="F:BFDR.IGURL.ObservationNoneOfSpecifiedCongenitalAnomoliesOfTheNewborn">
            <summary>URL for ObservationNoneOfSpecifiedCongenitalAnomoliesOfTheNewborn</summary>
        </member>
        <member name="F:BFDR.IGURL.ObservationAntibioticsAdministeredDuringLabor">
            <summary>URL for ObservationAntibioticsAdministeredDuringLabor</summary>
        </member>
        <member name="F:BFDR.IGURL.ObservationApgarScore">
            <summary>URL for ObservationApgarScore</summary>
        </member>
        <member name="F:BFDR.IGURL.ObservationAutopsyHistologicalExamResultsUsed">
            <summary>URL for ObservationAutopsyHistologicalExamResultsUsed</summary>
        </member>
        <member name="F:BFDR.IGURL.ObservationBirthPluralityOfPregnancy">
            <summary>URL for ObservationBirthPluralityOfPregnancy</summary>
        </member>
        <member name="F:BFDR.IGURL.ObservationBirthWeight">
            <summary>URL for ObservationBirthWeight</summary>
        </member>
        <member name="F:BFDR.IGURL.ObservationCigaretteSmokingBeforeDuringPregnancy">
            <summary>URL for ObservationCigaretteSmokingBeforeDuringPregnancy</summary>
        </member>
        <member name="F:BFDR.IGURL.ObservationCodedInitiatingFetalDeathCauseOrCondition">
            <summary>URL for ObservationCodedInitiatingFetalDeathCauseOrCondition</summary>
        </member>
        <member name="F:BFDR.IGURL.ObservationCodedOtherFetalDeathCauseOrCondition">
            <summary>URL for ObservationCodedOtherFetalDeathCauseOrCondition</summary>
        </member>
        <member name="F:BFDR.IGURL.ObservationDateOfFirstPrenatalCareVisit">
            <summary>URL for ObservationDateOfFirstPrenatalCareVisit</summary>
        </member>
        <member name="F:BFDR.IGURL.ObservationDateOfLastLiveBirth">
            <summary>URL for ObservationDateOfLastLiveBirth</summary>
        </member>
        <member name="F:BFDR.IGURL.ObservationDateOfLastOtherPregnancyOutcome">
            <summary>URL for ObservationDateOfLastOtherPregnancyOutcome</summary>
        </member>
        <member name="F:BFDR.IGURL.ObservationFetalDeathTimePoint">
            <summary>URL for ObservationFetalDeathTimePoint</summary>
        </member>
        <member name="F:BFDR.IGURL.ObservationFetalPresentation">
            <summary>URL for ObservationFetalPresentation</summary>
        </member>
        <member name="F:BFDR.IGURL.ObservationFetalRemainsDispositionMethod">
            <summary>URL for ObservationFetalRemainsDispositionMethod</summary>
        </member>
        <member name="F:BFDR.IGURL.ObservationGestationalAgeAtDelivery">
            <summary>URL for ObservationGestationalAgeAtDelivery</summary>
        </member>
        <member name="F:BFDR.IGURL.ObservationHistologicalPlacentalExamPerformed">
            <summary>URL for ObservationHistologicalPlacentalExamPerformed</summary>
        </member>
        <member name="F:BFDR.IGURL.ObservationICUAdmission">
            <summary>URL for ObservationICUAdmission</summary>
        </member>
        <member name="F:BFDR.IGURL.ObservationInfantBreastfedAtDischarge">
            <summary>URL for ObservationInfantBreastfedAtDischarge</summary>
        </member>
        <member name="F:BFDR.IGURL.ObservationInfantLiving">
            <summary>URL for ObservationInfantLiving</summary>
        </member>
        <member name="F:BFDR.IGURL.ObservationLaborTrialAttempted">
            <summary>URL for ObservationLaborTrialAttempted</summary>
        </member>
        <member name="F:BFDR.IGURL.ObservationLastMenstrualPeriod">
            <summary>URL for ObservationLastMenstrualPeriod</summary>
        </member>
        <member name="F:BFDR.IGURL.ObservationMotherDeliveryWeight">
            <summary>URL for ObservationMotherDeliveryWeight</summary>
        </member>
        <member name="F:BFDR.IGURL.ObservationMotherHeight">
            <summary>URL for ObservationMotherHeight</summary>
        </member>
        <member name="F:BFDR.IGURL.ObservationMotherMarriedDuringPregnancy">
            <summary>URL for ObservationMotherMarriedDuringPregnancy</summary>
        </member>
        <member name="F:BFDR.IGURL.ObservationMotherPrepregnancyWeight">
            <summary>URL for ObservationMotherPrepregnancyWeight</summary>
        </member>
        <member name="F:BFDR.IGURL.ObservationMotherReceivedWICFood">
            <summary>URL for ObservationMotherReceivedWICFood</summary>
        </member>
        <member name="F:BFDR.IGURL.ObservationNICUAdmission">
            <summary>URL for ObservationNICUAdmission</summary>
        </member>
        <member name="F:BFDR.IGURL.ObservationNoneOfSpecifiedInfectionsPresentDuringPregnancy">
            <summary>URL for ObservationNoneOfSpecifiedInfectionsPresentDuringPregnancy</summary>
        </member>
        <member name="F:BFDR.IGURL.ObservationNoneOfSpecifiedAbnormalConditionsOfNewborn">
            <summary>URL for ObservationNoneOfSpecifiedAbnormalConditionsOfNewborn</summary>
        </member>
        <member name="F:BFDR.IGURL.ObservationNoneOfSpecifiedCharacteristicsOfLaborAndDelivery">
            <summary>URL for ObservationNoneOfSpecifiedCharacteristicsOfLaborAndDelivery</summary>
        </member>
        <member name="F:BFDR.IGURL.ObservationNoneOfSpecifiedMaternalMorbidities">
            <summary>URL for ObservationNoneOfSpecifiedMaternalMorbidities</summary>
        </member>
        <member name="F:BFDR.IGURL.ObservationNoneOfSpecifiedObstetricProcedures">
            <summary>URL for ObservationNoneOfSpecifiedObstetricProcedures</summary>
        </member>
        <member name="F:BFDR.IGURL.ObservationNoneOfSpecifiedPregnancyRiskFactors">
            <summary>URL for ObservationNoneOfSpecifiedPregnancyRiskFactors</summary>
        </member>
        <member name="F:BFDR.IGURL.ObservationNumberBirthsNowDead">
            <summary>URL for ObservationNumberBirthsNowDead</summary>
        </member>
        <member name="F:BFDR.IGURL.ObservationNumberBirthsNowLiving">
            <summary>URL for ObservationNumberBirthsNowLiving</summary>
        </member>
        <member name="F:BFDR.IGURL.ObservationNumberFetalDeathsThisDelivery">
            <summary>URL for ObservationNumberFetalDeathsThisDelivery</summary>
        </member>
        <member name="F:BFDR.IGURL.ObservationNumberLiveBirthsThisDelivery">
            <summary>URL for ObservationNumberLiveBirthsThisDelivery</summary>
        </member>
        <member name="F:BFDR.IGURL.ObservationNumberOtherPregnancyOutcomes">
            <summary>URL for ObservationNumberOtherPregnancyOutcomes</summary>
        </member>
        <member name="F:BFDR.IGURL.ObservationNumberPrenatalVisits">
            <summary>URL for ObservationNumberPrenatalVisits</summary>
        </member>
        <member name="F:BFDR.IGURL.ObservationNumberPreviousCesareans">
            <summary>URL for ObservationNumberPreviousCesareans</summary>
        </member>
        <member name="F:BFDR.IGURL.ObservationPaternityAcknowledgementSigned">
            <summary>URL for ObservationPaternityAcknowledgementSigned</summary>
        </member>
        <member name="F:BFDR.IGURL.ObservationPlannedToDeliverAtHome">
            <summary>URL for ObservationPlannedToDeliverAtHome</summary>
        </member>
        <member name="F:BFDR.IGURL.ObservationPreviousCesarean">
            <summary>URL for ObservationPreviousCesarean</summary>
        </member>
        <member name="F:BFDR.IGURL.ObservationPreviousPretermBirth">
            <summary>URL for ObservationPreviousPretermBirth</summary>
        </member>
        <member name="F:BFDR.IGURL.ObservationSSNRequestedForChild">
            <summary>URL for ObservationSSNRequestedForChild</summary>
        </member>
        <member name="F:BFDR.IGURL.ObservationSteroidsFetalLungMaturation">
            <summary>URL for ObservationSteroidsFetalLungMaturation</summary>
        </member>
        <member name="F:BFDR.IGURL.ObservationUnknownFinalRouteMethodDelivery">
            <summary>URL for ObservationUnknownFinalRouteMethodDelivery</summary>
        </member>
        <member name="F:BFDR.IGURL.PatientDecedentFetus">
            <summary>URL for PatientDecedentFetus</summary>
        </member>
        <member name="F:BFDR.IGURL.PractitionerBirthAttendant">
            <summary>URL for PractitionerBirthAttendant</summary>
        </member>
        <member name="F:BFDR.IGURL.PractitionerBirthCertifier">
            <summary>URL for PractitionerBirthCertifier</summary>
        </member>
        <member name="F:BFDR.IGURL.ProcedureAntibioticSuspectedNeonatalSepsis">
            <summary>URL for ProcedureAntibioticSuspectedNeonatalSepsis</summary>
        </member>
        <member name="F:BFDR.IGURL.ProcedureArtificialInsemination">
            <summary>URL for ProcedureArtificialInsemination</summary>
        </member>
        <member name="F:BFDR.IGURL.ProcedureAssistedFertilization">
            <summary>URL for ProcedureAssistedFertilization</summary>
        </member>
        <member name="F:BFDR.IGURL.ProcedureAssistedVentilationFollowingDelivery">
            <summary>URL for ProcedureAssistedVentilationFollowingDelivery</summary>
        </member>
        <member name="F:BFDR.IGURL.ProcedureAssistedVentilationMoreThanSixHours">
            <summary>URL for ProcedureAssistedVentilationMoreThanSixHours</summary>
        </member>
        <member name="F:BFDR.IGURL.ProcedureAugmentationOfLabor">
            <summary>URL for ProcedureAugmentationOfLabor</summary>
        </member>
        <member name="F:BFDR.IGURL.ProcedureBloodTransfusion">
            <summary>URL for ProcedureBloodTransfusion</summary>
        </member>
        <member name="F:BFDR.IGURL.ProcedureEpiduralOrSpinalAnesthesia">
            <summary>URL for ProcedureEpiduralOrSpinalAnesthesia</summary>
        </member>
        <member name="F:BFDR.IGURL.ProcedureFinalRouteMethodDelivery">
            <summary>URL for ProcedureFinalRouteMethodDelivery</summary>
        </member>
        <member name="F:BFDR.IGURL.ProcedureInductionOfLabor">
            <summary>URL for ProcedureInductionOfLabor</summary>
        </member>
        <member name="F:BFDR.IGURL.ProcedureInfertilityTreatment">
            <summary>URL for ProcedureInfertilityTreatment</summary>
        </member>
        <member name="F:BFDR.IGURL.ProcedureObstetric">
            <summary>URL for ProcedureObstetric</summary>
        </member>
        <member name="F:BFDR.IGURL.ProcedureSurfactantReplacementTherapy">
            <summary>URL for ProcedureSurfactantReplacementTherapy</summary>
        </member>
        <member name="F:BFDR.IGURL.ProcedureUnplannedHysterectomy">
            <summary>URL for ProcedureUnplannedHysterectomy</summary>
        </member>
        <member name="F:BFDR.IGURL.PractitionerRoleBirthAttendant">
            <summary>URL for PractitionerRoleBirthAttendant</summary>
        </member>
        <member name="F:BFDR.IGURL.PractitionerRoleBirthCertifier">
            <summary>URL for PractitionerRoleBirthCertifier</summary>
        </member>
        <member name="T:BFDR.CodeSystemURL">
            <summary>BFDR Custom Code System URLs</summary>
        </member>
        <member name="F:BFDR.CodeSystemURL.AbnormalConditionsNewborn">
            <summary>URL for Abnormal Conditions of the Newborn Code System</summary>
        </member>
        <member name="T:BFDR.ValueSets">
            <summary> ValueSet Helpers </summary>
        </member>
        <member name="T:BFDR.ValueSets.ApgarTiming">
            <summary> ApgarTiming </summary>
        </member>
        <member name="F:BFDR.ValueSets.ApgarTiming.Codes">
            <summary> Codes </summary>
        </member>
        <member name="F:BFDR.ValueSets.ApgarTiming._1_Minute_Apgar_Score">
            <summary> _1_Minute_Apgar_Score </summary>
        </member>
        <member name="F:BFDR.ValueSets.ApgarTiming._5_Minute_Apgar_Score">
            <summary> _5_Minute_Apgar_Score </summary>
        </member>
        <member name="F:BFDR.ValueSets.ApgarTiming._10_Minute_Apgar_Score">
            <summary> _10_Minute_Apgar_Score </summary>
        </member>
        <member name="F:BFDR.ValueSets.ApgarTiming.Apgar_Score_At_15_Minutes_Observable_Entity">
            <summary> Apgar_Score_At_15_Minutes_Observable_Entity </summary>
        </member>
        <member name="F:BFDR.ValueSets.ApgarTiming.Apgar_Score_At_20_Minutes_Observable_Entity">
            <summary> Apgar_Score_At_20_Minutes_Observable_Entity </summary>
        </member>
        <member name="T:BFDR.ValueSets.BirthAndFetalDeathFinancialClass">
            <summary> BirthAndFetalDeathFinancialClass </summary>
        </member>
        <member name="F:BFDR.ValueSets.BirthAndFetalDeathFinancialClass.Codes">
            <summary> Codes </summary>
        </member>
        <member name="F:BFDR.ValueSets.BirthAndFetalDeathFinancialClass.Indian_Health_Service_Or_Tribe">
            <summary> Indian_Health_Service_Or_Tribe </summary>
        </member>
        <member name="F:BFDR.ValueSets.BirthAndFetalDeathFinancialClass.Medicaid">
            <summary> Medicaid </summary>
        </member>
        <member name="F:BFDR.ValueSets.BirthAndFetalDeathFinancialClass.No_Typology_Code_Available_For_Payment_Source">
            <summary> No_Typology_Code_Available_For_Payment_Source </summary>
        </member>
        <member name="F:BFDR.ValueSets.BirthAndFetalDeathFinancialClass.Other_Government_Federal_State_Local_Not_Specified">
            <summary> Other_Government_Federal_State_Local_Not_Specified </summary>
        </member>
        <member name="F:BFDR.ValueSets.BirthAndFetalDeathFinancialClass.Private_Health_Insurance">
            <summary> Private_Health_Insurance </summary>
        </member>
        <member name="F:BFDR.ValueSets.BirthAndFetalDeathFinancialClass.Self_Pay">
            <summary> Self_Pay </summary>
        </member>
        <member name="F:BFDR.ValueSets.BirthAndFetalDeathFinancialClass.Tricare_Champus">
            <summary> Tricare_Champus </summary>
        </member>
        <member name="F:BFDR.ValueSets.BirthAndFetalDeathFinancialClass.Unavailable_Unknown">
            <summary> Unavailable_Unknown </summary>
        </member>
        <member name="T:BFDR.ValueSets.BirthAttendantTitles">
            <summary> BirthAttendantTitles </summary>
        </member>
        <member name="F:BFDR.ValueSets.BirthAttendantTitles.Codes">
            <summary> Codes </summary>
        </member>
        <member name="F:BFDR.ValueSets.BirthAttendantTitles.Medical_Doctor">
            <summary> Medical_Doctor </summary>
        </member>
        <member name="F:BFDR.ValueSets.BirthAttendantTitles.Osteopath">
            <summary> Osteopath </summary>
        </member>
        <member name="F:BFDR.ValueSets.BirthAttendantTitles.Advanced_Practice_Midwife">
            <summary> Advanced_Practice_Midwife </summary>
        </member>
        <member name="F:BFDR.ValueSets.BirthAttendantTitles.Lay_Midwife">
            <summary> Lay_Midwife </summary>
        </member>
        <member name="F:BFDR.ValueSets.BirthAttendantTitles.Other">
            <summary> Other </summary>
        </member>
        <member name="F:BFDR.ValueSets.BirthAttendantTitles.Unknown">
            <summary> Unknown </summary>
        </member>
        <member name="T:BFDR.ValueSets.BirthDeliveryOccurred">
            <summary> BirthDeliveryOccurred </summary>
        </member>
        <member name="F:BFDR.ValueSets.BirthDeliveryOccurred.Codes">
            <summary> Codes </summary>
        </member>
        <member name="F:BFDR.ValueSets.BirthDeliveryOccurred.Hospital">
            <summary> Hospital </summary>
        </member>
        <member name="F:BFDR.ValueSets.BirthDeliveryOccurred.Free_Standing_Birthing_Center">
            <summary> Free_Standing_Birthing_Center </summary>
        </member>
        <member name="F:BFDR.ValueSets.BirthDeliveryOccurred.Planned_Home_Birth">
            <summary> Planned_Home_Birth </summary>
        </member>
        <member name="F:BFDR.ValueSets.BirthDeliveryOccurred.Unplanned_Home_Birth">
            <summary> Unplanned_Home_Birth </summary>
        </member>
        <member name="F:BFDR.ValueSets.BirthDeliveryOccurred.Free_Standing_Clinic">
            <summary> Free_Standing_Clinic </summary>
        </member>
        <member name="F:BFDR.ValueSets.BirthDeliveryOccurred.Unknown_If_Planned_Home_Birth">
            <summary> Unknown_If_Planned_Home_Birth </summary>
        </member>
        <member name="F:BFDR.ValueSets.BirthDeliveryOccurred.Other">
            <summary> Other </summary>
        </member>
        <member name="F:BFDR.ValueSets.BirthDeliveryOccurred.Unknown">
            <summary> Unknown </summary>
        </member>
        <member name="T:BFDR.ValueSets.BirthWeightEditFlags">
            <summary> BirthWeightEditFlags </summary>
        </member>
        <member name="F:BFDR.ValueSets.BirthWeightEditFlags.Codes">
            <summary> Codes </summary>
        </member>
        <member name="F:BFDR.ValueSets.BirthWeightEditFlags.Off">
            <summary> Off </summary>
        </member>
        <member name="F:BFDR.ValueSets.BirthWeightEditFlags.Queried_Data_Correct_Out_Of_Range">
            <summary> Queried_Data_Correct_Out_Of_Range </summary>
        </member>
        <member name="F:BFDR.ValueSets.BirthWeightEditFlags.Queried_Failed_Birthweight_Gestation_Edit">
            <summary> Queried_Failed_Birthweight_Gestation_Edit </summary>
        </member>
        <member name="T:BFDR.ValueSets.DeliveryRoutes">
            <summary> DeliveryRoutes </summary>
        </member>
        <member name="F:BFDR.ValueSets.DeliveryRoutes.Codes">
            <summary> Codes </summary>
        </member>
        <member name="F:BFDR.ValueSets.DeliveryRoutes.Vaginal_Delivery_Of_Fetus_Procedure">
            <summary> Vaginal_Delivery_Of_Fetus_Procedure </summary>
        </member>
        <member name="F:BFDR.ValueSets.DeliveryRoutes.Forceps_Delivery_Procedure">
            <summary> Forceps_Delivery_Procedure </summary>
        </member>
        <member name="F:BFDR.ValueSets.DeliveryRoutes.Delivery_By_Vacuum_Extraction_Procedure">
            <summary> Delivery_By_Vacuum_Extraction_Procedure </summary>
        </member>
        <member name="F:BFDR.ValueSets.DeliveryRoutes.Cesarean_Section_Procedure">
            <summary> Cesarean_Section_Procedure </summary>
        </member>
        <member name="T:BFDR.ValueSets.EstimateOfGestationEditFlags">
            <summary> EstimateOfGestationEditFlags </summary>
        </member>
        <member name="F:BFDR.ValueSets.EstimateOfGestationEditFlags.Codes">
            <summary> Codes </summary>
        </member>
        <member name="F:BFDR.ValueSets.EstimateOfGestationEditFlags.Off">
            <summary> Off </summary>
        </member>
        <member name="F:BFDR.ValueSets.EstimateOfGestationEditFlags.Queried_Data_Correct_Out_Of_Range">
            <summary> Queried_Data_Correct_Out_Of_Range </summary>
        </member>
        <member name="T:BFDR.ValueSets.FetalDeathCauseOrCondition">
            <summary> FetalDeathCauseOrCondition </summary>
        </member>
        <member name="F:BFDR.ValueSets.FetalDeathCauseOrCondition.Codes">
            <summary> Codes </summary>
        </member>
        <member name="F:BFDR.ValueSets.FetalDeathCauseOrCondition.Premature_Rupture_Of_Membranes_Disorder">
            <summary> Premature_Rupture_Of_Membranes_Disorder </summary>
        </member>
        <member name="F:BFDR.ValueSets.FetalDeathCauseOrCondition.Placental_Abruption_Disorder">
            <summary> Placental_Abruption_Disorder </summary>
        </member>
        <member name="F:BFDR.ValueSets.FetalDeathCauseOrCondition.Placental_Insufficiency_Disorder">
            <summary> Placental_Insufficiency_Disorder </summary>
        </member>
        <member name="F:BFDR.ValueSets.FetalDeathCauseOrCondition.Prolapsed_Cord_Disorder">
            <summary> Prolapsed_Cord_Disorder </summary>
        </member>
        <member name="F:BFDR.ValueSets.FetalDeathCauseOrCondition.Chorioamnionitis_Disorder">
            <summary> Chorioamnionitis_Disorder </summary>
        </member>
        <member name="F:BFDR.ValueSets.FetalDeathCauseOrCondition.Congenital_Anomaly_Of_Fetus_Specify_Disorder">
            <summary> Congenital_Anomaly_Of_Fetus_Specify_Disorder </summary>
        </member>
        <member name="F:BFDR.ValueSets.FetalDeathCauseOrCondition.Fetal_Trauma_Specify_Disorder">
            <summary> Fetal_Trauma_Specify_Disorder </summary>
        </member>
        <member name="F:BFDR.ValueSets.FetalDeathCauseOrCondition.Infectious_Disorder_Of_The_Fetus_Specify_Disorder">
            <summary> Infectious_Disorder_Of_The_Fetus_Specify_Disorder </summary>
        </member>
        <member name="F:BFDR.ValueSets.FetalDeathCauseOrCondition.Maternal_Conditions_Diseases_Specify_Disorder">
            <summary> Maternal_Conditions_Diseases_Specify_Disorder </summary>
        </member>
        <member name="F:BFDR.ValueSets.FetalDeathCauseOrCondition.Complications_Of_Placenta_Cord_Or_Membranes_Other_Specify_Disorder">
            <summary> Complications_Of_Placenta_Cord_Or_Membranes_Other_Specify_Disorder </summary>
        </member>
        <member name="F:BFDR.ValueSets.FetalDeathCauseOrCondition.Other_Obstetrical_Or_Pregnancy_Complications_Specify_Disorder">
            <summary> Other_Obstetrical_Or_Pregnancy_Complications_Specify_Disorder </summary>
        </member>
        <member name="F:BFDR.ValueSets.FetalDeathCauseOrCondition.Other_Fetal_Conditions_Disorder_Specify_Disorder">
            <summary> Other_Fetal_Conditions_Disorder_Specify_Disorder </summary>
        </member>
        <member name="F:BFDR.ValueSets.FetalDeathCauseOrCondition.Unknown">
            <summary> Unknown </summary>
        </member>
        <member name="T:BFDR.ValueSets.FetalDeathTimePoints">
            <summary> FetalDeathTimePoints </summary>
        </member>
        <member name="F:BFDR.ValueSets.FetalDeathTimePoints.Codes">
            <summary> Codes </summary>
        </member>
        <member name="F:BFDR.ValueSets.FetalDeathTimePoints.Antepartum_Fetal_Death_With_Cessation_Of_Labor">
            <summary> Antepartum_Fetal_Death_With_Cessation_Of_Labor </summary>
        </member>
        <member name="F:BFDR.ValueSets.FetalDeathTimePoints.Antepartum_Fetal_Death_With_Continued_Labor">
            <summary> Antepartum_Fetal_Death_With_Continued_Labor </summary>
        </member>
        <member name="F:BFDR.ValueSets.FetalDeathTimePoints.Fetal_Intrapartum_Death_After_First_Assessment">
            <summary> Fetal_Intrapartum_Death_After_First_Assessment </summary>
        </member>
        <member name="F:BFDR.ValueSets.FetalDeathTimePoints.Unknown">
            <summary> Unknown </summary>
        </member>
        <member name="T:BFDR.ValueSets.FetalPresentations">
            <summary> FetalPresentations </summary>
        </member>
        <member name="F:BFDR.ValueSets.FetalPresentations.Codes">
            <summary> Codes </summary>
        </member>
        <member name="F:BFDR.ValueSets.FetalPresentations.Vertex_Presentation_Finding">
            <summary> Vertex_Presentation_Finding </summary>
        </member>
        <member name="F:BFDR.ValueSets.FetalPresentations.Breech_Presentation_Finding">
            <summary> Breech_Presentation_Finding </summary>
        </member>
        <member name="F:BFDR.ValueSets.FetalPresentations.On_Examination_Fetal_Presentation_Unsure_Unknown_Fetal_Presentation_Finding">
            <summary> On_Examination_Fetal_Presentation_Unsure_Unknown_Fetal_Presentation_Finding </summary>
        </member>
        <member name="F:BFDR.ValueSets.FetalPresentations.Other">
            <summary> Other </summary>
        </member>
        <member name="T:BFDR.ValueSets.FetalRemainsDispositionMethod">
            <summary> FetalRemainsDispositionMethod </summary>
        </member>
        <member name="F:BFDR.ValueSets.FetalRemainsDispositionMethod.Codes">
            <summary> Codes </summary>
        </member>
        <member name="F:BFDR.ValueSets.FetalRemainsDispositionMethod.Burial">
            <summary> Burial </summary>
        </member>
        <member name="F:BFDR.ValueSets.FetalRemainsDispositionMethod.Cremation">
            <summary> Cremation </summary>
        </member>
        <member name="F:BFDR.ValueSets.FetalRemainsDispositionMethod.Donation">
            <summary> Donation </summary>
        </member>
        <member name="F:BFDR.ValueSets.FetalRemainsDispositionMethod.Hospital_Disposition">
            <summary> Hospital_Disposition </summary>
        </member>
        <member name="F:BFDR.ValueSets.FetalRemainsDispositionMethod.Removal_From_State">
            <summary> Removal_From_State </summary>
        </member>
        <member name="F:BFDR.ValueSets.FetalRemainsDispositionMethod.Other">
            <summary> Other </summary>
        </member>
        <member name="F:BFDR.ValueSets.FetalRemainsDispositionMethod.Unknown">
            <summary> Unknown </summary>
        </member>
        <member name="T:BFDR.ValueSets.HistologicalPlacentalExamination">
            <summary> HistologicalPlacentalExamination </summary>
        </member>
        <member name="F:BFDR.ValueSets.HistologicalPlacentalExamination.Codes">
            <summary> Codes </summary>
        </member>
        <member name="F:BFDR.ValueSets.HistologicalPlacentalExamination.Performed">
            <summary> Performed </summary>
        </member>
        <member name="F:BFDR.ValueSets.HistologicalPlacentalExamination.Not_Performed">
            <summary> Not_Performed </summary>
        </member>
        <member name="F:BFDR.ValueSets.HistologicalPlacentalExamination.Planned">
            <summary> Planned </summary>
        </member>
        <member name="T:BFDR.ValueSets.InfectionsDuringPregnancyLiveBirth">
            <summary> InfectionsDuringPregnancyLiveBirth </summary>
        </member>
        <member name="F:BFDR.ValueSets.InfectionsDuringPregnancyLiveBirth.Codes">
            <summary> Codes </summary>
        </member>
        <member name="F:BFDR.ValueSets.InfectionsDuringPregnancyLiveBirth.Gonorrhea_Disorder">
            <summary> Gonorrhea_Disorder </summary>
        </member>
        <member name="F:BFDR.ValueSets.InfectionsDuringPregnancyLiveBirth.Syphilis_Disorder">
            <summary> Syphilis_Disorder </summary>
        </member>
        <member name="F:BFDR.ValueSets.InfectionsDuringPregnancyLiveBirth.Chlamydia_Disorder">
            <summary> Chlamydia_Disorder </summary>
        </member>
        <member name="F:BFDR.ValueSets.InfectionsDuringPregnancyLiveBirth.Hepatitis_B_Disorder">
            <summary> Hepatitis_B_Disorder </summary>
        </member>
        <member name="F:BFDR.ValueSets.InfectionsDuringPregnancyLiveBirth.Hepatitis_C_Disorder">
            <summary> Hepatitis_C_Disorder </summary>
        </member>
        <member name="F:BFDR.ValueSets.InfectionsDuringPregnancyLiveBirth.Genital_Herpes_Simplex_Disorder">
            <summary> Genital_Herpes_Simplex_Disorder </summary>
        </member>
        <member name="F:BFDR.ValueSets.InfectionsDuringPregnancyLiveBirth.Other">
            <summary> Other </summary>
        </member>
        <member name="T:BFDR.ValueSets.InformantRelationshipToMother">
            <summary> InformantRelationshipToMother </summary>
        </member>
        <member name="F:BFDR.ValueSets.InformantRelationshipToMother.Codes">
            <summary> Codes </summary>
        </member>
        <member name="F:BFDR.ValueSets.InformantRelationshipToMother.Father_Of_Baby">
            <summary> Father_Of_Baby </summary>
        </member>
        <member name="F:BFDR.ValueSets.InformantRelationshipToMother.Hospital_Employee">
            <summary> Hospital_Employee </summary>
        </member>
        <member name="F:BFDR.ValueSets.InformantRelationshipToMother.Other_With_Write_In_Text">
            <summary> Other_With_Write_In_Text </summary>
        </member>
        <member name="F:BFDR.ValueSets.InformantRelationshipToMother.Other_Relative">
            <summary> Other_Relative </summary>
        </member>
        <member name="T:BFDR.ValueSets.LocationTypes">
            <summary> LocationTypes </summary>
        </member>
        <member name="F:BFDR.ValueSets.LocationTypes.Codes">
            <summary> Codes </summary>
        </member>
        <member name="F:BFDR.ValueSets.LocationTypes.Birth_Location">
            <summary> Birth_Location </summary>
        </member>
        <member name="F:BFDR.ValueSets.LocationTypes.Transfer_From_Location">
            <summary> Transfer_From_Location </summary>
        </member>
        <member name="F:BFDR.ValueSets.LocationTypes.Transfer_To_Location">
            <summary> Transfer_To_Location </summary>
        </member>
        <member name="T:BFDR.ValueSets.NewbornCongenitalAnomalies">
            <summary> NewbornCongenitalAnomalies </summary>
        </member>
        <member name="F:BFDR.ValueSets.NewbornCongenitalAnomalies.Codes">
            <summary> Codes </summary>
        </member>
        <member name="F:BFDR.ValueSets.NewbornCongenitalAnomalies.Anencephalus">
            <summary> Anencephalus </summary>
        </member>
        <member name="F:BFDR.ValueSets.NewbornCongenitalAnomalies.Meningomyelocele_Spina_Bifida">
            <summary> Meningomyelocele_Spina_Bifida </summary>
        </member>
        <member name="F:BFDR.ValueSets.NewbornCongenitalAnomalies.Cyanotic_Congenital_Heart_Disease">
            <summary> Cyanotic_Congenital_Heart_Disease </summary>
        </member>
        <member name="F:BFDR.ValueSets.NewbornCongenitalAnomalies.Congenital_Diaphragmatic_Hernia">
            <summary> Congenital_Diaphragmatic_Hernia </summary>
        </member>
        <member name="F:BFDR.ValueSets.NewbornCongenitalAnomalies.Congenital_Omphalocele">
            <summary> Congenital_Omphalocele </summary>
        </member>
        <member name="F:BFDR.ValueSets.NewbornCongenitalAnomalies.Gastroschisis">
            <summary> Gastroschisis </summary>
        </member>
        <member name="F:BFDR.ValueSets.NewbornCongenitalAnomalies.Longitudinal_Deficiency_Of_Limb_Limb_Reduction_Defect_Excluding_Congenital_Amputation_And_Dwarfing_Syndromes">
            <summary> Longitudinal_Deficiency_Of_Limb_Limb_Reduction_Defect_Excluding_Congenital_Amputation_And_Dwarfing_Syndromes </summary>
        </member>
        <member name="F:BFDR.ValueSets.NewbornCongenitalAnomalies.Cleft_Lip_With_Or_Without_Cleft_Palate">
            <summary> Cleft_Lip_With_Or_Without_Cleft_Palate </summary>
        </member>
        <member name="F:BFDR.ValueSets.NewbornCongenitalAnomalies.Cleft_Palate">
            <summary> Cleft_Palate </summary>
        </member>
        <member name="F:BFDR.ValueSets.NewbornCongenitalAnomalies.Anomaly_Of_Chromosome_Pair_21">
            <summary> Anomaly_Of_Chromosome_Pair_21 </summary>
        </member>
        <member name="F:BFDR.ValueSets.NewbornCongenitalAnomalies.Chromosomal_Disorder">
            <summary> Chromosomal_Disorder </summary>
        </member>
        <member name="F:BFDR.ValueSets.NewbornCongenitalAnomalies.Hypospadias">
            <summary> Hypospadias </summary>
        </member>
        <member name="F:BFDR.ValueSets.NewbornCongenitalAnomalies.Other">
            <summary> Other </summary>
        </member>
        <member name="T:BFDR.ValueSets.NumberPreviousCesareansEditFlags">
            <summary> NumberPreviousCesareansEditFlags </summary>
        </member>
        <member name="F:BFDR.ValueSets.NumberPreviousCesareansEditFlags.Codes">
            <summary> Codes </summary>
        </member>
        <member name="F:BFDR.ValueSets.NumberPreviousCesareansEditFlags.Edit_Passed">
            <summary> Edit_Passed </summary>
        </member>
        <member name="F:BFDR.ValueSets.NumberPreviousCesareansEditFlags.Edit_Failed_Verified">
            <summary> Edit_Failed_Verified </summary>
        </member>
        <member name="T:BFDR.ValueSets.ObstetricProcedureOutcome">
            <summary> ObstetricProcedureOutcome </summary>
        </member>
        <member name="F:BFDR.ValueSets.ObstetricProcedureOutcome.Codes">
            <summary> Codes </summary>
        </member>
        <member name="F:BFDR.ValueSets.ObstetricProcedureOutcome.Successful_Qualifier_Value">
            <summary> Successful_Qualifier_Value </summary>
        </member>
        <member name="F:BFDR.ValueSets.ObstetricProcedureOutcome.Unsuccessful_Qualifier_Value">
            <summary> Unsuccessful_Qualifier_Value </summary>
        </member>
        <member name="T:BFDR.ValueSets.PregnancyReportEditFlags">
            <summary> PregnancyReportEditFlags </summary>
        </member>
        <member name="F:BFDR.ValueSets.PregnancyReportEditFlags.Codes">
            <summary> Codes </summary>
        </member>
        <member name="F:BFDR.ValueSets.PregnancyReportEditFlags.Edit_Passed">
            <summary> Edit_Passed </summary>
        </member>
        <member name="F:BFDR.ValueSets.PregnancyReportEditFlags.Edit_Failed_Data_Queried_And_Verified">
            <summary> Edit_Failed_Data_Queried_And_Verified </summary>
        </member>
        <member name="F:BFDR.ValueSets.PregnancyReportEditFlags.Edit_Failed_Data_Queried_But_Not_Verified">
            <summary> Edit_Failed_Data_Queried_But_Not_Verified </summary>
        </member>
        <member name="T:BFDR.ValueSets.UnitsOfGestationalAge">
            <summary> UnitsOfGestationalAge </summary>
        </member>
        <member name="F:BFDR.ValueSets.UnitsOfGestationalAge.Codes">
            <summary> Codes </summary>
        </member>
        <member name="F:BFDR.ValueSets.UnitsOfGestationalAge.Days">
            <summary> Days </summary>
        </member>
        <member name="F:BFDR.ValueSets.UnitsOfGestationalAge.Weeks">
            <summary> Weeks </summary>
        </member>
        <member name="T:BFDR.ValueSets.CigaretteSmokingBeforeDuringPregnancy">
            <summary> CigaretteSmokingBeforeDuringPregnancy </summary>
        </member>
        <member name="F:BFDR.ValueSets.CigaretteSmokingBeforeDuringPregnancy.Codes">
            <summary> Codes </summary>
        </member>
        <member name="F:BFDR.ValueSets.CigaretteSmokingBeforeDuringPregnancy.In_The_3_Months_Before_You_Got_Pregnant_How_Many_Cigarettes_Did_You_Smoke_On_An_Average_Day_Phenx">
            <summary> In_The_3_Months_Before_You_Got_Pregnant_How_Many_Cigarettes_Did_You_Smoke_On_An_Average_Day_Phenx </summary>
        </member>
        <member name="F:BFDR.ValueSets.CigaretteSmokingBeforeDuringPregnancy.Cigarettes_Smoked_Per_Day_By_Mother_1st_Trimester">
            <summary> Cigarettes_Smoked_Per_Day_By_Mother_1st_Trimester </summary>
        </member>
        <member name="F:BFDR.ValueSets.CigaretteSmokingBeforeDuringPregnancy.Cigarettes_Smoked_Per_Day_By_Mother_2nd_Trimester">
            <summary> Cigarettes_Smoked_Per_Day_By_Mother_2nd_Trimester </summary>
        </member>
        <member name="F:BFDR.ValueSets.CigaretteSmokingBeforeDuringPregnancy.In_The_Last_3_Months_Of_Your_Pregnancy_How_Many_Cigarettes_Did_You_Smoke_On_An_Average_Day_Phenx">
            <summary> In_The_Last_3_Months_Of_Your_Pregnancy_How_Many_Cigarettes_Did_You_Smoke_On_An_Average_Day_Phenx </summary>
        </member>
    </members>
</doc><|MERGE_RESOLUTION|>--- conflicted
+++ resolved
@@ -62,7 +62,6 @@
         <member name="M:BFDR.FetalDeathRecord.InitializeCompositionAndSubject">
             <inheritdoc/>
         </member>
-<<<<<<< HEAD
         <member name="P:BFDR.FetalDeathRecord.TimeOfFetalDeath">
             <summary>Estimated time of fetal death.</summary>
             <value>Estimated time of fetal death</value>
@@ -82,7 +81,6 @@
             <para>// Getter:</para>
             <para>Console.WriteLine($"Time of Fetal Death: {ExampleBirthRecord.TimeOfFetalDeathHelper}");</para>
             </example>
-=======
         <member name="P:BFDR.FetalDeathRecord.PrematureRuptureOfMembranes">
             <summary>Initiating cause/condition, Rupture of membranes prior to onset of labor.</summary>
         </member>
@@ -106,7 +104,6 @@
         </member>
         <member name="P:BFDR.FetalDeathRecord.MaternalConditionsDiseasesLiteral">
             <summary>Initiating cause/condition, Maternal conditions/diseases literal.</summary>
->>>>>>> 67a97993
         </member>
         <member name="T:BFDR.IJEBirth">
             <summary>A "wrapper" class to convert between a FHIR based <c>BirthRecord</c> and
