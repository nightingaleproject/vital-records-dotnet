using System;
using System.Linq;
using System.Collections;
using System.Collections.Generic;
using System.Reflection;
using System.Diagnostics;
using System.Globalization;
using System.Text.RegularExpressions;
using System.Xml.Linq;
using Hl7.Fhir.ElementModel;
using Hl7.Fhir.Model;
using Hl7.Fhir.Serialization;
using Hl7.FhirPath;
using Newtonsoft.Json;
using VR;

// DeathRecord_constructors.cs
//     Contains constructors and associated methods for the DeathRecords class
namespace VRDR
{
    /// <summary>Class <c>DeathRecord</c> models a FHIR Vital Records Death Reporting (VRDR) Death
    /// Record. This class was designed to help consume and produce death records that follow the
    /// HL7 FHIR Vital Records Death Reporting Implementation Guide, as described at:
    /// http://hl7.org/fhir/us/vrdr and https://github.com/hl7/vrdr.
    /// </summary>
    public partial class DeathRecord : VitalRecord
    {
        /// <summary>Default constructor that creates a new, empty DeathRecord.</summary>
        public DeathRecord()
        {
            // Start with an empty Bundle.
            Bundle = new Bundle();
            Bundle.Id = Guid.NewGuid().ToString();
            Bundle.Type = Bundle.BundleType.Document; // By default, Bundle type is "document".
            Bundle.Meta = new Meta();
            string[] bundle_profile = { ProfileURL.DeathCertificateDocument };
            Bundle.Timestamp = DateTime.Now;
            Bundle.Meta.Profile = bundle_profile;

            // Start with an empty decedent.  Need reference in Composition.
            Decedent = new Patient();
            Decedent.Id = Guid.NewGuid().ToString();
            Decedent.Gender = AdministrativeGender.Unknown;
            Decedent.Meta = new Meta();
            string[] decedent_profile = { ProfileURL.Decedent };
            Decedent.Meta.Profile = decedent_profile;

            // Start with an empty certifier. - Need reference in Composition
            CreateCertifier();

            // Start with an empty certification. - need reference in Composition
            CreateDeathCertification();

            // Add Composition to bundle. As the record is filled out, new entries will be added to this element.
            // I think we need to add sections to the composition.
            Composition = new Composition();
            Composition.Id = Guid.NewGuid().ToString();
            Composition.Status = CompositionStatus.Final;
            Composition.Meta = new Meta();
            string[] composition_profile = { ProfileURL.DeathCertificate };
            Composition.Meta.Profile = composition_profile;
            Composition.Type = new CodeableConcept(CodeSystems.LOINC, "64297-5", "Death certificate", null);
            Composition.Section.Add(new Composition.SectionComponent());
            Composition.Subject = new ResourceReference("urn:uuid:" + Decedent.Id);
            Composition.Author.Add(new ResourceReference("urn:uuid:" + Certifier.Id));
            Composition.Title = "Death Certificate";
            //Composition.VersionId = "3.0";
            Composition.Attester.Add(new Composition.AttesterComponent());
            Composition.Attester.First().Party = new ResourceReference("urn:uuid:" + Certifier.Id);
            Composition.Attester.First().ModeElement = new Code<Hl7.Fhir.Model.Composition.CompositionAttestationMode>(Hl7.Fhir.Model.Composition.CompositionAttestationMode.Legal);
            Hl7.Fhir.Model.Composition.EventComponent eventComponent = new Hl7.Fhir.Model.Composition.EventComponent();
            eventComponent.Code.Add(new CodeableConcept(CodeSystems.SCT, "103693007", "Diagnostic procedure (procedure)", null));
            eventComponent.Detail.Add(new ResourceReference("urn:uuid:" + DeathCertification.Id));
            Composition.Event.Add(eventComponent);
            Bundle.AddResourceEntry(Composition, "urn:uuid:" + Composition.Id);


            // Add references back to the Decedent, Certifier, Certification, etc.
            AddReferenceToComposition(Decedent.Id, "DecedentDemographics");
            Bundle.AddResourceEntry(Decedent, "urn:uuid:" + Decedent.Id);
            AddReferenceToComposition(Certifier.Id, "DeathCertification");
            Bundle.AddResourceEntry(Certifier, "urn:uuid:" + Certifier.Id);
           // Bundle.AddResourceEntry(Mortician, "urn:uuid:" + Mortician.Id);   // Mortician is purely optional.... no resource to add by default
            AddReferenceToComposition(DeathCertification.Id, "DeathCertification");
            Bundle.AddResourceEntry(DeathCertification, "urn:uuid:" + DeathCertification.Id);

            // AddReferenceToComposition(Pronouncer.Id, "OBE");
            // Bundle.AddResourceEntry(Pronouncer, "urn:uuid:" + Pronouncer.Id);
            //Bundle.AddResourceEntry(FuneralHomeDirector, "urn:uuid:" + FuneralHomeDirector.Id);

            // Create a Navigator for this new death record.
            Navigator = Bundle.ToTypedElement();

            UpdateDeathRecordIdentifier();
        }

        /// <summary>Constructor that takes a string that represents a FHIR Death Record in either XML or JSON format.</summary>
        /// <param name="record">represents a FHIR Death Record in either XML or JSON format.</param>
        /// <param name="permissive">if the parser should be permissive when parsing the given string</param>
        /// <exception cref="ArgumentException">Record is neither valid XML nor JSON.</exception>
        public DeathRecord(string record, bool permissive = false) : base(record, permissive){}

        /// <summary>Constructor that takes a FHIR Bundle that represents a FHIR Death Record.</summary>
        /// <param name="bundle">represents a FHIR Bundle.</param>
        /// <exception cref="ArgumentException">Record is invalid.</exception>
        public DeathRecord(Bundle bundle)
        {
            Bundle = bundle;
            Navigator = Bundle.ToTypedElement();
            RestoreReferences();
        }

        /// <summary>
        /// Helper method to return the bundle that makes up a CauseOfDeathCodedContent bundle. This is actually
        /// the complete DeathRecord Bundle accessible via a method name that aligns with the other specific
        /// GetBundle methods (GetCauseOfDeathCodedContentBundle and GetDemographicCodedContentBundle).
        /// </summary>
        /// <returns>a FHIR Bundle</returns>
        public Bundle GetDeathCertificateDocumentBundle()
        {
            return Bundle;
        }

        /// <summary>Helper method to return the subset of this record that makes up a CauseOfDeathCodedContent bundle.</summary>
        /// <returns>a new FHIR Bundle</returns>
        public Bundle GetCauseOfDeathCodedContentBundle()
        {
            Bundle codccBundle = new Bundle();
            codccBundle.Id = Guid.NewGuid().ToString();
            codccBundle.Type = Bundle.BundleType.Collection;
            codccBundle.Meta = new Meta();
            string[] profile = { ProfileURL.CauseOfDeathCodedContentBundle };
            codccBundle.Meta.Profile = profile;
            codccBundle.Timestamp = DateTime.Now;
            // Make sure to include the base identifiers, including certificate number, auxiliary state IDs, and state specific identifier
            codccBundle.Identifier = Bundle.Identifier;
            AddResourceToBundleIfPresent(ActivityAtTimeOfDeathObs, codccBundle);
            AddResourceToBundleIfPresent(AutomatedUnderlyingCauseOfDeathObs, codccBundle);
            AddResourceToBundleIfPresent(ManualUnderlyingCauseOfDeathObs, codccBundle);
            if (EntityAxisCauseOfDeathObsList != null)
            {
                foreach (Observation observation in EntityAxisCauseOfDeathObsList)
                {
                    AddResourceToBundleIfPresent(observation, codccBundle);
                }
            }
            if (RecordAxisCauseOfDeathObsList != null)
            {
                foreach (Observation observation in RecordAxisCauseOfDeathObsList)
                {
                    AddResourceToBundleIfPresent(observation, codccBundle);
                }
            }
            AddResourceToBundleIfPresent(PlaceOfInjuryObs, codccBundle);
            AddResourceToBundleIfPresent(CodingStatusValues, codccBundle);
            AddResourceToBundleIfPresent(CauseOfDeathConditionA, codccBundle);
            AddResourceToBundleIfPresent(CauseOfDeathConditionB, codccBundle);
            AddResourceToBundleIfPresent(CauseOfDeathConditionC, codccBundle);
            AddResourceToBundleIfPresent(CauseOfDeathConditionD, codccBundle);
            AddResourceToBundleIfPresent(ConditionContributingToDeath, codccBundle);
            AddResourceToBundleIfPresent(MannerOfDeath, codccBundle);
            AddResourceToBundleIfPresent(AutopsyPerformed, codccBundle);
            AddResourceToBundleIfPresent(DeathCertification, codccBundle);
            AddResourceToBundleIfPresent(InjuryIncidentObs, codccBundle);
            AddResourceToBundleIfPresent(TobaccoUseObs, codccBundle);
            AddResourceToBundleIfPresent(PregnancyObs, codccBundle);
            AddResourceToBundleIfPresent(SurgeryDateObs, codccBundle);
            return codccBundle;
        }

        /// <summary>Helper method to return the subset of this record that makes up a DemographicCodedContent bundle.</summary>
        /// <returns>a new FHIR Bundle</returns>
        public Bundle GetDemographicCodedContentBundle()
        {
            Bundle dccBundle = new Bundle();
            dccBundle.Id = Guid.NewGuid().ToString();
            dccBundle.Type = Bundle.BundleType.Collection;
            dccBundle.Meta = new Meta();
            string[] profile = { ProfileURL.DemographicCodedContentBundle };
            dccBundle.Meta.Profile = profile;
            dccBundle.Timestamp = DateTime.Now;
            // Make sure to include the base identifiers, including certificate number and auxiliary state IDs
            dccBundle.Identifier = Bundle.Identifier;
            return dccBundle;
        }
/// <summary>Helper method to return the subset of this record that makes up a DemographicCodedContent bundle.</summary>
        /// <returns>a new FHIR Bundle</returns>
        public Bundle GetIndustryOccupationCodedContentBundle()
        {
            Bundle ioccBundle = new Bundle();
            ioccBundle.Id = Guid.NewGuid().ToString();
            ioccBundle.Type = Bundle.BundleType.Collection;
            ioccBundle.Meta = new Meta();
            string[] profile = { ProfileURL.IndustryOccupationCodedContentBundle };
            ioccBundle.Meta.Profile = profile;
            ioccBundle.Timestamp = DateTime.Now;
            // Make sure to include the base identifiers, including certificate number and auxiliary state IDs
<<<<<<< HEAD
            dccBundle.Identifier = Bundle.Identifier;
            return dccBundle;
=======
            ioccBundle.Identifier = Bundle.Identifier;
            // The input (text) and coded Industry and Occuption are both packaged in the DecedentUsualWork Observation
            AddResourceToBundleIfPresent(UsualWork, ioccBundle);
            return ioccBundle;
>>>>>>> ecedadfb
        }
        /// <summary>Helper method to return the subset of this record that makes up a Mortality Roster bundle.</summary>
        /// <returns>a new FHIR Bundle</returns>
        public Bundle GetMortalityRosterBundle(Boolean alias)
        {
            Bundle mortRosterBundle = new Bundle();
            mortRosterBundle.Id = Guid.NewGuid().ToString();
            mortRosterBundle.Type = Bundle.BundleType.Collection;
            mortRosterBundle.Meta = new Meta();
            string[] profile = { ProfileURL.MortalityRosterBundle };
            mortRosterBundle.Meta.Profile = profile;
            mortRosterBundle.Timestamp = DateTime.Now;
            mortRosterBundle.Identifier = Bundle.Identifier; // includes the certificate number, and aux state IDs
            AddResourceToBundleIfPresent(Decedent, mortRosterBundle);
            AddResourceToBundleIfPresent(DeathLocationLoc, mortRosterBundle);
            AddResourceToBundleIfPresent(DeathDateObs, mortRosterBundle);
            AddResourceToBundleIfPresent(Father, mortRosterBundle);
            AddResourceToBundleIfPresent(Mother, mortRosterBundle);

            if (!String.IsNullOrWhiteSpace(ReplaceStatusHelper))
            {
                Extension replaceExt = new Extension(ExtensionURL.ReplaceStatus, DictToCodeableConcept(ReplaceStatus));
                mortRosterBundle.Meta.Extension.Add(replaceExt);
            }
            Extension aliasExt = new Extension(ExtensionURL.AliasStatus, new FhirBoolean(alias));
            mortRosterBundle.Meta.Extension.Add(aliasExt);

            return mortRosterBundle;
        }

        /// <summary>Restores class references from a newly parsed record.</summary>
        protected override void RestoreReferences()
        {
            // Depending on the type of bundle, some of this information may not be present, so check it in a null-safe way
            // Note: for VRDR, full record bundles are of type "document" and response bundles are of type collection
            bool fullRecord = Bundle.Type == Bundle.BundleType.Document;
            // Grab Composition
            var compositionEntry = Bundle.Entry.FirstOrDefault(entry => entry.Resource is Composition);
            if (compositionEntry != null)
            {
                Composition = (Composition)compositionEntry.Resource;
            }
            else if (fullRecord)
            {
                throw new System.ArgumentException("Failed to find a Composition. The first entry in the FHIR Bundle should be a Composition.");
            }

            // Grab Patient
            if (fullRecord && (Composition.Subject == null || String.IsNullOrWhiteSpace(Composition.Subject.Reference)))
            {
                throw new System.ArgumentException("The Composition is missing a subject (a reference to the Decedent resource).");
            }
            var patientEntry = Bundle.Entry.FirstOrDefault(entry => entry.Resource is Patient);
            if (patientEntry != null)
            {
                Decedent = (Patient)patientEntry.Resource;
            }
            else if (fullRecord)
            {
                throw new System.ArgumentException("Failed to find a Decedent (Patient).");
            }

            // Grab Certifier
            if (Composition == null || (Composition.Attester == null || Composition.Attester.FirstOrDefault() == null || Composition.Attester.First().Party == null || String.IsNullOrWhiteSpace(Composition.Attester.First().Party.Reference)))
            {
                if (fullRecord)
                {
                    throw new System.ArgumentException("The Composition is missing an attestor (a reference to the Certifier/Practitioner resource).");
                }
            }
            else
            {  // There is an attester
                var attesterID = (Composition.Attester.First().Party.Reference).Split('/').Last(); // Practititioner/Certifier-Example1 --> Certifier-Example1.  Trims the type off of the path
                var practitionerEntry = Bundle.Entry.FirstOrDefault(entry => entry.Resource is Practitioner && (entry.FullUrl == Composition.Attester.First().Party.Reference || (entry.Resource.Id != null && entry.Resource.Id == attesterID)));
                if (practitionerEntry != null)
                {
                    Certifier = (Practitioner)practitionerEntry.Resource;
                }
            }
            // else
            // {
            //     throw new System.ArgumentException("Failed to find a Certifier (Practitioner). The third entry in the FHIR Bundle is usually the Certifier (Practitioner). Either the Certifier is missing from the Bundle, or the attestor reference specified in the Composition is incorrect.");
            // }
            // *** Pronouncer and Mortician are not supported by IJE. ***
            // They can be included in DeathCertificateDocument and linked from DeathCertificate.  THe only sure way to find them is to look for the reference from DeathDate and DispositionMethod, respectively.
            // For now, we comment them out.
            // // Grab Pronouncer
            // // IMPROVEMENT: Move away from using meta profile to find this Practitioner.  Use performer reference from DeathDate
            // var pronouncerEntry = Bundle.Entry.FirstOrDefault( entry => entry.Resource.ResourceType == ResourceType.Practitioner && entry.Resource.Meta.Profile.FirstOrDefault() != null && MatchesProfile("VRDR-Death-Pronouncement-Performer", entry.Resource.Meta.Profile.FirstOrDefault()));
            // if (pronouncerEntry != null)
            // {
            //     Pronouncer = (Practitioner)pronouncerEntry.Resource;
            // }

            // Grab Death Certification
            var procedureEntry = Bundle.Entry.FirstOrDefault(entry => entry.Resource is Procedure);
            if (procedureEntry != null)
            {
                DeathCertification = (Procedure)procedureEntry.Resource;
            }

            // // Grab State Local Identifier
            // var stateDocumentReferenceEntry = Bundle.Entry.FirstOrDefault( entry => entry.Resource.ResourceType == ResourceType.DocumentReference && ((DocumentReference)entry.Resource).Type.Coding.First().Code == "64297-5" );
            // if (stateDocumentReferenceEntry != null)
            // {
            //     StateDocumentReference = (DocumentReference)stateDocumentReferenceEntry.Resource;
            // }

            // Grab Funeral Home  - Organization with type="funeral"
            var funeralHome = Bundle.Entry.FirstOrDefault(entry => entry.Resource is Organization &&
                    ((Organization)entry.Resource).Type.FirstOrDefault() != null && (CodeableConceptToDict(((Organization)entry.Resource).Type.First())["code"] == "funeralhome"));
            if (funeralHome != null)
            {
                FuneralHome = (Organization)funeralHome.Resource;
            }

            // Grab Mortician -- Practicier with extension[role] = Mortician 
            var mortician = Bundle.Entry.FirstOrDefault(entry => 
                                                            (entry.Resource is Practitioner) && 
                                                            (((Practitioner)entry.Resource).Extension != null) && 
                                                            ((Practitioner)entry.Resource).Extension.FirstOrDefault(ext => 
                                                                                (ext.Url == VRDR.ExtensionURL.PractitionerRole && 
                                                                                ext.Value is Code code && code.Value == "Mortician")) != null );
            if (mortician != null)
            {
                Mortician = (Practitioner) mortician.Resource;
            }


            // Grab Coding Status
            var parameterEntry = Bundle.Entry.FirstOrDefault(entry => entry.Resource is Parameters);
            if (parameterEntry != null)
            {
                CodingStatusValues = (Parameters)parameterEntry.Resource;
            }
            // Scan through all Observations to make sure they all have codes!
            foreach (var ob in Bundle.Entry.Where(entry => entry.Resource is Observation))
            {
                Observation obs = (Observation)ob.Resource;
                if (obs.Code == null || obs.Code.Coding == null || obs.Code.Coding.FirstOrDefault() == null || obs.Code.Coding.First().Code == null)
                {
                    throw new System.ArgumentException("Found an Observation resource that did not contain a code. All Observations must include a code to specify what the Observation is referring to.");
                }
                switch (obs.Code.Coding.First().Code)
                {
                    case "69449-7":
                        MannerOfDeath = (Observation)obs;
                        break;
                    case "80905-3":
                        DispositionMethod = (Observation)obs;
                        // Link the Mortician based on the performer of this observation
                        break;
                    case "69441-4":
                        ConditionContributingToDeath = (Observation)obs;
                        break;
                    case "69453-9":
                        var lineNumber = 0;
                        Observation.ComponentComponent lineNumComp = obs.Component.Where(c => c.Code.Coding[0].Code == "lineNumber").FirstOrDefault();
                        if (lineNumComp != null && lineNumComp.Value != null)
                        {
                            lineNumber = Int32.Parse(lineNumComp.Value.ToString());
                        }
                        switch (lineNumber)
                        {
                            case 1:
                                CauseOfDeathConditionA = obs;
                                break;

                            case 2:
                                CauseOfDeathConditionB = obs;
                                break;

                            case 3:
                                CauseOfDeathConditionC = obs;
                                break;

                            case 4:
                                CauseOfDeathConditionD = obs;
                                break;

                            default: // invalid position, should we go kaboom?
                                // throw new System.ArgumentException("Found a Cause of Death Part1 Observation with a linenumber other than 1-4.");
                                break;
                        }
                        break;
                    case "80913-7":
                        DecedentEducationLevel = (Observation)obs;
                        break;
                    case "21843-8":
                        UsualWork = (Observation)obs;
                        break;
                    case "55280-2":
                        MilitaryServiceObs = (Observation)obs;
                        break;
                    case "childbirthrecordidentifier":
                        BirthRecordIdentifier = (Observation)obs; // decedent is infant child, link to birth certificate of decedent
                        break;
                    case "decedentbirthrecordidentifier": // new in STU3 -- decedent is mother, link is cert from recent delivery
                        BirthRecordIdentifierChild = (Observation)obs;
                        break;
                    case "fetaldeathrecordidentifier":    // new in STU3 -- decedent is mother, link is cert from recent fetal death
                        FetalDeathRecordIdentifier = (Observation)obs;
                        break;
                    case "11376-1":
                        PlaceOfInjuryObs = (Observation)obs;
                        break;
                    case "80358-5":
                        AutomatedUnderlyingCauseOfDeathObs = (Observation)obs;
                        break;
                    case "80359-3":
                        ManualUnderlyingCauseOfDeathObs = (Observation)obs;
                        break;
                    case "80626-5":
                        ActivityAtTimeOfDeathObs = (Observation)obs;
                        break;
                    case "80992-1":
                        SurgeryDateObs = (Observation)obs;
                        break;
                    case "81956-5":
                        DeathDateObs = (Observation)obs;
                        break;
                    case "11374-6":
                        InjuryIncidentObs = (Observation)obs;
                        break;
                    case "69443-0":
                        TobaccoUseObs = (Observation)obs;
                        break;
                    case "74497-9":
                        ExaminerContactedObs = (Observation)obs;
                        break;
                    case "69442-2":
                        PregnancyObs = (Observation)obs;
                        break;
                    case "39016-1":
                        AgeAtDeathObs = (Observation)obs;
                        break;
                    case "85699-7":
                        AutopsyPerformed = (Observation)obs;
                        break;
                    case "80356-9":
                        if (EntityAxisCauseOfDeathObsList == null)
                        {
                            EntityAxisCauseOfDeathObsList = new List<Observation>();
                        }
                        EntityAxisCauseOfDeathObsList.Add((Observation)obs);
                        break;
                    case "80357-7":
                        if (RecordAxisCauseOfDeathObsList == null)
                        {
                            RecordAxisCauseOfDeathObsList = new List<Observation>();
                        }
                        RecordAxisCauseOfDeathObsList.Add((Observation)obs);
                        break;
                    default:
                        // skip
                        break;
                }
            }

            // Scan through all RelatedPerson to make sure they all have relationship codes!
            foreach (var rp in Bundle.Entry.Where(entry => entry.Resource is RelatedPerson))
            {
                RelatedPerson rpn = (RelatedPerson)rp.Resource;
                if (rpn.Relationship == null || rpn.Relationship.FirstOrDefault() == null || rpn.Relationship.FirstOrDefault().Coding == null || rpn.Relationship.FirstOrDefault().Coding.FirstOrDefault() == null ||
                      rpn.Relationship.FirstOrDefault().Coding.First().Code == null)
                {
                    throw new System.ArgumentException("Found a RelatedPerson resource that did not contain a relationship code. All RelatedPersons must include a relationship code to specify how the RelatedPerson is related to the subject.");
                }
                switch (rpn.Relationship.FirstOrDefault().Coding.First().Code)
                {
                    case "FTH":
                        Father = (RelatedPerson)rpn;
                        break;
                    case "MTH":
                        Mother = (RelatedPerson)rpn;
                        break;
                    case "SPS":
                        Spouse = (RelatedPerson)rpn;
                        break;
                    default:
                        // skip
                        break;
                }
            }
            foreach (var rp in Bundle.Entry.Where(entry => entry.Resource is Location))
            {
                Location lcn = (Location)rp.Resource;
                if ((lcn.Type.FirstOrDefault() == null) || lcn.Type.FirstOrDefault().Coding == null || lcn.Type.FirstOrDefault().Coding.First().Code == null)
                {
                    // throw new System.ArgumentException("Found a Location resource that did not contain a type code. All Locations must include a type code to specify the role of the location.");
                }
                else
                {
                    switch (lcn.Type.FirstOrDefault().Coding.First().Code)
                    {
                        case "death":
                            DeathLocationLoc = lcn;
                            break;
                        case "disposition":
                            DispositionLocation = lcn;
                            break;
                        case "injury":
                            InjuryLocationLoc = lcn;
                            break;
                        default:
                            // skip
                            break;
                    }
                }
            }
        }
        /// <summary>Returns the focus id of a section in the composition.</summary>
        /// <returns>the string uuid of the section focus</returns> 
        protected override string GetSectionFocusId(string section)
        {
            // The VRDR has no required focus defined for any sections in the composition
            return "";
        }
    }
}<|MERGE_RESOLUTION|>--- conflicted
+++ resolved
@@ -195,15 +195,10 @@
             ioccBundle.Meta.Profile = profile;
             ioccBundle.Timestamp = DateTime.Now;
             // Make sure to include the base identifiers, including certificate number and auxiliary state IDs
-<<<<<<< HEAD
-            dccBundle.Identifier = Bundle.Identifier;
-            return dccBundle;
-=======
             ioccBundle.Identifier = Bundle.Identifier;
             // The input (text) and coded Industry and Occuption are both packaged in the DecedentUsualWork Observation
             AddResourceToBundleIfPresent(UsualWork, ioccBundle);
             return ioccBundle;
->>>>>>> ecedadfb
         }
         /// <summary>Helper method to return the subset of this record that makes up a Mortality Roster bundle.</summary>
         /// <returns>a new FHIR Bundle</returns>
