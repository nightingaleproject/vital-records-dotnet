using System;
using System.Collections.Generic;
using System.IO;
using VR;
using Xunit;

namespace BFDR.Tests
{
  public class BirthRecord_Should
  {
    private BirthRecord SetterBirthRecord;

    public BirthRecord_Should()
    {
      SetterBirthRecord = new BirthRecord();
    }

    [Fact]
    public void NoCongentialAbnormalities()
    {
      Assert.False(SetterBirthRecord.NoCongenitalAnomaliesOfTheNewborn);
      SetterBirthRecord.NoCongenitalAnomaliesOfTheNewborn = true;
      Assert.True(SetterBirthRecord.NoCongenitalAnomaliesOfTheNewborn);
      SetterBirthRecord.NoCongenitalAnomaliesOfTheNewborn = false;
      Assert.False(SetterBirthRecord.NoCongenitalAnomaliesOfTheNewborn);
      Assert.False(SetterBirthRecord.Anencephaly);
      SetterBirthRecord.Anencephaly = true;
      Assert.True(SetterBirthRecord.Anencephaly);
      SetterBirthRecord.NoCongenitalAnomaliesOfTheNewborn = true;
      Assert.False(SetterBirthRecord.Anencephaly);
      Assert.True(SetterBirthRecord.NoCongenitalAnomaliesOfTheNewborn);
      SetterBirthRecord.Anencephaly = true;
      Assert.True(SetterBirthRecord.Anencephaly);
      Assert.False(SetterBirthRecord.NoCongenitalAnomaliesOfTheNewborn);
    }

    [Fact]
    public void Set_Anencephaly()
    {
      Assert.False(SetterBirthRecord.Anencephaly);
      String json = SetterBirthRecord.ToJSON();
      Assert.DoesNotContain("89369001", json); // code
      Assert.DoesNotContain("73780-9", json); // category code
      Assert.DoesNotContain("57075-4", json); // composition section code
      // Check nothing changes if we set a missing entry to false
      SetterBirthRecord.Anencephaly = false;
      json = SetterBirthRecord.ToJSON();
      Assert.DoesNotContain("89369001", json); // code
      Assert.DoesNotContain("73780-9", json); // category code
      Assert.DoesNotContain("57075-4", json); // composition section code
      SetterBirthRecord.Anencephaly = true;
      Assert.True(SetterBirthRecord.Anencephaly);
      json = SetterBirthRecord.ToJSON();
      Assert.Contains("89369001", json); // code
      Assert.Contains("73780-9", json); // category code
      Assert.Contains("57075-4", json); // composition section code
      // Check nothing changes if we set an existing entry to true
      SetterBirthRecord.Anencephaly = true;
      json = SetterBirthRecord.ToJSON();
      Assert.Contains("89369001", json); // code
      Assert.Contains("73780-9", json); // category code
      Assert.Contains("57075-4", json); // composition section code
      SetterBirthRecord.Anencephaly = false;
      Assert.False(SetterBirthRecord.Anencephaly);
      json = SetterBirthRecord.ToJSON();
      Assert.DoesNotContain("89369001", json); // code
      // composition section is retained even when section entries are removed
    }

    [Fact]
    public void Set_AntibioticsAdministeredDuringLabor()
    {
      Assert.False(SetterBirthRecord.AntibioticsAdministeredDuringLabor);
      String json = SetterBirthRecord.ToJSON();
      Assert.DoesNotContain("434691000124101", json); // code
      Assert.DoesNotContain("73813-8", json); // category code
      Assert.DoesNotContain("55752-0", json); // composition section code
      // Check nothing changes if we set a missing entry to false
      SetterBirthRecord.AntibioticsAdministeredDuringLabor = false;
      json = SetterBirthRecord.ToJSON();
      Assert.DoesNotContain("434691000124101", json); // code
      Assert.DoesNotContain("73813-8", json); // category code
      Assert.DoesNotContain("55752-0", json); // composition section code
      SetterBirthRecord.AntibioticsAdministeredDuringLabor = true;
      Assert.True(SetterBirthRecord.AntibioticsAdministeredDuringLabor);
      json = SetterBirthRecord.ToJSON();
      Assert.Contains("434691000124101", json); // code
      Assert.Contains("73813-8", json); // category code
      Assert.Contains("55752-0", json); // composition section code
      // Check nothing changes if we set an existing entry to true
      SetterBirthRecord.AntibioticsAdministeredDuringLabor = true;
      json = SetterBirthRecord.ToJSON();
      Assert.Contains("434691000124101", json); // code
      Assert.Contains("73813-8", json); // category code
      Assert.Contains("55752-0", json); // composition section code
      SetterBirthRecord.AntibioticsAdministeredDuringLabor = false;
      Assert.False(SetterBirthRecord.AntibioticsAdministeredDuringLabor);
      json = SetterBirthRecord.ToJSON();
      Assert.DoesNotContain("434691000124101", json); // code
      // note that composition section is retained even when section entries are removed
    }

    [Fact]
    public void Set_InductionOfLabor()
    {
      Assert.False(SetterBirthRecord.InductionOfLabor);
      String json = SetterBirthRecord.ToJSON();
      Assert.DoesNotContain("236958009", json); // code
      Assert.DoesNotContain("55752-0", json); // composition section code
      SetterBirthRecord.InductionOfLabor = true;
      Assert.True(SetterBirthRecord.InductionOfLabor);
      json = SetterBirthRecord.ToJSON();
      Assert.Contains("236958009", json); // code
      Assert.Contains("55752-0", json); // composition section code
      SetterBirthRecord.InductionOfLabor = false;
      Assert.False(SetterBirthRecord.InductionOfLabor);
      json = SetterBirthRecord.ToJSON();
      Assert.DoesNotContain("236958009", json); // code
      // composition section is retained even when section entries are removed
    }

    [Fact]
    public void Set_AssistedVentilationFollowingDelivery()
    {
      // Test custom code system URL
      Assert.False(SetterBirthRecord.AssistedVentilationFollowingDelivery);
      String json = SetterBirthRecord.ToJSON();
      Assert.DoesNotContain(CodeSystemURL.AbnormalConditionsNewborn, json);
      SetterBirthRecord.AssistedVentilationFollowingDelivery = true;
      Assert.True(SetterBirthRecord.AssistedVentilationFollowingDelivery);
      json = SetterBirthRecord.ToJSON();
      Assert.Contains(CodeSystemURL.AbnormalConditionsNewborn, json);
    }

    [Fact]
    public void Set_FinalRouteAndMethodOfDelivery()
    {
      // Check nothing present in fresh record
      Assert.False(SetterBirthRecord.UnknownFinalRouteAndMethodOfDelivery);
      var coding = SetterBirthRecord.FinalRouteAndMethodOfDelivery;
      Assert.Equal("", coding["code"]);
      // Test setting the final route
      coding.Clear();
      coding.Add("code", "302383004");
      coding.Add("system", "http://snomed.info/sct");
      coding.Add("display", "Forceps delivery (procedure)");
      SetterBirthRecord.FinalRouteAndMethodOfDelivery = coding;
      String json = SetterBirthRecord.ToJSON();
      Assert.Contains("302383004", json); // code
      Assert.Contains("73762-7", json); // category
      coding = SetterBirthRecord.FinalRouteAndMethodOfDelivery;
      Assert.Equal("302383004", coding["code"]);
      // Test that setting unknown removes the previously set route
      SetterBirthRecord.UnknownFinalRouteAndMethodOfDelivery = true;
      Assert.True(SetterBirthRecord.UnknownFinalRouteAndMethodOfDelivery);
      coding = SetterBirthRecord.FinalRouteAndMethodOfDelivery;
      Assert.Equal("", coding["code"]);
      // Test that setting a route removes the unknown observation
      coding.Clear();
      coding.Add("code", "302383004");
      coding.Add("system", "http://snomed.info/sct");
      coding.Add("display", "Forceps delivery (procedure)");
      SetterBirthRecord.FinalRouteAndMethodOfDelivery = coding;
      Assert.False(SetterBirthRecord.UnknownFinalRouteAndMethodOfDelivery);
    }

    [Fact]
    public void Set_ObstetricProcedures()
    {
      Assert.False(SetterBirthRecord.NoObstetricProcedures);
      Assert.False(SetterBirthRecord.SuccessfulExternalCephalicVersion);
      Assert.False(SetterBirthRecord.UnsuccessfulExternalCephalicVersion);
      SetterBirthRecord.SuccessfulExternalCephalicVersion = true;
      Assert.False(SetterBirthRecord.NoObstetricProcedures);
      Assert.True(SetterBirthRecord.SuccessfulExternalCephalicVersion);
      Assert.False(SetterBirthRecord.UnsuccessfulExternalCephalicVersion);
      String json = SetterBirthRecord.ToJSON();
      Assert.Contains("385669000", json); // successful outcome
      SetterBirthRecord.UnsuccessfulExternalCephalicVersion = true;
      Assert.False(SetterBirthRecord.NoObstetricProcedures);
      Assert.True(SetterBirthRecord.SuccessfulExternalCephalicVersion);
      Assert.True(SetterBirthRecord.UnsuccessfulExternalCephalicVersion);
      json = SetterBirthRecord.ToJSON();
      Assert.Contains("385671000", json); // unsuccessful outcome
      SetterBirthRecord.UnsuccessfulExternalCephalicVersion = false;
      Assert.False(SetterBirthRecord.NoObstetricProcedures);
      Assert.True(SetterBirthRecord.SuccessfulExternalCephalicVersion);
      Assert.False(SetterBirthRecord.UnsuccessfulExternalCephalicVersion);
      SetterBirthRecord.NoObstetricProcedures = true;
      Assert.True(SetterBirthRecord.NoObstetricProcedures);
      Assert.False(SetterBirthRecord.SuccessfulExternalCephalicVersion);
      Assert.False(SetterBirthRecord.UnsuccessfulExternalCephalicVersion);
      json = SetterBirthRecord.ToJSON();
      Assert.DoesNotContain("385669000", json); // successful outcome
      Assert.DoesNotContain("385671000", json); // successful outcome
      SetterBirthRecord.SuccessfulExternalCephalicVersion = true;
      Assert.False(SetterBirthRecord.NoObstetricProcedures);
      Assert.True(SetterBirthRecord.SuccessfulExternalCephalicVersion);
      Assert.False(SetterBirthRecord.UnsuccessfulExternalCephalicVersion);
    }

    // Oddities about the example Baby G. Quinn PatientChildVitalRecord JSON in the IG:
    // The name use is set to 'usual' but 'official' is required.
    // The birthdate is in a 'birthDate' field, not in a 'partialDate' extension.
    // Why is multiplebirth[x] listed in the example as multipleBirthInteger?

    [Fact]
    public void Set_Plurality()
    {
      Assert.Null(SetterBirthRecord.SetOrder);
      Assert.Null(SetterBirthRecord.Plurality);
      Assert.Equal("", SetterBirthRecord.PluralityEditFlag["code"]);
      SetterBirthRecord.SetOrder = null;
      Assert.Null(SetterBirthRecord.SetOrder);
      SetterBirthRecord.SetOrder = 3;
      Assert.Equal(3, SetterBirthRecord.SetOrder);
      Assert.Null(SetterBirthRecord.Plurality);
      Assert.Equal("", SetterBirthRecord.PluralityEditFlag["code"]);
      SetterBirthRecord.Plurality = 4;
      Assert.Equal(3, SetterBirthRecord.SetOrder);
      Assert.Equal(4, SetterBirthRecord.Plurality);
      Assert.Equal("", SetterBirthRecord.PluralityEditFlag["code"]);
      SetterBirthRecord.SetOrder = -1;
      Assert.Equal(-1, SetterBirthRecord.SetOrder);
      Assert.Equal(4, SetterBirthRecord.Plurality);
      Assert.Equal("", SetterBirthRecord.PluralityEditFlag["code"]);
      SetterBirthRecord.SetOrder = null;
      Assert.Null(SetterBirthRecord.SetOrder);
      Assert.Equal(4, SetterBirthRecord.Plurality);
      Assert.Equal("", SetterBirthRecord.PluralityEditFlag["code"]);
      var coding = new Dictionary<string, string>();
      coding.Add("code", "queriedCorrect");
      coding.Add("system", "http://hl7.org/fhir/us/vr-common-library/CodeSystem/CodeSystem-vr-edit-flags");
      SetterBirthRecord.PluralityEditFlag = coding;
      Assert.Null(SetterBirthRecord.SetOrder);
      Assert.Equal(4, SetterBirthRecord.Plurality);
      Assert.Equal("queriedCorrect", SetterBirthRecord.PluralityEditFlag["code"]);
      SetterBirthRecord.Plurality = 2;
      SetterBirthRecord.SetOrder = 1;
      Assert.Equal(1, SetterBirthRecord.SetOrder);
      Assert.Equal(2, SetterBirthRecord.Plurality);
      Assert.Equal("queriedCorrect", SetterBirthRecord.PluralityEditFlag["code"]);
    }

    [Fact]
    public void Set_MotherEthnicity1()
    {
      // default Ethnicity should be null
      Assert.Null(SetterBirthRecord.MotherEthnicity1Helper);

      SetterBirthRecord.MotherEthnicity1Helper = "N";
      Dictionary<string, string> CodeN = new Dictionary<string, string>();
      CodeN.Add("code", VR.ValueSets.HispanicNoUnknown.Codes[0, 0]);
      CodeN.Add("display", VR.ValueSets.HispanicNoUnknown.Codes[0, 1]);
      CodeN.Add("system", VR.ValueSets.HispanicNoUnknown.Codes[0, 2]);
      Assert.Equal("N", SetterBirthRecord.MotherEthnicity1Helper);
      Assert.Equal(CodeN, SetterBirthRecord.MotherEthnicity1);

      SetterBirthRecord.MotherEthnicity1Helper = "Y";
      Dictionary<string, string> CodeY = new Dictionary<string, string>();
      CodeY.Add("code", VR.ValueSets.HispanicNoUnknown.Codes[1, 0]);
      CodeY.Add("display", VR.ValueSets.HispanicNoUnknown.Codes[1, 1]);
      CodeY.Add("system", VR.ValueSets.HispanicNoUnknown.Codes[1, 2]);
      Assert.Equal("Y", SetterBirthRecord.MotherEthnicity1Helper);
      Assert.Equal(CodeY, SetterBirthRecord.MotherEthnicity1);

      SetterBirthRecord.MotherEthnicity1Helper = "UNK";
      Dictionary<string, string> CodeU = new Dictionary<string, string>();
      CodeU.Add("code", VR.ValueSets.HispanicNoUnknown.Codes[2, 0]);
      CodeU.Add("display", VR.ValueSets.HispanicNoUnknown.Codes[2, 1]);
      CodeU.Add("system", VR.ValueSets.HispanicNoUnknown.Codes[2, 2]);
      Assert.Equal("UNK", SetterBirthRecord.MotherEthnicity1Helper);
      Assert.Equal(CodeU, SetterBirthRecord.MotherEthnicity1);
    }

    [Fact]
    public void Set_FatherEthnicity1()
    {
      // default Ethnicity should be null
      Assert.Null(SetterBirthRecord.FatherEthnicity1Helper);

      SetterBirthRecord.FatherEthnicity1Helper = "N";
      Dictionary<string, string> CodeN = new Dictionary<string, string>();
      CodeN.Add("code", VR.ValueSets.HispanicNoUnknown.Codes[0, 0]);
      CodeN.Add("display", VR.ValueSets.HispanicNoUnknown.Codes[0, 1]);
      CodeN.Add("system", VR.ValueSets.HispanicNoUnknown.Codes[0, 2]);
      Assert.Equal("N", SetterBirthRecord.FatherEthnicity1Helper);
      Assert.Equal(CodeN, SetterBirthRecord.FatherEthnicity1);

      SetterBirthRecord.FatherEthnicity1Helper = "Y";
      Dictionary<string, string> CodeY = new Dictionary<string, string>();
      CodeY.Add("code", VR.ValueSets.HispanicNoUnknown.Codes[1, 0]);
      CodeY.Add("display", VR.ValueSets.HispanicNoUnknown.Codes[1, 1]);
      CodeY.Add("system", VR.ValueSets.HispanicNoUnknown.Codes[1, 2]);
      Assert.Equal("Y", SetterBirthRecord.FatherEthnicity1Helper);
      Assert.Equal(CodeY, SetterBirthRecord.FatherEthnicity1);

      SetterBirthRecord.FatherEthnicity1Helper = "UNK";
      Dictionary<string, string> CodeU = new Dictionary<string, string>();
      CodeU.Add("code", VR.ValueSets.HispanicNoUnknown.Codes[2, 0]);
      CodeU.Add("display", VR.ValueSets.HispanicNoUnknown.Codes[2, 1]);
      CodeU.Add("system", VR.ValueSets.HispanicNoUnknown.Codes[2, 2]);
      Assert.Equal("UNK", SetterBirthRecord.FatherEthnicity1Helper);
      Assert.Equal(CodeU, SetterBirthRecord.FatherEthnicity1);
    }

    [Fact]
    public void Set_MotherEthnicityLiteral()
    {
      // default Ethnicity should be null
      Assert.Null(SetterBirthRecord.MotherEthnicityLiteral);
      SetterBirthRecord.MotherEthnicityLiteral = "Guatemalan";
      Assert.Equal("Guatemalan", SetterBirthRecord.MotherEthnicityLiteral);
    }

    [Fact]
    public void Set_FatherEthnicityLiteral()
    {
      // default Ethnicity should be null
      Assert.Null(SetterBirthRecord.FatherEthnicityLiteral);
      SetterBirthRecord.FatherEthnicityLiteral = "Guatemalan";
      Assert.Equal("Guatemalan", SetterBirthRecord.FatherEthnicityLiteral);
    }

    [Fact]
    public void TestPatientChildVitalRecordProperties()
    {
      // Test FHIR record import.
      BirthRecord firstRecord = new(File.ReadAllText(TestHelpers.FixturePath("fixtures/json/BasicBirthRecord.json")));
      string firstDescription = firstRecord.ToDescription();
      // Test conversion via FromDescription.
      BirthRecord secondRecord = VitalRecord.FromDescription<BirthRecord>(firstDescription);

      // Record Identifier
      Assert.Equal("48858", firstRecord.Identifier);
      Assert.Equal(firstRecord.BirthRecordIdentifier, secondRecord.BirthRecordIdentifier);
      Assert.Equal(firstRecord.Identifier, secondRecord.Identifier);
      // Date of Birth - Year
      Assert.Equal(2019, firstRecord.BirthYear);
      Assert.Equal(firstRecord.BirthYear, secondRecord.BirthYear);
      // Date of Birth - Month
      Assert.Equal(2, firstRecord.BirthMonth);
      Assert.Equal(firstRecord.BirthMonth, secondRecord.BirthMonth);
      // Date of Birth - Day
      Assert.Equal(25, firstRecord.BirthDay);
      Assert.Equal(firstRecord.BirthDay, secondRecord.BirthDay);
      // Complete Date of Birth.
      Assert.Equal("2019-02-25", firstRecord.DateOfBirth);
      Assert.Equal(firstRecord.DateOfBirth, secondRecord.DateOfBirth);
      // State of Birth
      Assert.Equal("UT", firstRecord.PlaceOfBirth["addressState"]);
      Assert.Equal(firstRecord.PlaceOfBirth["addressState"], secondRecord.PlaceOfBirth["addressState"]);
      Assert.Equal("UT", firstRecord.BirthLocationJurisdiction); // TODO - Birth Location Jurisdiction still needs to be finalized.
      // Time of Birth
      Assert.Equal("13:00:00", firstRecord.BirthTime);
      Assert.Equal(firstRecord.BirthTime, secondRecord.BirthTime);
      // Sex
      Assert.Equal("F", firstRecord.BirthSex["code"]);
      Assert.Equal(firstRecord.BirthSex, secondRecord.BirthSex);
      Assert.Equal("F", firstRecord.BirthSexHelper);
      Assert.Equal(firstRecord.BirthSex["code"], secondRecord.BirthSexHelper);
      // Plurality
      // TODO ---
      // Set Order
      // TODO ---
      Assert.Equal(1, firstRecord.SetOrder);
      Assert.Equal(firstRecord.SetOrder, secondRecord.SetOrder);
      // Mother's Age
      // TODO ---
      // Father's Age
      // TODO ---
      // Child's First Name
      Assert.Equal("Baby", firstRecord.ChildGivenNames[0]);
      Assert.Equal(firstRecord.ChildGivenNames[0], secondRecord.ChildGivenNames[0]);
      // Child's Middle Name
      Assert.Equal("G", firstRecord.ChildGivenNames[1]);
      Assert.Equal(firstRecord.ChildGivenNames[1], secondRecord.ChildGivenNames[1]);
      // Child's Last Name
      Assert.Equal("Quinn", firstRecord.ChildFamilyName);
      Assert.Equal(firstRecord.ChildFamilyName, secondRecord.ChildFamilyName);
      // Child's Surname Suffix
      Assert.Equal("III", firstRecord.ChildSuffix);
      Assert.Equal(firstRecord.ChildSuffix, secondRecord.ChildSuffix);
      // County of Birth (Literal)
      Assert.Equal("Salt Lake", firstRecord.PlaceOfBirth["addressCounty"]);
      Assert.Equal(firstRecord.PlaceOfBirth["addressCounty"], secondRecord.PlaceOfBirth["addressCounty"]);
      // County of Birth (Code)
      Assert.Equal("035", firstRecord.PlaceOfBirth["addressCountyC"]);
      Assert.Equal(firstRecord.PlaceOfBirth["addressCountyC"], secondRecord.PlaceOfBirth["addressCountyC"].PadLeft(3, '0'));
      // City/town/place of birth (Literal)
      Assert.Equal("Salt Lake City", firstRecord.PlaceOfBirth["addressCity"]);
      Assert.Equal(firstRecord.PlaceOfBirth["addressCity"], secondRecord.PlaceOfBirth["addressCity"]);
      // Infant Medical Record Number
      Assert.Equal("9932702", firstRecord.InfantMedicalRecordNumber);
      Assert.Equal(firstRecord.InfantMedicalRecordNumber, secondRecord.InfantMedicalRecordNumber);
      // Mother Medical Record Number
      // TODO ---
      // Mother Social Security Number
      // TODO ---
    }

    [Fact]
    public void TestPatientMotherVitalRecordProperties()
    {
      // Test FHIR record import.
      BirthRecord firstRecord = new(File.ReadAllText(TestHelpers.FixturePath("fixtures/json/BasicBirthRecord.json")));
      string firstDescription = firstRecord.ToDescription();
      // Test conversion via FromDescription.
      BirthRecord secondRecord = VitalRecord.FromDescription<BirthRecord>(firstDescription);

      // Mother Date of Birth - Year
      Assert.Equal(1985, firstRecord.MotherBirthYear);
      Assert.Equal(firstRecord.MotherBirthYear, secondRecord.MotherBirthYear);
      // Mother Date of Birth - Month
      Assert.Equal(1, firstRecord.MotherBirthMonth);
      Assert.Equal(firstRecord.MotherBirthMonth, secondRecord.MotherBirthMonth);
      // Mother Date of Birth - Day
      Assert.Equal(15, firstRecord.MotherBirthDay);
      Assert.Equal(firstRecord.MotherBirthDay, secondRecord.MotherBirthDay);
      // Mother Complete Date of Birth.
      Assert.Equal("1985-01-15", firstRecord.MotherDateOfBirth);
      Assert.Equal(firstRecord.MotherDateOfBirth, secondRecord.MotherDateOfBirth);
    }

    [Fact]
    public void TestRelatedPersonFatherProperties()
    {
      // Test FHIR record import.
      BirthRecord firstRecord = new(File.ReadAllText(TestHelpers.FixturePath("fixtures/json/BasicBirthRecord.json")));
      string firstDescription = firstRecord.ToDescription();
      // Test conversion via FromDescription.
      BirthRecord secondRecord = VitalRecord.FromDescription<BirthRecord>(firstDescription);

      // Mother Date of Birth - Year
      Assert.Equal(1972, firstRecord.FatherBirthYear);
      Assert.Equal(firstRecord.FatherBirthYear, secondRecord.FatherBirthYear);
      // Mother Date of Birth - Month
      Assert.Equal(11, firstRecord.FatherBirthMonth);
      Assert.Equal(firstRecord.FatherBirthMonth, secondRecord.FatherBirthMonth);
      // Mother Date of Birth - Day
      Assert.Equal(24, firstRecord.FatherBirthDay);
      Assert.Equal(firstRecord.FatherBirthDay, secondRecord.FatherBirthDay);
      // Mother Complete Date of Birth.
      Assert.Equal("1972-11-24", firstRecord.FatherDateOfBirth);
      Assert.Equal(firstRecord.FatherDateOfBirth, secondRecord.FatherDateOfBirth);
    }

    [Fact]
    public void TestChildBirthDateSetters()
    {
      BirthRecord record1 = new BirthRecord();
      // Date of Birth - Year
      record1.BirthYear = 2021;
      Assert.Equal(2021, record1.BirthYear);
      // Date of Birth - Month
      record1.BirthMonth = 3;
      Assert.Equal(3, record1.BirthMonth);
      // Date of Birth - Day
      record1.BirthDay = 9;
      Assert.Equal(9, record1.BirthDay);
      // Complete Date of Birth.
      Assert.Equal("2021-03-09", record1.DateOfBirth);
      // TODO - there should be a test that double checks that the output FHIR JSON has the _birthDate and birthDate.
      // Time of Birth
      record1.BirthTime = "13:00:00";
      Assert.Equal("13:00:00", record1.BirthTime);

      // Test in a different order.
      BirthRecord record2 = new BirthRecord();
      // Time of Birth
      record2.BirthTime = "07:30:00";
      Assert.Equal("07:30:00", record2.BirthTime);
      // Date of Birth - Day
      record2.BirthDay = 29;
      Assert.Equal(29, record2.BirthDay);
      // Date of Birth - Month
      record2.BirthMonth = 11;
      Assert.Equal(11, record2.BirthMonth);
      // Date of Birth - Year
      record2.BirthYear = 2022;
      Assert.Equal(2022, record2.BirthYear);
      // Complete Date of Birth.
      Assert.Equal("2022-11-29", record2.DateOfBirth);
      record2.DateOfBirth = "2022-10-28";
      Assert.Equal("2022-10-28", record2.DateOfBirth);
      Assert.Equal(28, record2.BirthDay);
      Assert.Equal(10, record2.BirthMonth);
      Assert.Equal(2022, record2.BirthYear);
      Assert.Equal("07:30:00", record2.BirthTime);

      // Test updating a completed date.
      BirthRecord record3 = new BirthRecord();
      record3.DateOfBirth = "1990-10-08";
      record3.BirthMonth = 8;
      record3.BirthTime = "12:36:00";
      Assert.Equal("1990-08-08", record3.DateOfBirth);
      Assert.Equal("12:36:00", record3.BirthTime);
      
      // Test partial dates and times.
      BirthRecord record4 = new BirthRecord();
      // Birth Time
      record4.BirthTime = "12:36:00";
      Assert.Equal("12:36:00", record4.BirthTime);
      // Date of Birth - Year
      record4.BirthYear = 1992;
      Assert.Equal(1992, record4.BirthYear);
      Assert.Equal("1992", record4.DateOfBirth);
      Assert.Equal("12:36:00", record4.BirthTime);
      // Date of Birth - Month
      record4.BirthMonth = 7;
      Assert.Equal(7, record4.BirthMonth);
      Assert.Equal("1992-07", record4.DateOfBirth);
      Assert.Equal("12:36:00", record4.BirthTime);
      // Date of Birth - Day
      record4.BirthDay = 3;
      Assert.Equal(3, record4.BirthDay);
      Assert.Equal("12:36:00", record4.BirthTime);
      // Complete Date of Birth.
      Assert.Equal("1992-07-03", record4.DateOfBirth);
      record4.DateOfBirth = "1993-06";
      Assert.Equal("1993-06", record4.DateOfBirth);
      Assert.Null(record4.BirthDay);
      Assert.Equal(6, record4.BirthMonth);
      Assert.Equal(1993, record4.BirthYear);
      Assert.Equal("12:36:00", record4.BirthTime);
      record4.DateOfBirth = "1994";
      Assert.Equal("1994", record4.DateOfBirth);
      Assert.Null(record4.BirthDay);
      Assert.Null(record4.BirthMonth);
      Assert.Equal(1994, record4.BirthYear);
      Assert.Equal("12:36:00", record4.BirthTime);
      // Birth time again
      record4.BirthTime = "09:45:28";
      Assert.Equal("1994", record4.DateOfBirth);
      Assert.Null(record4.BirthDay);
      Assert.Null(record4.BirthMonth);
      Assert.Equal(1994, record4.BirthYear);
      Assert.Equal("09:45:28", record4.BirthTime);

      // Test partial dates and times in weird orders.
      BirthRecord record5 = new BirthRecord();
      // Date of Birth - Day
      record5.BirthDay = 5;
      Assert.Equal(5, record5.BirthDay);
      Assert.Null(record5.DateOfBirth);
      Assert.Null(record5.BirthTime);
      // Birth Time
      record5.BirthTime = "01:05:04";
      Assert.Equal(5, record5.BirthDay);
      Assert.Null(record5.DateOfBirth);
      Assert.Equal("01:05:04", record5.BirthTime);
      // Date of Birth - Month
      record5.BirthMonth = 9;
      Assert.Equal(5, record5.BirthDay);
      Assert.Equal(9, record5.BirthMonth);
      Assert.Null(record5.DateOfBirth);
      Assert.Equal("01:05:04", record5.BirthTime);
      // Date of Birth - Year
      record5.BirthYear = 1988;
      Assert.Equal(5, record5.BirthDay);
      Assert.Equal(9, record5.BirthMonth);
      Assert.Equal(1988, record5.BirthYear);
      Assert.Equal("1988-09-05", record5.DateOfBirth);
      Assert.Equal("01:05:04", record5.BirthTime);
    }

    [Fact]
    public void TestChildBirthDateTimeUnknowns()
    {
      BirthRecord record1 = new BirthRecord();
      record1.DateOfBirth = "1990-08-29";
      record1.BirthTime = "11:22:33";
      Assert.Equal("1990-08-29", record1.DateOfBirth);
      Assert.Equal("11:22:33", record1.BirthTime);
      record1.BirthYear = -1;
      Assert.Equal(-1, record1.BirthYear);
      Assert.Equal(8, record1.BirthMonth);
      Assert.Equal(29, record1.BirthDay);
      Assert.Null(record1.DateOfBirth);
      Assert.Equal("11:22:33", record1.BirthTime);
      record1.BirthYear = 2000;
      Assert.Equal(2000, record1.BirthYear);
      Assert.Equal(8, record1.BirthMonth);
      Assert.Equal(29, record1.BirthDay);
      Assert.Equal("11:22:33", record1.BirthTime);
      record1.BirthTime = "-1";
      Assert.Equal(2000, record1.BirthYear);
      Assert.Equal(8, record1.BirthMonth);
      Assert.Equal(29, record1.BirthDay);
      Assert.Equal("-1", record1.BirthTime);
      record1.BirthMonth = -1;
      Assert.Equal("2000", record1.DateOfBirth);
      Assert.Equal(-1, record1.BirthMonth);
      Assert.Equal(29, record1.BirthDay);
      Assert.Equal("-1", record1.BirthTime);
      record1.BirthMonth = 3;
      Assert.Equal("2000-03-29", record1.DateOfBirth);
      Assert.Equal("-1", record1.BirthTime);
      record1.BirthDay = -1;
      Assert.Equal(-1, record1.BirthDay);
      Assert.Equal("2000-03", record1.DateOfBirth);
      Assert.Equal("-1", record1.BirthTime);
      record1.BirthTime = "07:52:43";
      Assert.Equal(-1, record1.BirthDay);
      Assert.Equal("2000-03", record1.DateOfBirth);
      Assert.Equal("07:52:43", record1.BirthTime);
    }

    [Fact]
    public void TestBirthPlaceSetters()
    {
      BirthRecord record = new BirthRecord();
      // State of Birth
      record.PlaceOfBirth = new Dictionary<string, string>
      {
        ["addressState"] = "UT",
        ["addressCounty"] = "Salt Lake",
        ["addressCity"] = "Salt Lake City",
        ["addressCountyC"] = "035"
      };
      record.MotherPlaceOfBirth = new Dictionary<string, string>
      {
        ["addressState"] = "MA",
        ["addressCounty"] = "Middlesex",
        ["addressCity"] = "Bedford",
        ["addressCountry"] = "US"
      };
      record.FatherPlaceOfBirth = new Dictionary<string, string>
      {
        ["addressState"] = "NH",
        ["addressCounty"] = "Hillsboro",
        ["addressCity"] = "Nashua"
      };

      IJENatality ije = new(record);

      Assert.Equal("UT", record.PlaceOfBirth["addressState"]);
      Assert.Equal("UT", record.BirthLocationJurisdiction); // TODO - Birth Location Jurisdiction still needs to be finalized.
      // County of Birth (Literal)
      Assert.Equal("Salt Lake", record.PlaceOfBirth["addressCounty"]);
      // City/town/place of birth (Literal)
      Assert.Equal("Salt Lake City", record.PlaceOfBirth["addressCity"]);
      // County of Birth (Code)
      Assert.Equal("035", record.PlaceOfBirth["addressCountyC"].PadLeft(3, '0'));
      Assert.Equal("MA", record.MotherPlaceOfBirth["addressState"]);
      Assert.Equal("Middlesex", record.MotherPlaceOfBirth["addressCounty"]);
      Assert.Equal("Bedford", record.MotherPlaceOfBirth["addressCity"]);
      Assert.Equal("US", record.MotherPlaceOfBirth["addressCountry"]);
      Assert.Equal("NH", record.FatherPlaceOfBirth["addressState"]);
      Assert.Equal("Hillsboro", record.FatherPlaceOfBirth["addressCounty"]);
      Assert.Equal("Nashua", record.FatherPlaceOfBirth["addressCity"]);
      Assert.Equal(ije.BPLACEC_CNT, record.MotherPlaceOfBirth["addressCountry"]);
      Assert.Equal(ije.BPLACEC_ST_TER, record.MotherPlaceOfBirth["addressState"]);
    }

    [Fact]
    public void TestMotherAddressSetters()
    {
      BirthRecord record = new BirthRecord();

      Dictionary<string, string> addr = new Dictionary<string, string>();
      addr["addressState"] = "UT";
      addr["addressCounty"] = "Salt Lake";
      addr["addressCity"] = "Salt Lake City";
      record.MotherResidence = addr;

      addr["addressState"] = "MA";
      addr["addressCounty"] = "Middlesex";
      addr["addressCity"] = "Bedford";
      record.MotherBilling = addr;

      Assert.Equal("UT", record.MotherResidence["addressState"]);
      Assert.Equal("Salt Lake", record.MotherResidence["addressCounty"]);
      Assert.Equal("Salt Lake City", record.MotherResidence["addressCity"]);

      Assert.Equal("MA", record.MotherBilling["addressState"]);
      Assert.Equal("Middlesex", record.MotherBilling["addressCounty"]);
      Assert.Equal("Bedford", record.MotherBilling["addressCity"]);
    }
    
    [Fact]
    public void TestChildNameSetters()
    {
      BirthRecord record = new BirthRecord();
      Assert.Empty(record.ChildGivenNames);
      Assert.Null(record.ChildFamilyName);
      Assert.Null(record.ChildSuffix);
      // Child's First Name
      string[] names = {"Baby", "G"};
      record.ChildGivenNames = names;
      Assert.Equal("Baby", record.ChildGivenNames[0]);
      // Child's Middle Name
      Assert.Equal("G", record.ChildGivenNames[1]);
      // Child's Last Name
      record.ChildFamilyName = "Quinn";
      Assert.Equal("Quinn", record.ChildFamilyName);
      // Child's Surname Suffix
      record.ChildSuffix = "III";
      Assert.Equal("III", record.ChildSuffix);
    }

    [Fact]
    public void TestMotherNameSetters()
    {
      BirthRecord record = new BirthRecord();
      Assert.Empty(record.MotherGivenNames);
      Assert.Null(record.MotherFamilyName);
      Assert.Null(record.MotherSuffix);
      // Mother's First Name
      string[] names = {"Mommy", "D"};
      record.MotherGivenNames = names;
      Assert.Equal("Mommy", record.MotherGivenNames[0]);
      // Mother's Middle Name
      Assert.Equal("D", record.MotherGivenNames[1]);
      // Mother's Last Name
      record.MotherFamilyName = "Quin";
      Assert.Equal("Quin", record.MotherFamilyName);
      // Mother's Surname Suffix
      record.MotherSuffix = "II";
      Assert.Equal("II", record.MotherSuffix);
    }

    [Fact]
    public void TestFatherNameSetters()
    {
      BirthRecord record = new BirthRecord();
      Assert.Empty(record.FatherGivenNames);
      Assert.Null(record.FatherFamilyName);
      Assert.Null(record.FatherSuffix);
      // Father's First Name
      string[] names = {"Pappy", "C"};
      record.FatherGivenNames = names;
      Assert.Equal("Pappy", record.FatherGivenNames[0]);
      // Father's Middle Name
      Assert.Equal("C", record.FatherGivenNames[1]);
      // Father's Last Name
      record.FatherFamilyName = "Pipp";
      Assert.Equal("Pipp", record.FatherFamilyName);
      // Father's Surname Suffix
      record.FatherSuffix = "III";
      Assert.Equal("III", record.FatherSuffix);
    }

    [Fact]
    public void TestMotherMaidenNameSetters()
    {
      BirthRecord record = new BirthRecord();
      Assert.Empty(record.MotherMaidenGivenNames);
      Assert.Null(record.MotherMaidenFamilyName);
      Assert.Null(record.MotherMaidenSuffix);
      // Mother's Maiden First Name
      string[] names = {"Maiden", "A"};
      record.MotherMaidenGivenNames = names;
      Assert.Equal("Maiden", record.MotherMaidenGivenNames[0]);
      // Mother's Maiden Middle Name
      Assert.Equal("A", record.MotherMaidenGivenNames[1]);
      // Mother's Maiden Last Name
      record.MotherMaidenFamilyName = "Quince";
      Assert.Equal("Quince", record.MotherMaidenFamilyName);
      // Mother's Surname Suffix
      record.MotherMaidenSuffix = "IV";
      Assert.Equal("IV", record.MotherMaidenSuffix);
    }

    [Fact]
    public void TestChildSexSetters()
    {
      BirthRecord record = new BirthRecord();
      record.BirthSexHelper = "F";
      Assert.Equal("F", record.BirthSex["code"]);
      Assert.Equal("F", record.BirthSexHelper);
      record.BirthSexHelper = "M";
      Assert.Equal("M", record.BirthSex["code"]);
      Assert.Equal("M", record.BirthSexHelper);
    }

    [Fact]
    public void TestChildIdentifierSetters()
    {
      BirthRecord record = new BirthRecord();
      // Record Identifier
      record.Identifier = "87366";
      // Infant Medical Record Number
      record.InfantMedicalRecordNumber = "9932734";
      Assert.Equal("9932734", record.InfantMedicalRecordNumber);
    }

    [Fact]
    public void TestMotherIdentifierSetters()
    {
      BirthRecord record = new BirthRecord();
      // Mother Medical Record Number
      record.MotherMedicalRecordNumber = "9932733";
      Assert.Equal("9932733", record.MotherMedicalRecordNumber);
      // Mother SSN
      record.MotherSocialSecurityNumber = "1234567890";
      Assert.Equal("1234567890", record.MotherSocialSecurityNumber);
    }

    [Fact]
    public void TestFatherIdentifierSetters()
    {
      BirthRecord record = new BirthRecord();
      // Father SSN
      record.FatherSocialSecurityNumber = "1231231234";
      Assert.Equal("1231231234", record.FatherSocialSecurityNumber);
    }

    [Fact]
    public void EmptyRecordToDescription()
    {
      BirthRecord birthRecord = new();
      string description = birthRecord.ToDescription();
      Assert.NotNull(description);
    }

    [Fact]
    public void EmptyRecordToIJE()
    {
      BirthRecord birthRecord = new();
      string ije = new IJENatality(birthRecord, false).ToString(); // Don't validate since empty record
      Assert.NotNull(ije);
    }

    [Fact]
    public void TestMotherBirthDateSetters()
    {
      BirthRecord record1 = new BirthRecord();
      // Date of Birth - Year
      record1.MotherBirthYear = 1990;
      Assert.Equal(1990, record1.MotherBirthYear);
      // Date of Birth - Month
      record1.MotherBirthMonth = 8;
      Assert.Equal(8, record1.MotherBirthMonth);
      // Date of Birth - Day
      record1.MotherBirthDay = 29;
      Assert.Equal(29, record1.MotherBirthDay);
      // Complete Date of Birth.
      Assert.Equal("1990-08-29", record1.MotherDateOfBirth);
      Assert.Null(record1.MotherReportedAgeAtDelivery);
      record1.MotherReportedAgeAtDelivery = 27;
      Assert.Equal(27, record1.MotherReportedAgeAtDelivery);

      // Test in a different order.
      BirthRecord record2 = new BirthRecord();
      // Date of Birth - Day
      record2.MotherBirthDay = 1;
      Assert.Equal(1, record2.MotherBirthDay);
      // Date of Birth - Month
      record2.MotherBirthMonth = 5;
      Assert.Equal(5, record2.MotherBirthMonth);
      // Date of Birth - Year
      record2.MotherBirthYear = 1992;
      Assert.Equal(1992, record2.MotherBirthYear);
      // Complete Date of Birth.
      Assert.Equal("1992-05-01", record2.MotherDateOfBirth);
      record2.MotherDateOfBirth = "1993-06-02";
      Assert.Equal("1993-06-02", record2.MotherDateOfBirth);
      Assert.Equal(2, record2.MotherBirthDay);
      Assert.Equal(6, record2.MotherBirthMonth);
      Assert.Equal(1993, record2.MotherBirthYear);

      // Test updating a completed date.
      BirthRecord record3 = new BirthRecord();
      record3.MotherDateOfBirth = "1990-10-08";
      record3.MotherBirthMonth = 8;
      Assert.Equal("1990-08-08", record3.MotherDateOfBirth);

      // Test partial dates.
      BirthRecord record4 = new BirthRecord();
      // Date of Birth - Year
      record4.MotherBirthYear = 1992;
      Assert.Equal(1992, record4.MotherBirthYear);
      Assert.Equal("1992", record4.MotherDateOfBirth);
      // Date of Birth - Month
      record4.MotherBirthMonth = 7;
      Assert.Equal(7, record4.MotherBirthMonth);
      Assert.Equal("1992-07", record4.MotherDateOfBirth);
      // Date of Birth - Day
      record4.MotherBirthDay = 3;
      Assert.Equal(3, record4.MotherBirthDay);
      // Complete Date of Birth.
      Assert.Equal("1992-07-03", record4.MotherDateOfBirth);
      record4.MotherDateOfBirth = "1993-06";
      Assert.Equal("1993-06", record4.MotherDateOfBirth);
      Assert.Null(record4.MotherBirthDay);
      Assert.Equal(6, record4.MotherBirthMonth);
      Assert.Equal(1993, record4.MotherBirthYear);
      record4.MotherDateOfBirth = "1994";
      Assert.Equal("1994", record4.MotherDateOfBirth);
      Assert.Null(record4.MotherBirthDay);
      Assert.Null(record4.MotherBirthMonth);
      Assert.Equal(1994, record4.MotherBirthYear);

      // Test partial dates in weird orders.
      BirthRecord record5 = new BirthRecord();
      // Date of Birth - Day
      record5.MotherBirthDay = 5;
      Assert.Equal(5, record5.MotherBirthDay);
      Assert.Null(record5.MotherDateOfBirth);
      // Date of Birth - Month
      record5.MotherBirthMonth = 9;
      Assert.Equal(9, record5.MotherBirthMonth);
      Assert.Null(record5.MotherDateOfBirth);
      // Date of Birth - Year
      record5.MotherBirthYear = 1988;
      Assert.Equal(1988, record5.MotherBirthYear);
      Assert.Equal("1988-09-05", record5.MotherDateOfBirth);
    }

    [Fact]
    public void TestMotherBirthDateUnknowns()
    {
      BirthRecord record1 = new BirthRecord();
      record1.MotherDateOfBirth = "1990-08-29";
      Assert.Equal("1990-08-29", record1.MotherDateOfBirth);
      record1.MotherBirthYear = -1;
      Assert.Equal(-1, record1.MotherBirthYear);
      Assert.Equal(8, record1.MotherBirthMonth);
      Assert.Equal(29, record1.MotherBirthDay);
      Assert.Null(record1.MotherDateOfBirth);
      record1.MotherBirthYear = 2000;
      Assert.Equal(2000, record1.MotherBirthYear);
      Assert.Equal(8, record1.MotherBirthMonth);
      Assert.Equal(29, record1.MotherBirthDay);
      record1.MotherBirthMonth = -1;
      Assert.Equal("2000", record1.MotherDateOfBirth);
      Assert.Equal(-1, record1.MotherBirthMonth);
      Assert.Equal(29, record1.MotherBirthDay);
      record1.MotherBirthMonth = 3;
      Assert.Equal("2000-03-29", record1.MotherDateOfBirth);
      record1.MotherBirthDay = -1;
      Assert.Equal(-1, record1.MotherBirthDay);
      Assert.Equal("2000-03", record1.MotherDateOfBirth);
    }

    [Fact]
    public void TestFatherBirthDateUnknowns()
    {
      BirthRecord record1 = new BirthRecord();
      record1.FatherDateOfBirth = "1990-08-29";
      Assert.Equal("1990-08-29", record1.FatherDateOfBirth);
      record1.FatherBirthYear = -1;
      Assert.Equal(-1, record1.FatherBirthYear);
      Assert.Equal(8, record1.FatherBirthMonth);
      Assert.Equal(29, record1.FatherBirthDay);
      Assert.Null(record1.FatherDateOfBirth);
      record1.FatherBirthYear = 2000;
      Assert.Equal(2000, record1.FatherBirthYear);
      Assert.Equal(8, record1.FatherBirthMonth);
      Assert.Equal(29, record1.FatherBirthDay);
      record1.FatherBirthMonth = -1;
      Assert.Equal("2000", record1.FatherDateOfBirth);
      Assert.Equal(-1, record1.FatherBirthMonth);
      Assert.Equal(29, record1.FatherBirthDay);
      record1.FatherBirthMonth = 3;
      Assert.Equal("2000-03-29", record1.FatherDateOfBirth);
      record1.FatherBirthDay = -1;
      Assert.Equal(-1, record1.FatherBirthDay);
      Assert.Equal("2000-03", record1.FatherDateOfBirth);
    }

    [Fact]
    public void TestFatherBirthDateSetters()
    {
      BirthRecord record1 = new BirthRecord();
      // Date of Birth - Year
      record1.FatherBirthYear = 1990;
      Assert.Equal(1990, record1.FatherBirthYear);
      // Date of Birth - Month
      record1.FatherBirthMonth = 8;
      Assert.Equal(8, record1.FatherBirthMonth);
      // Date of Birth - Day
      record1.FatherBirthDay = 29;
      Assert.Equal(29, record1.FatherBirthDay);
      // Complete Date of Birth.
      Assert.Equal("1990-08-29", record1.FatherDateOfBirth);
      Assert.Null(record1.FatherReportedAgeAtDelivery);
      record1.FatherReportedAgeAtDelivery = 28;
      Assert.Equal(28, record1.FatherReportedAgeAtDelivery);

      // Test in a different order.
      BirthRecord record2 = new BirthRecord();
      // Date of Birth - Day
      record2.FatherBirthDay = 1;
      Assert.Equal(1, record2.FatherBirthDay);
      // Date of Birth - Month
      record2.FatherBirthMonth = 5;
      Assert.Equal(5, record2.FatherBirthMonth);
      // Date of Birth - Year
      record2.FatherBirthYear = 1992;
      Assert.Equal(1992, record2.FatherBirthYear);
      // Complete Date of Birth.
      Assert.Equal("1992-05-01", record2.FatherDateOfBirth);
      record2.FatherDateOfBirth = "1993-06-02";
      Assert.Equal("1993-06-02", record2.FatherDateOfBirth);
      Assert.Equal(2, record2.FatherBirthDay);
      Assert.Equal(6, record2.FatherBirthMonth);
      Assert.Equal(1993, record2.FatherBirthYear);

      // Test partial dates.
      BirthRecord record3 = new BirthRecord();
      // Date of Birth - Year
      record3.FatherBirthYear = 1992;
      Assert.Equal(1992, record3.FatherBirthYear);
      Assert.Equal("1992", record3.FatherDateOfBirth);
      // Date of Birth - Month
      record3.FatherBirthMonth = 7;
      Assert.Equal(7, record3.FatherBirthMonth);
      Assert.Equal("1992-07", record3.FatherDateOfBirth);
      // Date of Birth - Day
      record3.FatherBirthDay = 3;
      Assert.Equal(3, record3.FatherBirthDay);
      // Complete Date of Birth.
      Assert.Equal("1992-07-03", record3.FatherDateOfBirth);
      record3.FatherDateOfBirth = "1993-06";
      Assert.Equal("1993-06", record3.FatherDateOfBirth);
      Assert.Null(record3.FatherBirthDay);
      Assert.Equal(6, record3.FatherBirthMonth);
      Assert.Equal(1993, record3.FatherBirthYear);
      record3.FatherDateOfBirth = "1994";
      Assert.Equal("1994", record3.FatherDateOfBirth);
      Assert.Null(record3.FatherBirthDay);
      Assert.Null(record3.FatherBirthMonth);
      Assert.Equal(1994, record3.FatherBirthYear);

      // Test partial dates in weird orders.
      BirthRecord record4 = new BirthRecord();
      // Date of Birth - Day
      record4.FatherBirthDay = 5;
      Assert.Equal(5, record4.FatherBirthDay);
      Assert.Null(record4.FatherDateOfBirth);
      // Date of Birth - Month
      record4.FatherBirthMonth = 9;
      Assert.Equal(9, record4.FatherBirthMonth);
      Assert.Null(record4.FatherDateOfBirth);
      // Date of Birth - Year
      record4.FatherBirthYear = 1988;
      Assert.Equal(1988, record4.FatherBirthYear);
      Assert.Equal("1988-09-05", record4.FatherDateOfBirth);
    }

    [Fact]
    public void ParseMotherRaceEthnicityJsonToIJE()
    {
        // Hispanic or Latino
        BirthRecord b = new BirthRecord(File.ReadAllText(TestHelpers.FixturePath("fixtures/json/RaceEthnicityCaseRecord.json")));
        IJENatality ije1 = new IJENatality(b);
        Assert.Equal("H", ije1.METHNIC1);
        Assert.Equal("H", ije1.METHNIC2);
        Assert.Equal("H", ije1.METHNIC3);
        Assert.Equal("H", ije1.METHNIC4);
        Assert.Equal("Y", ije1.MRACE1);
        Assert.Equal("Y", ije1.MRACE2);
        Assert.Equal("Y", ije1.MRACE3);
        Assert.Equal("N", ije1.MRACE4);
        Assert.Equal("N", ije1.MRACE5);
        Assert.Equal("N", ije1.MRACE6);
        Assert.Equal("N", ije1.MRACE7);
        Assert.Equal("N", ije1.MRACE8);
        Assert.Equal("N", ije1.MRACE9);
        Assert.Equal("N", ije1.MRACE10);
        Assert.Equal("N", ije1.MRACE11);
        Assert.Equal("N", ije1.MRACE12);
        Assert.Equal("N", ije1.MRACE13);
        Assert.Equal("N", ije1.MRACE14);
        Assert.Equal("N", ije1.MRACE15);

        // Non Hispanic or Latino
        BirthRecord b2 = new BirthRecord(File.ReadAllText(TestHelpers.FixturePath("fixtures/json/RaceEthnicityCaseRecord2.json")));
        IJENatality ije2 = new IJENatality(b2);
        Assert.Equal("N", ije2.METHNIC1);
        Assert.Equal("N", ije2.METHNIC2);
        Assert.Equal("N", ije2.METHNIC3);
        Assert.Equal("N", ije2.METHNIC4);
        Assert.Equal("Y", ije2.MRACE10);
        Assert.Equal("Malaysian", ije2.MRACE18);
        Assert.Equal("Y", ije2.MRACE3);

        BirthRecord b3 = new BirthRecord(File.ReadAllText(TestHelpers.FixturePath("fixtures/json/BasicBirthRecord.json")));
        IJENatality ije3 = new IJENatality(b3);
        Assert.Equal("H", ije3.METHNIC1);
        Assert.Equal("U", ije3.METHNIC2);
        Assert.Equal("U", ije3.METHNIC3);
        Assert.Equal("U", ije3.METHNIC4);
        Assert.Equal("", ije3.MRACE18);
        Assert.Equal("Y", ije3.MRACE1);
        Assert.Equal("Y", ije3.MRACE2);
        Assert.Equal("Y", ije3.MRACE3);
        Assert.Equal("N", ije3.MRACE4);
        Assert.Equal("N", ije3.MRACE5);
        Assert.Equal("N", ije3.MRACE6);
        Assert.Equal("N", ije3.MRACE7);
        Assert.Equal("N", ije3.MRACE8);
        Assert.Equal("N", ije3.MRACE9);
        Assert.Equal("N", ije3.MRACE10);
        Assert.Equal("N", ije3.MRACE11);
        Assert.Equal("N", ije3.MRACE12);
        Assert.Equal("N", ije3.MRACE13);
        Assert.Equal("N", ije3.MRACE14);
        Assert.Equal("N", ije3.MRACE15);
    }

    [Fact]
    public void ParseMotherRaceEthnicityIJEtoJson()
    {
        BirthRecord b = new BirthRecord(File.ReadAllText(TestHelpers.FixturePath("fixtures/json/BasicBirthRecord.json")));
        IJENatality ije1 = new IJENatality(b);
        IJENatality ije2 = new IJENatality(ije1.ToString(), true);
        BirthRecord b2 = ije2.ToRecord();

        // Ethnicity tuple
        Assert.Equal("Y", b2.MotherEthnicity1Helper);

        // Race tuple
        foreach (var pair in b2.MotherRace)
        {
            switch (pair.Item1)
            {
                case NvssRace.White:
                    Assert.Equal("Y", pair.Item2);
                    break;
                case NvssRace.AmericanIndianOrAlaskanNative:
                    Assert.Equal("Y", pair.Item2);
                    break;
                default:
                    break;
            }
        }
        Assert.Equal(15, b2.MotherRace.Length);
    }


    [Fact]
    public void ParseFatherRaceEthnicityIJEtoJson()
    {
        BirthRecord b = new BirthRecord(File.ReadAllText(TestHelpers.FixturePath("fixtures/json/BasicBirthRecord.json")));
        IJENatality ije1 = new IJENatality(b);
        IJENatality ije2 = new IJENatality(ije1.ToString(), true);
        BirthRecord b2 = ije2.ToRecord();

        // Ethnicity tuple
        Assert.Equal("Y", b2.FatherEthnicity1Helper);

        // Race tuple
        foreach (var pair in b2.FatherRace)
        {
            switch (pair.Item1)
            {
                case NvssRace.White:
                    Assert.Equal("N", pair.Item2);
                    break;
                case NvssRace.AmericanIndianOrAlaskanNative:
                    Assert.Equal("Y", pair.Item2);
                    break;
                default:
                    break;
            }
        }
        Assert.Equal(15, b2.FatherRace.Length);
    }

    [Fact]
<<<<<<< HEAD
    public void TestImportMotherBirthplace()
    {
      // Test FHIR record import.
      BirthRecord firstRecord = new(File.ReadAllText(TestHelpers.FixturePath("fixtures/json/BasicBirthRecord.json")));
      string firstDescription = firstRecord.ToDescription();
      // Test conversion via FromDescription.
      BirthRecord secondRecord = VitalRecord.FromDescription<BirthRecord>(firstDescription);
      // Test IJE Conversion.
      IJENatality ije = new(secondRecord);

      Assert.Equal(firstRecord.MotherPlaceOfBirth, secondRecord.MotherPlaceOfBirth);
      // Country
      Assert.Equal("US", firstRecord.MotherPlaceOfBirth["addressCountry"]);
      Assert.Equal(firstRecord.MotherPlaceOfBirth["addressCountry"], ije.BPLACEC_CNT);
      // State
      Assert.Equal("UT", firstRecord.MotherPlaceOfBirth["addressState"]);
      Assert.Equal(firstRecord.MotherPlaceOfBirth["addressState"], ije.BPLACEC_ST_TER);
    }

    [Fact]
    public void TestSetPhysicalBirthPlace()
    {
      // Manually set birth record values.
      BirthRecord br1 = new()
      {
          BirthPhysicalLocationHelper = "22232009",
      };
      // Test IJE conversion from BirthRecord.
      IJENatality ije = new(br1);

      Assert.Equal("22232009", br1.BirthPhysicalLocation["code"]);
      Assert.Equal("http://snomed.info/sct", br1.BirthPhysicalLocation["system"]);
      Assert.Equal("Hospital", br1.BirthPhysicalLocation["display"]);
      Assert.Equal(br1.BirthPhysicalLocationHelper, br1.BirthPhysicalLocation["code"]);
      Assert.Equal("1", ije.BPLACE);

      Dictionary<string, string> birthPlaceCode = new()
      {
          ["code"] = "22232009",
          ["system"] = "http://snomed.info/sct",
          ["display"] = "Hospital"
      };
      br1.BirthPhysicalLocation = birthPlaceCode;
      ije = new(br1);
      Assert.Equal("22232009", br1.BirthPhysicalLocation["code"]);
      Assert.Equal("http://snomed.info/sct", br1.BirthPhysicalLocation["system"]);
      Assert.Equal("Hospital", br1.BirthPhysicalLocation["display"]);
      Assert.Equal(br1.BirthPhysicalLocationHelper, br1.BirthPhysicalLocation["code"]);
      Assert.Equal("1", ije.BPLACE);

      br1.BirthPhysicalLocationHelper = "67190003";
      ije = new(br1);
      Assert.Equal("67190003", br1.BirthPhysicalLocation["code"]);
      Assert.Equal("http://snomed.info/sct", br1.BirthPhysicalLocation["system"]);
      Assert.Equal("Free-standing clinic", br1.BirthPhysicalLocation["display"]);
      Assert.Equal(br1.BirthPhysicalLocationHelper, br1.BirthPhysicalLocation["code"]);
      Assert.Equal("6", ije.BPLACE);
    }

    [Fact]
    public void TestImportPhysicalBirthPlace()
    {
      // Test FHIR record import.
      BirthRecord firstRecord = new(File.ReadAllText(TestHelpers.FixturePath("fixtures/json/BasicBirthRecord.json")));
      // Test conversion via FromDescription.
      BirthRecord secondRecord = VitalRecord.FromDescription<BirthRecord>(firstRecord.ToDescription());

      Assert.Equal("22232009", firstRecord.BirthPhysicalLocation["code"]);
      Assert.Equal("http://snomed.info/sct", firstRecord.BirthPhysicalLocation["system"]);
      Assert.Equal("Hospital", firstRecord.BirthPhysicalLocation["display"]);
      Assert.Equal(firstRecord.BirthPhysicalLocationHelper, firstRecord.BirthPhysicalLocation["code"]);
      Assert.Equal("22232009", secondRecord.BirthPhysicalLocation["code"]);
      Assert.Equal("http://snomed.info/sct", secondRecord.BirthPhysicalLocation["system"]);
      Assert.Equal("Hospital", secondRecord.BirthPhysicalLocation["display"]);
      Assert.Equal(secondRecord.BirthPhysicalLocationHelper, secondRecord.BirthPhysicalLocation["code"]);
=======
    public void TestAttendantPropertiesSetter()
    {
        BirthRecord record = new BirthRecord();
        // Attendant's name
        Assert.Null(record.AttendantName);
        record.AttendantName = "Janet Seito";
        Assert.Equal("Janet Seito", record.AttendantName);
        // Attendant's NPI
        Assert.Null(record.AttendantNPI);
        record.AttendantNPI = "123456789011";
        Assert.Equal("123456789011", record.AttendantNPI);
        // Attendant's Title
        Dictionary<string, string> AttendantTitle = new Dictionary<string, string>();
        AttendantTitle.Add("code", "112247003");
        AttendantTitle.Add("system", CodeSystems.SCT);
        AttendantTitle.Add("display", "Medical Doctor");
        record.AttendantTitle = AttendantTitle;
        Assert.Equal("112247003", record.AttendantTitle["code"]);
        Assert.Equal(CodeSystems.SCT, record.AttendantTitle["system"]);
        Assert.Equal("Medical Doctor", record.AttendantTitle["display"]);
        // test setting other Attendant Title
        BirthRecord record2 = new BirthRecord();
        record2.AttendantName = "Jessica Leung";
        Assert.Equal("Jessica Leung", record2.AttendantName);
        record2.AttendantTitleHelper = "Birth Clerk"; //set using Title helper
        Assert.Equal("OTH", record2.AttendantTitle["code"]);
        Assert.Equal(CodeSystems.NullFlavor_HL7_V3, record2.AttendantTitle["system"]);
        Assert.Equal("Other", record2.AttendantTitle["display"]);
        Assert.Equal("Birth Clerk", record2.AttendantTitle["text"]);
        record2.AttendantOtherHelper = "Birth Clerk"; //set using Other helper
        Assert.Equal("OTH", record2.AttendantTitle["code"]);
        Assert.Equal(CodeSystems.NullFlavor_HL7_V3, record2.AttendantTitle["system"]);
        Assert.Equal("Other", record2.AttendantTitle["display"]);
        Assert.Equal("Birth Clerk", record2.AttendantTitle["text"]);
        Assert.Equal("Birth Clerk", record2.AttendantOtherHelper);
        // test IJE translations
        IJENatality ije1 = new IJENatality(record);
        Assert.Equal("Janet Seito", ije1.ATTEND_NAME.Trim());
        Assert.Equal("123456789011", ije1.ATTEND_NPI);
        Assert.Equal("1", ije1.ATTEND);
        IJENatality ije2 = new IJENatality(record2);
        Assert.Equal("Jessica Leung", ije2.ATTEND_NAME.Trim());
        Assert.Equal("            ", ije2.ATTEND_NPI);
        Assert.Equal("5", ije2.ATTEND);
        Assert.Equal("Birth Clerk", ije2.ATTEND_OTH_TXT.Trim());
    }  

    [Fact]
    public void SetAttendantAfterParse()
    {
        BirthRecord sample1 = new BirthRecord(File.ReadAllText(TestHelpers.FixturePath("fixtures/json/BasicBirthRecord.json")));
        Assert.Null(sample1.AttendantName);
        sample1.AttendantName = "Janet Seito";
        Assert.Equal("Janet Seito", sample1.AttendantName);
        //NPI
        Assert.Null(sample1.AttendantNPI);
        sample1.AttendantNPI = "123456789011";
        Assert.Equal("123456789011", sample1.AttendantNPI);
        //title
        Assert.Null(sample1.AttendantTitleHelper);
        Assert.Null(sample1.AttendantOtherHelper);
        Dictionary<string, string> AttendantTitle = new Dictionary<string, string>();
        AttendantTitle.Add("code", "112247003");
        AttendantTitle.Add("system", CodeSystems.SCT);
        AttendantTitle.Add("display", "Medical Doctor");
        sample1.AttendantTitle = AttendantTitle;
        Assert.Equal("112247003", sample1.AttendantTitle["code"]);
        Assert.Equal(CodeSystems.SCT, sample1.AttendantTitle["system"]);
        Assert.Equal("Medical Doctor", sample1.AttendantTitle["display"]);
        //Other
        sample1.AttendantOtherHelper = "Nurse";
        Assert.Equal("OTH", sample1.AttendantTitle["code"]);
        Assert.Equal(CodeSystems.NullFlavor_HL7_V3, sample1.AttendantTitle["system"]);
        Assert.Equal("Other", sample1.AttendantTitle["display"]);
        Assert.Equal("Nurse", sample1.AttendantTitle["text"]);
        Assert.Equal("Nurse", sample1.AttendantOtherHelper);
>>>>>>> bad5cf26
    }
  }
}<|MERGE_RESOLUTION|>--- conflicted
+++ resolved
@@ -1161,7 +1161,6 @@
     }
 
     [Fact]
-<<<<<<< HEAD
     public void TestImportMotherBirthplace()
     {
       // Test FHIR record import.
@@ -1237,7 +1236,8 @@
       Assert.Equal("http://snomed.info/sct", secondRecord.BirthPhysicalLocation["system"]);
       Assert.Equal("Hospital", secondRecord.BirthPhysicalLocation["display"]);
       Assert.Equal(secondRecord.BirthPhysicalLocationHelper, secondRecord.BirthPhysicalLocation["code"]);
-=======
+    }
+
     public void TestAttendantPropertiesSetter()
     {
         BirthRecord record = new BirthRecord();
@@ -1314,7 +1314,6 @@
         Assert.Equal("Other", sample1.AttendantTitle["display"]);
         Assert.Equal("Nurse", sample1.AttendantTitle["text"]);
         Assert.Equal("Nurse", sample1.AttendantOtherHelper);
->>>>>>> bad5cf26
     }
   }
 }