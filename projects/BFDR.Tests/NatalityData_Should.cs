using System;
using System.IO;
using System.Collections.Generic;
using VR;
using Xunit;

namespace BFDR.Tests
{
  public class NatalityData_Should
  {
    [Fact]
    public void TestImportPatientChildVitalRecordProperties()
    {
      // Test IJE import.
      IJENatality ijeImported = new(File.ReadAllText(TestHelpers.FixturePath("fixtures/ije/BasicBirthRecord.ije")), true);
      // Test IJE conversion to BirthRecord.
      BirthRecord br = ijeImported.ToRecord();
      // Test IJE conversion from BirthRecord.
      IJENatality ijeConverted = new(br);

      // Certificate Number
      Assert.Equal("048858", ijeImported.FILENO);
      Assert.Equal(ijeImported.FILENO, ijeConverted.FILENO);
      // Date of Birth (Infant)--Year
      Assert.Equal("2023", ijeImported.IDOB_YR);
      Assert.Equal(ijeImported.IDOB_YR, ijeConverted.IDOB_YR);
      Assert.Equal(2023, br.BirthYear);
      // State, U.S. Territory or Canadian Province of Birth (Infant) - code
      Assert.Equal("MA".PadRight(2), ijeImported.BSTATE);
      Assert.Equal(ijeImported.BSTATE, ijeConverted.BSTATE);
      Assert.Equal("MA", br.PlaceOfBirth["addressState"]);
      Assert.Equal("MA", br.BirthLocationJurisdiction); // TODO - Birth Location Jurisdiction still needs to be finalized.
      // Time of Birth
      Assert.Equal("1230".PadRight(4), ijeImported.TB);
      Assert.Equal(ijeImported.TB, ijeConverted.TB);
      Assert.Equal("12:30:00", br.BirthTime);
      // Sex
      Assert.Equal("M", ijeImported.ISEX);
      Assert.Equal(ijeImported.ISEX, ijeConverted.ISEX);
      Assert.Equal("M", br.BirthSex["code"]);
      // Date of Birth (Infant)--Month
      Assert.Equal("11", ijeImported.IDOB_MO);
      Assert.Equal(ijeImported.IDOB_MO, ijeConverted.IDOB_MO);
      Assert.Equal(11, br.BirthMonth);
      // Date of Birth (Infant)--Day
      Assert.Equal("25", ijeImported.IDOB_DY);
      Assert.Equal(ijeImported.IDOB_DY, ijeConverted.IDOB_DY);
      Assert.Equal(25, br.BirthDay);
      Assert.Equal(ijeImported.IDOB_YR + "-" + ijeImported.IDOB_MO + "-" + ijeImported.IDOB_DY, br.DateOfBirth);
      Assert.Equal("2023-11-25", br.DateOfBirth);
      // County of Birth | (CountyCodes) (CNTYO)
<<<<<<< HEAD
      Assert.Equal("467", ijeImported.CNTYO);
=======
      // TODO ---
>>>>>>> a3cf8bc8
      // Plurality
      // TODO ---
      // Set Order
      // TODO ---
      Assert.Equal("06", ijeImported.SORD);
      Assert.Equal(ijeImported.SORD, ijeConverted.SORD);
      Assert.Equal(6, br.SetOrder);
      // Plurality--Edit Flag
      // TODO ---
      // Mother's Reported Age
      // TODO ---
      // Father's Reported Age
      // TODO ---
      // Child's First Name
      Assert.Equal("TestFirst".PadRight(50), ijeImported.KIDFNAME);
      Assert.Equal(ijeImported.KIDFNAME, ijeConverted.KIDFNAME);
      Assert.Equal("TestFirst", br.ChildGivenNames[0]);
      // Child's Middle Name
      Assert.Equal("TestMiddle".PadRight(50), ijeImported.KIDMNAME);
      Assert.Equal(ijeImported.KIDMNAME, ijeConverted.KIDMNAME);
      Assert.Equal("TestMiddle", br.ChildGivenNames[1]);
      // Child's Last Name
      Assert.Equal("TestLast".PadRight(50), ijeImported.KIDLNAME);
      Assert.Equal(ijeImported.KIDLNAME, ijeConverted.KIDLNAME);
      Assert.Equal("TestLast", br.ChildFamilyName);
      // Child's Surname Suffix (moved from end)
      Assert.Equal("Jr.".PadRight(7), ijeImported.KIDSUFFX);
      Assert.Equal(ijeImported.KIDSUFFX, ijeConverted.KIDSUFFX);
      Assert.Equal("Jr.", br.ChildSuffix);
      // County of Birth (Literal) | (BIRTH_CO)
      Assert.Equal("TestCounty".PadRight(25), ijeImported.BIRTH_CO);
      Assert.Equal(ijeImported.BIRTH_CO, ijeConverted.BIRTH_CO);
      Assert.Equal("TestCounty", br.PlaceOfBirth["addressCounty"]);
      // City/town/place of birth (Literal)
      Assert.Equal("TestCity".PadRight(50), ijeImported.BRTHCITY);
      Assert.Equal(ijeImported.BRTHCITY, ijeConverted.BRTHCITY);
      Assert.Equal("TestCity", br.PlaceOfBirth["addressCity"]);
      // Infant's Medical Record Number
      Assert.Equal("aaabbbcccdddeee".PadRight(15), ijeImported.INF_MED_REC_NUM);
      Assert.Equal(ijeImported.INF_MED_REC_NUM, ijeConverted.INF_MED_REC_NUM);
      Assert.Equal("aaabbbcccdddeee", br.InfantMedicalRecordNumber);
    }

    [Fact]
    public void TestSetPatientChildVitalRecordProperties()
    {
      IJENatality ije = new()
      {
          CNTYO = "635"
      };
      Assert.Equal("635", ije.CNTYO);
    }

    [Fact]
    public void TestBirthSexSetters()
    {
      IJENatality ije = new IJENatality();
      ije.ISEX = "M";
      Assert.Equal("M", ije.ISEX);
      Assert.Equal("M", ije.ToRecord().BirthSex["code"]);
      Assert.Equal("M", ije.ToRecord().BirthSexHelper);
      ije.ISEX = "F";
      Assert.Equal("F", ije.ISEX);
      Assert.Equal("F", ije.ToRecord().BirthSex["code"]);
      Assert.Equal("F", ije.ToRecord().BirthSexHelper);
      ije.ToRecord().BirthSexHelper = "M";
      Assert.Equal("M", ije.ISEX);
      Assert.Equal("M", ije.ToRecord().BirthSex["code"]);
      Assert.Equal("M", ije.ToRecord().BirthSexHelper);
    }

    // Test Patient Mother Vital Properties
    [Fact]
    public void TestPatientMotherVitalRecordProperties()
    {
      // Test IJE import.
      IJENatality ijeImported = new(File.ReadAllText(TestHelpers.FixturePath("fixtures/ije/BasicBirthRecord.ije")), true);
      // Test IJE conversion to BirthRecord.
      BirthRecord br = ijeImported.ToRecord();
      // Test IJE conversion from BirthRecord.
      IJENatality ijeConverted = new(br);

      // Date of Birth (Mother)--Year
      Assert.Equal("1994", ijeImported.MDOB_YR);
      Assert.Equal(ijeImported.MDOB_YR, ijeConverted.MDOB_YR);
      Assert.Equal(1994, br.MotherBirthYear);
      // Date of Birth (Mother)--Month
      Assert.Equal("11", ijeImported.MDOB_MO);
      Assert.Equal(ijeImported.MDOB_MO, ijeConverted.MDOB_MO);
      Assert.Equal(11, br.MotherBirthMonth);
      // Date of Birth (Mother)--Day
      Assert.Equal("29", ijeImported.MDOB_DY);
      Assert.Equal(ijeImported.MDOB_DY, ijeConverted.MDOB_DY);
      Assert.Equal(29, br.MotherBirthDay);
      Assert.Equal(ijeImported.MDOB_YR + "-" + ijeImported.MDOB_MO + "-" + ijeImported.MDOB_DY, br.MotherDateOfBirth);
      Assert.Equal("1994-11-29", br.MotherDateOfBirth);
    }

    // Test Related Person Father Properties
    [Fact]
    public void TestRelatedPersonFatherProperties()
    {
      // Test IJE import.
      IJENatality ijeImported = new(File.ReadAllText(TestHelpers.FixturePath("fixtures/ije/BasicBirthRecord.ije")), true);
      // Test IJE conversion to BirthRecord.
      BirthRecord br = ijeImported.ToRecord();
      // Test IJE conversion from BirthRecord.
      IJENatality ijeConverted = new(br);

      // Date of Birth (Father)--Year
      Assert.Equal("1992", ijeImported.FDOB_YR);
      Assert.Equal(ijeImported.FDOB_YR, ijeConverted.FDOB_YR);
      Assert.Equal(1992, br.FatherBirthYear);
      // Date of Birth (Father)--Month
      Assert.Equal("10", ijeImported.FDOB_MO);
      Assert.Equal(ijeImported.FDOB_MO, ijeConverted.FDOB_MO);
      Assert.Equal(10, br.FatherBirthMonth);
      // Date of Birth (Father)--Day
      Assert.Equal("05", ijeImported.FDOB_DY);
      Assert.Equal(ijeImported.FDOB_DY, ijeConverted.FDOB_DY);
      Assert.Equal(5, br.FatherBirthDay);
      Assert.Equal(ijeImported.FDOB_YR + "-" + ijeImported.FDOB_MO + "-" + ijeImported.FDOB_DY, br.FatherDateOfBirth);
      Assert.Equal("1992-10-05", br.FatherDateOfBirth);
    }

    // Test unknown date values for Mother and Father.
    [Fact]
    public void TestParentBirthDateUnknowns()
    {
      // Patient Mother.
      IJENatality ije = new();
      ije.MDOB_YR = "2000";
      ije.MDOB_MO = "09";
      ije.MDOB_DY = "27";
      ije.MAGE_BYPASS = "0";
      ije.MAGER = "29";
      Assert.Equal("2000", ije.MDOB_YR);
      Assert.Equal("09", ije.MDOB_MO);
      Assert.Equal("27", ije.MDOB_DY);
      Assert.Equal("0", ije.MAGE_BYPASS);
      Assert.Equal("29", ije.MAGER);
      ije.MDOB_DY = "99";
      Assert.Equal("99", ije.MDOB_DY);
      BirthRecord converted = ije.ToRecord();
      Assert.Equal(-1, converted.MotherBirthDay);
      Assert.Equal("2000-09", converted.MotherDateOfBirth);
      ije.MDOB_DY = "30";
      converted = ije.ToRecord();
      Assert.Equal(30, converted.MotherBirthDay);
      Assert.Equal("2000-09-30", converted.MotherDateOfBirth);
      ije.MDOB_MO = "99";
      converted = ije.ToRecord();
      Assert.Equal(-1, converted.MotherBirthMonth);
      Assert.Equal(30, converted.MotherBirthDay);
      Assert.Equal("2000", converted.MotherDateOfBirth);
      ije.MDOB_MO = "05";
      converted = ije.ToRecord();
      Assert.Equal(5, converted.MotherBirthMonth);
      Assert.Equal(30, converted.MotherBirthDay);
      Assert.Equal("2000-05-30", converted.MotherDateOfBirth);
      ije.MDOB_YR = "9999";
      Assert.Equal(-1, converted.MotherBirthYear);
      Assert.Equal(5, converted.MotherBirthMonth);
      Assert.Equal(30, converted.MotherBirthDay);
      Assert.Null(converted.MotherDateOfBirth);
      // Related Person Father.
      ije.FDOB_YR = "1999";
      ije.FDOB_MO = "11";
      ije.FDOB_DY = "27";
      ije.FAGE_BYPASS = "0";
      ije.FAGER = "31";
      Assert.Equal("1999", ije.FDOB_YR);
      Assert.Equal("11", ije.FDOB_MO);
      Assert.Equal("27", ije.FDOB_DY);
      Assert.Equal("0", ije.FAGE_BYPASS);
      Assert.Equal("31", ije.FAGER);
      ije.FDOB_DY = "99";
      Assert.Equal("99", ije.FDOB_DY);
      converted = ije.ToRecord();
      Assert.Equal(-1, converted.FatherBirthDay);
      Assert.Equal("1999-11", converted.FatherDateOfBirth);
      ije.FDOB_DY = "22";
      converted = ije.ToRecord();
      Assert.Equal(22, converted.FatherBirthDay);
      Assert.Equal("1999-11-22", converted.FatherDateOfBirth);
      ije.FDOB_MO = "99";
      converted = ije.ToRecord();
      Assert.Equal(-1, converted.FatherBirthMonth);
      Assert.Equal(22, converted.FatherBirthDay);
      Assert.Equal("1999", converted.FatherDateOfBirth);
      ije.FDOB_MO = "05";
      converted = ije.ToRecord();
      Assert.Equal(5, converted.FatherBirthMonth);
      Assert.Equal(22, converted.FatherBirthDay);
      Assert.Equal("1999-05-22", converted.FatherDateOfBirth);
      ije.FDOB_YR = "9999";
      Assert.Equal(-1, converted.FatherBirthYear);
      Assert.Equal(5, converted.FatherBirthMonth);
      Assert.Equal(22, converted.FatherBirthDay);
      Assert.Null(converted.FatherDateOfBirth);
    }

    // Test Unknown Parent Birthdate imports from IJE.
    [Fact]
    public void TestUnknownParentBirthdateImports()
    {
      // Test IJE import.
      IJENatality ijeImported = new(File.ReadAllText(TestHelpers.FixturePath("fixtures/ije/UnknownParentBirthDates.ije")), true);
      // Test IJE conversion to BirthRecord.
      BirthRecord br = ijeImported.ToRecord();
      // Test IJE conversion from BirthRecord.
      IJENatality ijeConverted = new(br);

      // Date of Birth (Mother)--Year
      Assert.Equal("9999", ijeImported.MDOB_YR);
      Assert.Equal(ijeImported.MDOB_YR, ijeConverted.MDOB_YR);
      Assert.Equal(-1, br.MotherBirthYear);
      // Date of Birth (Mother)--Month
      Assert.Equal("99", ijeImported.MDOB_MO);
      Assert.Equal(ijeImported.MDOB_MO, ijeConverted.MDOB_MO);
      Assert.Equal(-1, br.MotherBirthMonth);
      // Date of Birth (Mother)--Day
      Assert.Equal("99", ijeImported.MDOB_DY);
      Assert.Equal(ijeImported.MDOB_DY, ijeConverted.MDOB_DY);
      Assert.Equal(-1, br.MotherBirthDay);
      Assert.Null(br.MotherDateOfBirth);
      // Date of Birth (Father)--Year
      Assert.Equal("9999", ijeImported.FDOB_YR);
      Assert.Equal(ijeImported.FDOB_YR, ijeConverted.FDOB_YR);
      Assert.Equal(-1, br.FatherBirthYear);
      // Date of Birth (Father)--Month
      Assert.Equal("99", ijeImported.FDOB_MO);
      Assert.Equal(ijeImported.FDOB_MO, ijeConverted.FDOB_MO);
      Assert.Equal(-1, br.FatherBirthMonth);
      // Date of Birth (Father)--Day
      Assert.Equal("99", ijeImported.FDOB_DY);
      Assert.Equal(ijeImported.FDOB_DY, ijeConverted.FDOB_DY);
      Assert.Equal(-1, br.FatherBirthDay);
      Assert.Null(br.FatherDateOfBirth);
    }

    [Fact]
    public void TestPlurality()
    {
      BirthRecord fhir = new BirthRecord();
      IJENatality ije = new IJENatality(fhir);
      Assert.Equal("  ", ije.SORD);
      Assert.Equal("  ", ije.PLUR);
      Assert.Equal(" ", ije.PLUR_BYPASS);
      ije.SORD = "02";
      ije.PLUR = "03";
      ije.PLUR_BYPASS = "1";
      Assert.Equal("02", ije.SORD);
      Assert.Equal("03", ije.PLUR);
      Assert.Equal("1", ije.PLUR_BYPASS);
      ije.PLUR = "99";
      Assert.Equal("99", ije.PLUR);
      ije.PLUR = "  ";
      Assert.Equal("  ", ije.PLUR);
    }

    [Fact]
    public void TestCongenitalAnomaliesOfTheNewborn()
    {
      BirthRecord fhir = new BirthRecord();
      IJENatality ije = new IJENatality(fhir);
      Assert.False(fhir.Anencephaly);
      Assert.False(fhir.NoCongenitalAnomaliesOfTheNewborn);
      Assert.Equal("U", ije.ANEN);
      ije.ANEN = "Y";
      Assert.Equal("Y", ije.ANEN);
      Assert.True(fhir.Anencephaly);
      Assert.False(fhir.NoCongenitalAnomaliesOfTheNewborn);
      ije.ANEN = "U";
      Assert.Equal("U", ije.ANEN);
      Assert.False(fhir.Anencephaly);
      Assert.False(fhir.NoCongenitalAnomaliesOfTheNewborn);
      ije.ANEN = "N";
      Assert.Equal("N", ije.ANEN);
      Assert.False(fhir.Anencephaly);
      Assert.True(fhir.NoCongenitalAnomaliesOfTheNewborn);
      ije.ANEN = "U";
      // FHIR uses false for either U or N, the two values are differentiated by the value of the corresponding none-of-the-above field
      // Setting an existing false attribute to false doesn't change the corresponding none-of-the-above field so we get N instead of U
      Assert.Equal("N", ije.ANEN);
      Assert.False(fhir.Anencephaly);
      Assert.True(fhir.NoCongenitalAnomaliesOfTheNewborn);
      ije.ANEN = "Y";
      Assert.Equal("Y", ije.ANEN);
      Assert.True(fhir.Anencephaly);
      Assert.False(fhir.NoCongenitalAnomaliesOfTheNewborn);
      ije.HYPO = "N"; // Setting any field to N sets all fields in the same group to N
      Assert.Equal("N", ije.HYPO);
      Assert.Equal("N", ije.ANEN);
      Assert.False(fhir.Hypospadias);
      Assert.False(fhir.Anencephaly);
      Assert.True(fhir.NoCongenitalAnomaliesOfTheNewborn);
      ije.HYPO = "Y"; // Setting any field to Y sets all fields in the same group to U unless they are also Y
      Assert.Equal("Y", ije.HYPO);
      Assert.Equal("U", ije.ANEN);
      Assert.True(fhir.Hypospadias);
      Assert.False(fhir.Anencephaly);
      Assert.False(fhir.NoCongenitalAnomaliesOfTheNewborn);
    }

    [Fact]
    public void TestMotherFatherPlaceOfBirth()
    {
      BirthRecord fhir = new BirthRecord();
      IJENatality ije = new IJENatality(fhir);

      ije.FBPLACD_ST_TER_C = "NH";
      ije.FBPLACE_CNT_C = "US";

      ije.BPLACEC_ST_TER = "MA";
      ije.BPLACEC_CNT = "US";

      Assert.Equal("NH", ije.FBPLACD_ST_TER_C);
      Assert.Equal("New Hampshire", ije.FBPLACE_ST_TER_TXT);
      Assert.Equal("US", ije.FBPLACE_CNT_C);
      Assert.Equal("United States", ije.FBPLACE_CNTRY_TXT);

      Assert.Equal("MA", ije.BPLACEC_ST_TER);
      Assert.Equal("Massachusetts", ije.MBPLACE_ST_TER_TXT);
      Assert.Equal("US", ije.BPLACEC_CNT);
      Assert.Equal("United States", ije.MBPLACE_CNTRY_TXT);
    }

    [Fact]
    public void TestMotherResidenceAndBilling()
    {
      BirthRecord fhir = new BirthRecord();
      IJENatality ije = new IJENatality(fhir);

      ije.STATEC = "NH";
      ije.COUNTRYC = "US";
      ije.LIMITS = "U";

      ije.MAIL_STATETXT = "Massachusetts";
      ije.MAIL_CNTRYTXT = "United States";

      Assert.Equal("NH", ije.STATEC);
      Assert.Equal("New Hampshire", ije.STATETXT);
      Assert.Equal("US", ije.COUNTRYC);
      Assert.Equal("United States", ije.CNTRYTXT);
      Assert.Equal("U", ije.LIMITS);
      Assert.Equal("UNK", fhir.MotherResidenceWithinCityLimits["code"]);

      // Assert.Equal("MA", fhir.MotherBilling["addressState"]);
      // Assert.Equal("Massachusetts", ije.MAIL_STATETXT);
      // Assert.Equal("US", fhir.MotherBilling["addressCountry"]);
      // Assert.Equal("United States", ije.MAIL_CNTRYTXT);
    }

    [Fact]
    public void TestMethodOfDelivery()
    {
      BirthRecord fhir = new BirthRecord();
      IJENatality ije = new IJENatality(fhir);
      Assert.Equal("", ije.ROUT);
      ije.ROUT = "9";
      Assert.Equal("9", ije.ROUT);
      Assert.True(fhir.UnknownFinalRouteAndMethodOfDelivery);
      ije.ROUT = "1";
      Assert.Equal("1", ije.ROUT);
      Assert.False(fhir.UnknownFinalRouteAndMethodOfDelivery);
      Assert.Equal("700000006", fhir.FinalRouteAndMethodOfDelivery["code"]);
      Assert.Equal(CodeSystems.SCT, fhir.FinalRouteAndMethodOfDelivery["system"]);
      ije.ROUT = "";
      Assert.Equal("", fhir.FinalRouteAndMethodOfDelivery["code"]);
      Assert.Equal("", fhir.FinalRouteAndMethodOfDelivery["system"]);
      ije.ROUT = " ";
      Assert.Equal("", fhir.FinalRouteAndMethodOfDelivery["code"]);
      Assert.Equal("", fhir.FinalRouteAndMethodOfDelivery["system"]);
      ije.ROUT = null;
      Assert.Equal("", fhir.FinalRouteAndMethodOfDelivery["code"]);
      Assert.Equal("", fhir.FinalRouteAndMethodOfDelivery["system"]);
    }

    [Fact]
    public void TestSetMotherEthnicity1()
    {
      BirthRecord fhir = new BirthRecord();
      IJENatality ije = new IJENatality(fhir);
      Assert.Equal("U", ije.METHNIC1);
      ije.METHNIC1 = "H";
      Assert.Equal("Y", fhir.MotherEthnicity1Helper);
      Assert.Equal("H", ije.METHNIC1);

      Dictionary<string, string> CodeY = new Dictionary<string, string>();
      CodeY.Add("code", VR.ValueSets.HispanicNoUnknown.Codes[1, 0]);
      CodeY.Add("display", VR.ValueSets.HispanicNoUnknown.Codes[1, 1]);
      CodeY.Add("system", VR.ValueSets.HispanicNoUnknown.Codes[1, 2]);
      Assert.Equal(CodeY, fhir.MotherEthnicity1);
    }

    [Fact]
    public void TestSetFatherEthnicity1()
    {
      BirthRecord fhir = new BirthRecord();
      IJENatality ije = new IJENatality(fhir);
      Assert.Equal("U", ije.FETHNIC1);
      ije.FETHNIC1 = "H";
      Assert.Equal("Y", fhir.FatherEthnicity1Helper);
      Assert.Equal("H", ije.FETHNIC1);

      Dictionary<string, string> CodeY = new Dictionary<string, string>();
      CodeY.Add("code", VR.ValueSets.HispanicNoUnknown.Codes[1, 0]);
      CodeY.Add("display", VR.ValueSets.HispanicNoUnknown.Codes[1, 1]);
      CodeY.Add("system", VR.ValueSets.HispanicNoUnknown.Codes[1, 2]);
      Assert.Equal(CodeY, fhir.FatherEthnicity1);
    }

    [Fact]
    public void TestImportMotherBirthplace()
    {
      // Test IJE import.
      IJENatality ijeImported = new(File.ReadAllText(TestHelpers.FixturePath("fixtures/ije/BasicBirthRecord.ije")), true);
      // Test IJE conversion to BirthRecord.
      BirthRecord br = ijeImported.ToRecord();
      // Test IJE conversion from BirthRecord.
      IJENatality ijeConverted = new(br);

      // Country
      Assert.Equal("US", ijeImported.BPLACEC_CNT);
      Assert.Equal(ijeImported.BPLACEC_CNT, br.MotherPlaceOfBirth["addressCountry"]);
      Assert.Equal(ijeImported.BPLACEC_CNT, ijeConverted.BPLACEC_CNT);
      // State
      Assert.Equal("CA", ijeImported.BPLACEC_ST_TER);
      Assert.Equal(ijeImported.BPLACEC_ST_TER, br.MotherPlaceOfBirth["addressState"]);
      Assert.Equal(ijeImported.BPLACEC_ST_TER, ijeConverted.BPLACEC_ST_TER);
    }

    [Fact]
    public void TestSetMotherBirthplace()
    {
      // Manually set ije values.
      IJENatality ije = new()
      {
          BPLACEC_CNT = "US",
          BPLACEC_ST_TER = "FL"
      };
      // Test IJE conversion to BirthRecord.
      BirthRecord br = ije.ToRecord();
      // Test IJE conversion from BirthRecord.
      IJENatality ijeConverted = new(br);

      // Country
      Assert.Equal("US", ije.BPLACEC_CNT);
      Assert.Equal(ije.BPLACEC_CNT, br.MotherPlaceOfBirth["addressCountry"]);
      Assert.Equal(ije.BPLACEC_CNT, ijeConverted.BPLACEC_CNT);
      ije.BPLACEC_CNT = "AE";
      Assert.Equal("AE", ije.BPLACEC_CNT);
      // State
      Assert.Equal("FL", ije.BPLACEC_ST_TER);
      Assert.Equal(ije.BPLACEC_ST_TER, br.MotherPlaceOfBirth["addressState"]);
      Assert.Equal(ije.BPLACEC_ST_TER, ijeConverted.BPLACEC_ST_TER);
      ije.BPLACEC_ST_TER = "AL";
      Assert.Equal("AL", ije.BPLACEC_ST_TER);
    }

    [Fact]
    public void TestSetBirthPlaceType()
    {
      // Manually set ije values.
      IJENatality ije = new()
      {
          BPLACE = "1"
      };
      Assert.Equal("1", ije.BPLACE);
      Assert.Equal("22232009", ije.ToRecord().BirthPhysicalLocation["code"]);
      Assert.Equal("Hospital", ije.ToRecord().BirthPhysicalLocation["display"]);
      Assert.Equal("http://snomed.info/sct", ije.ToRecord().BirthPhysicalLocation["system"]);

      ije.BPLACE = "3";
      Assert.Equal("3", ije.BPLACE);
      Assert.Equal("408839006", ije.ToRecord().BirthPhysicalLocation["code"]);
      Assert.Equal("Planned home birth", ije.ToRecord().BirthPhysicalLocation["display"]);
      Assert.Equal("http://snomed.info/sct", ije.ToRecord().BirthPhysicalLocation["system"]);
    }

    [Fact]
    public void TestImportBirthPlaceType()
    {
      // Test IJE import.
      IJENatality ijeImported = new(File.ReadAllText(TestHelpers.FixturePath("fixtures/ije/BasicBirthRecord.ije")), true);
      // Test IJE conversion to BirthRecord.
      BirthRecord br = ijeImported.ToRecord();
      // Test IJE conversion from BirthRecord.
      IJENatality ijeConverted = new(br);

      Assert.Equal("2", ijeImported.BPLACE);
      Assert.Equal(ijeImported.BPLACE, ijeConverted.BPLACE);
      Assert.Equal("91154008", ijeImported.ToRecord().BirthPhysicalLocation["code"]);
      Assert.Equal("Free-standing birthing center", ijeImported.ToRecord().BirthPhysicalLocation["display"]);
      Assert.Equal("http://snomed.info/sct", ijeImported.ToRecord().BirthPhysicalLocation["system"]);
    }
    
    public void TestSetSmoking()
    {
      BirthRecord fhir = new BirthRecord();
      IJENatality ije = new IJENatality(fhir);
      Assert.Equal("  ", ije.CIGPN);
      Assert.Null(fhir.CigarettesPerDayInThreeMonthsPriorToPregancy);
      ije.CIGPN = "99";
      Assert.Equal("99", ije.CIGPN);
      Assert.Equal(-1, fhir.CigarettesPerDayInThreeMonthsPriorToPregancy);
      ije.CIGPN = "20";
      Assert.Equal("20", ije.CIGPN);
      Assert.Equal(20, fhir.CigarettesPerDayInThreeMonthsPriorToPregancy);
      ije.CIGPN = "  ";
      Assert.Equal("  ", ije.CIGPN);
      Assert.Null(fhir.CigarettesPerDayInThreeMonthsPriorToPregancy);

      Assert.Equal("  ", ije.CIGFN);
      Assert.Null(fhir.CigarettesPerDayInFirstTrimester);
      ije.CIGFN = "99";
      Assert.Equal("99", ije.CIGFN);
      Assert.Equal(-1, fhir.CigarettesPerDayInFirstTrimester);
      ije.CIGFN = "22";
      Assert.Equal("22", ije.CIGFN);
      Assert.Equal(22, fhir.CigarettesPerDayInFirstTrimester);
      ije.CIGFN = "  ";
      Assert.Equal("  ", ije.CIGFN);
      Assert.Null(fhir.CigarettesPerDayInFirstTrimester);

      Assert.Equal("  ", ije.CIGSN);
      Assert.Null(fhir.CigarettesPerDayInSecondTrimester);
      ije.CIGSN = "99";
      Assert.Equal("99", ije.CIGSN);
      Assert.Equal(-1, fhir.CigarettesPerDayInSecondTrimester);
      ije.CIGSN = "18";
      Assert.Equal("18", ije.CIGSN);
      Assert.Equal(18, fhir.CigarettesPerDayInSecondTrimester);
      ije.CIGSN = "  ";
      Assert.Equal("  ", ije.CIGSN);
      Assert.Null(fhir.CigarettesPerDayInSecondTrimester);

      Assert.Equal("  ", ije.CIGLN);
      Assert.Null(fhir.CigarettesPerDayInLastTrimester);
      ije.CIGLN = "99";
      Assert.Equal("99", ije.CIGLN);
      Assert.Equal(-1, fhir.CigarettesPerDayInLastTrimester);
      ije.CIGLN = "21";
      Assert.Equal("21", ije.CIGLN);
      Assert.Equal(21, fhir.CigarettesPerDayInLastTrimester);
      ije.CIGLN = "  ";
      Assert.Equal("  ", ije.CIGLN);
      Assert.Null(fhir.CigarettesPerDayInLastTrimester);
    }

    [Fact]
    public void TestSetWeight()
    {
      BirthRecord fhir = new BirthRecord();
      IJENatality ije = new IJENatality(fhir);
      Assert.Equal("   ", ije.PWGT);
      Assert.Null(fhir.MotherPrepregnancyWeight);
      Assert.Null(fhir.MotherPrepregnancyWeightEditFlagHelper);
      Assert.Equal("   ", ije.DWGT);
      Assert.Null(fhir.MotherWeightAtDelivery);
      Assert.Null(fhir.MotherWeightAtDeliveryEditFlagHelper);
      Assert.Equal("    ", ije.BWG);
      Assert.Null(fhir.BirthWeight);
      Assert.Null(fhir.BirthWeightEditFlagHelper);
      ije.PWGT = "095";
      ije.PWGT_BYPASS = "1";
      ije.DWGT_BYPASS = "0";
      ije.DWGT = "120";
      ije.BWG = "3200";
      ije.BW_BYPASS = "2";
      Assert.Equal("1", ije.PWGT_BYPASS);
      Assert.Equal("095", ije.PWGT);
      Assert.Equal("0", ije.DWGT_BYPASS);
      Assert.Equal("120", ije.DWGT);
      Assert.Equal("3200", ije.BWG);
      Assert.Equal("2", ije.BW_BYPASS);
      ije.PWGT = "999";
      Assert.Equal("999", ije.PWGT);
      Assert.Equal(-1, fhir.MotherPrepregnancyWeight);
    }

    [Fact]
    public void TestSetOccupationAndIndustry()
    {
      BirthRecord fhir = new BirthRecord();
      IJENatality ije = new IJENatality(fhir);
      Assert.Null(fhir.MotherOccupation);
      Assert.Null(ije.MOM_OC_T);
      Assert.Null(fhir.FatherOccupation);
      Assert.Null(ije.DAD_OC_T);
      Assert.Null(fhir.MotherIndustry);
      Assert.Null(ije.MOM_IN_T);
      Assert.Null(fhir.FatherIndustry);
      Assert.Null(ije.DAD_IN_T);
      ije.MOM_OC_T = "scientist";
      Assert.Equal("scientist", ije.MOM_OC_T);
      Assert.Equal("scientist", fhir.MotherOccupation);
      Assert.Null(fhir.MotherIndustry);
      Assert.Null(ije.MOM_IN_T);
      Assert.Null(fhir.FatherOccupation);
      Assert.Null(ije.DAD_OC_T);
      Assert.Null(fhir.FatherIndustry);
      Assert.Null(ije.DAD_IN_T);
      ije.MOM_IN_T = "public health";
      Assert.Equal("scientist", ije.MOM_OC_T);
      Assert.Equal("scientist", fhir.MotherOccupation);
      Assert.Equal("public health", ije.MOM_IN_T);
      Assert.Equal("public health", fhir.MotherIndustry);
      Assert.Null(fhir.FatherOccupation);
      Assert.Null(ije.DAD_OC_T);
      Assert.Null(fhir.FatherIndustry);
      Assert.Null(ije.DAD_IN_T);
      ije.DAD_IN_T = "real estate";
      Assert.Equal("scientist", ije.MOM_OC_T);
      Assert.Equal("scientist", fhir.MotherOccupation);
      Assert.Equal("public health", ije.MOM_IN_T);
      Assert.Equal("public health", fhir.MotherIndustry);
      Assert.Null(fhir.FatherOccupation);
      Assert.Null(ije.DAD_OC_T);
      Assert.Equal("real estate", ije.DAD_IN_T);
      Assert.Equal("real estate", fhir.FatherIndustry);
      ije.DAD_OC_T = "realtor";
      Assert.Equal("realtor", ije.DAD_OC_T);
      Assert.Equal("realtor", fhir.FatherOccupation);
      Assert.Equal("real estate", ije.DAD_IN_T);
      Assert.Equal("real estate", fhir.FatherIndustry);
      Assert.Equal("scientist", ije.MOM_OC_T);
      Assert.Equal("scientist", fhir.MotherOccupation);
      Assert.Equal("public health", ije.MOM_IN_T);
      Assert.Equal("public health", fhir.MotherIndustry);
    }
  }
}<|MERGE_RESOLUTION|>--- conflicted
+++ resolved
@@ -49,11 +49,7 @@
       Assert.Equal(ijeImported.IDOB_YR + "-" + ijeImported.IDOB_MO + "-" + ijeImported.IDOB_DY, br.DateOfBirth);
       Assert.Equal("2023-11-25", br.DateOfBirth);
       // County of Birth | (CountyCodes) (CNTYO)
-<<<<<<< HEAD
       Assert.Equal("467", ijeImported.CNTYO);
-=======
-      // TODO ---
->>>>>>> a3cf8bc8
       // Plurality
       // TODO ---
       // Set Order
