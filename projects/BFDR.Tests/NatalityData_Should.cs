--- conflicted
+++ resolved
@@ -464,7 +464,6 @@
     }
 
     [Fact]
-<<<<<<< HEAD
     public void TestImportMotherBirthplace()
     {
       // Test IJE import.
@@ -549,7 +548,6 @@
       Assert.Equal("http://snomed.info/sct", ijeImported.ToRecord().BirthPhysicalLocation["system"]);
     }
     
-=======
     public void TestImportIdentifiers()
     {
       IJENatality ijeImported = new(File.ReadAllText(TestHelpers.FixturePath("fixtures/ije/BasicBirthRecord.ije")), true);
@@ -585,8 +583,7 @@
       Assert.Equal(ije.IDOB_YR + ije.BSTATE + ije.FILENO, br.BirthRecordIdentifier);
       Assert.Equal("2010HI897897", br.BirthRecordIdentifier);
     }
-      
->>>>>>> a2a3d03a
+
     public void TestSetSmoking()
     {
       BirthRecord fhir = new BirthRecord();
