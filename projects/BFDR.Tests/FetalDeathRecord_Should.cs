--- conflicted
+++ resolved
@@ -56,7 +56,6 @@
       Assert.Null(record.FirstPrenatalCareVisitDay);
     }
 
-<<<<<<< HEAD
     [Fact]
     public void SetPhysicalDeliveryPlace()
     {
@@ -156,7 +155,9 @@
       Assert.Equal(2023, (int)br2.CertifiedYear);
       Assert.Equal(02, (int)br2.CertifiedMonth);
       Assert.Equal(19, (int)br2.CertifiedDay);
-=======
+    }
+      
+    [Fact]
     public void SetEstimatedTimeOfFetalDeath()
     {
       SetterFetalDeathRecord.TimeOfFetalDeathHelper = "434671000124102";
@@ -318,7 +319,6 @@
       Assert.Null(SetterFetalDeathRecord.MaternalConditionsDiseasesLiteral);
       SetterFetalDeathRecord.MaternalConditionsDiseasesLiteral = "Complication of Placenta Cord";
       Assert.Equal("Complication of Placenta Cord", SetterFetalDeathRecord.MaternalConditionsDiseasesLiteral);
->>>>>>> b7f31cae
     }
   }
 }