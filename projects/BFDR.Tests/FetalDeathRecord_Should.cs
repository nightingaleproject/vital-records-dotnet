--- conflicted
+++ resolved
@@ -56,8 +56,6 @@
       Assert.Null(record.FirstPrenatalCareVisitDay);
     }
 
-    [Fact]
-<<<<<<< HEAD
     public void SetEstimatedTimeOfFetalDeath()
     {
       SetterFetalDeathRecord.TimeOfFetalDeathHelper = "434671000124102";
@@ -90,7 +88,8 @@
       Assert.Equal("434631000124100", record.TimeOfFetalDeath["code"]);
       Assert.Equal("http://snomed.info/sct", record.TimeOfFetalDeath["system"]);
       Assert.Equal("A", new IJEFetalDeath(record).ETIME);
-=======
+    }
+
     public void BirthDataPresent()
     {
       FetalDeathRecord record = new(File.ReadAllText(TestHelpers.FixturePath("fixtures/json/FetalDeathReport.json")));
@@ -218,7 +217,6 @@
       Assert.Null(SetterFetalDeathRecord.MaternalConditionsDiseasesLiteral);
       SetterFetalDeathRecord.MaternalConditionsDiseasesLiteral = "Complication of Placenta Cord";
       Assert.Equal("Complication of Placenta Cord", SetterFetalDeathRecord.MaternalConditionsDiseasesLiteral);
->>>>>>> 67a97993
     }
   }
 }