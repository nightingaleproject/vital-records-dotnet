using System;
using System.Collections.Generic;
using System.IO;
using VR;
using Xunit;

namespace BFDR.Tests
{
  public class FetalDeathRecord_Should
  {
    private FetalDeathRecord SetterFetalDeathRecord;
    private FetalDeathRecord BasicFetalDeathRecord;

    public FetalDeathRecord_Should()
    {
      SetterFetalDeathRecord = new FetalDeathRecord();
      BasicFetalDeathRecord = new FetalDeathRecord(File.ReadAllText(TestHelpers.FixturePath("fixtures/json/BasicFetalDeathRecord.json")));
    }

    [Fact]
    public void TestFetalDeathIdentifierSetters()
    {
        // Record Identifiers
        SetterFetalDeathRecord.CertificateNumber = "87366";
        Assert.Equal("87366", SetterFetalDeathRecord.CertificateNumber);
        Assert.Equal("0000XX087366", SetterFetalDeathRecord.RecordIdentifier);
        Assert.Null(SetterFetalDeathRecord.StateLocalIdentifier1);
        SetterFetalDeathRecord.StateLocalIdentifier1 = "0000033";
        Assert.Equal("0000033", SetterFetalDeathRecord.StateLocalIdentifier1);
        // TODO: Delivery year is not implemented yet
        // SetterFetalDeathRecord.DeliveryYear = 2020;
        // SetterFetalDeathRecord.CertificateNumber = "767676";
        // Assert.Equal("2020XX767676", SetterFetalDeathRecord.RecordIdentifier);
        SetterFetalDeathRecord.BirthLocationJurisdiction = "WY";
        SetterFetalDeathRecord.CertificateNumber = "898989";
        Assert.Equal("0000WY898989", SetterFetalDeathRecord.RecordIdentifier);
    }

    [Fact]
    public void SetAutopsyorHistologicalExamResultsUsed()
    {
        SetterFetalDeathRecord.AutopsyorHistologicalExamResultsUsedHelper = "Y";
        Assert.Equal("Y", SetterFetalDeathRecord.AutopsyorHistologicalExamResultsUsedHelper);
        Dictionary<string, string> cc = new Dictionary<string, string>();
        cc.Add("code", VR.ValueSets.YesNoNotApplicable.Codes[1, 0]);
        cc.Add("system", VR.ValueSets.YesNoNotApplicable.Codes[1, 2]);
        cc.Add("display", VR.ValueSets.YesNoNotApplicable.Codes[1, 1]);
        Assert.Equal(cc, SetterFetalDeathRecord.AutopsyorHistologicalExamResultsUsed);

        IJEFetalDeath ije = new IJEFetalDeath();
        ije.AUTOPF = "N";
        FetalDeathRecord fetalDeathRecord2 = ije.ToFetalDeathRecord();
        Assert.Equal("N", fetalDeathRecord2.AutopsyorHistologicalExamResultsUsedHelper);
    }

    [Fact]
    public void Get_AutopsyorHistologicalExamResultsUsed()
    {
        Dictionary<string, string> cc = new Dictionary<string, string>();
        cc.Add("code", VR.ValueSets.YesNoNotApplicable.Codes[1, 0]);
        cc.Add("system", VR.ValueSets.YesNoNotApplicable.Codes[1, 2]);
        cc.Add("display", VR.ValueSets.YesNoNotApplicable.Codes[1, 1]);
        Assert.Equal("Y", BasicFetalDeathRecord.AutopsyorHistologicalExamResultsUsedHelper);
        Assert.Equal(cc, BasicFetalDeathRecord.AutopsyorHistologicalExamResultsUsed);
        Assert.Equal(VR.CodeSystems.YesNo, BasicFetalDeathRecord.AutopsyorHistologicalExamResultsUsed["system"]);
        Assert.Equal("Yes", BasicFetalDeathRecord.AutopsyorHistologicalExamResultsUsed["display"]);
    }

    [Fact]
    public void Set_AutopsyPerformedIndicator()
    {
        Dictionary<string, string> cc = new Dictionary<string, string>();
        cc.Add("code", VR.ValueSets.YesNoUnknown.Codes[1, 0]);
        cc.Add("system", VR.ValueSets.YesNoUnknown.Codes[1, 2]);
        cc.Add("display", VR.ValueSets.YesNoUnknown.Codes[1, 1]);
        SetterFetalDeathRecord.AutopsyPerformedIndicator = cc;
        Assert.Equal("Y", SetterFetalDeathRecord.AutopsyPerformedIndicator["code"]);
        Assert.Equal(VR.CodeSystems.YesNo, SetterFetalDeathRecord.AutopsyPerformedIndicator["system"]);
        Assert.Equal("Yes", SetterFetalDeathRecord.AutopsyPerformedIndicator["display"]);
        Assert.Equal("Y", SetterFetalDeathRecord.AutopsyPerformedIndicatorHelper);
        SetterFetalDeathRecord.AutopsyPerformedIndicatorHelper = "N";
        Assert.Equal("N", SetterFetalDeathRecord.AutopsyPerformedIndicator["code"]);
        Assert.Equal(VR.CodeSystems.YesNo, SetterFetalDeathRecord.AutopsyPerformedIndicator["system"]);
        Assert.Equal("No", SetterFetalDeathRecord.AutopsyPerformedIndicator["display"]);
        Assert.Equal("N", SetterFetalDeathRecord.AutopsyPerformedIndicatorHelper);
        SetterFetalDeathRecord.AutopsyPerformedIndicatorHelper = "UNK";
        Assert.Equal("UNK", SetterFetalDeathRecord.AutopsyPerformedIndicator["code"]);
        Assert.Equal(VR.CodeSystems.NullFlavor_HL7_V3, SetterFetalDeathRecord.AutopsyPerformedIndicator["system"]);
        Assert.Equal("unknown", SetterFetalDeathRecord.AutopsyPerformedIndicator["display"]);
        Assert.Equal("UNK", SetterFetalDeathRecord.AutopsyPerformedIndicatorHelper);

        IJEFetalDeath ije = new IJEFetalDeath();
        ije.AUTOP = "N";
        FetalDeathRecord fetalDeathRecord2 = ije.ToFetalDeathRecord();
        Assert.Equal("N", fetalDeathRecord2.AutopsyPerformedIndicatorHelper);
    }

    [Fact]
    public void Get_AutopsyPerformedIndicator()
    {
        Assert.Equal(VR.ValueSets.YesNoUnknown.Yes, BasicFetalDeathRecord.AutopsyPerformedIndicatorHelper);
        Assert.Equal("Y", BasicFetalDeathRecord.AutopsyPerformedIndicator["code"]);
        Assert.Equal(VR.CodeSystems.YesNo, BasicFetalDeathRecord.AutopsyPerformedIndicator["system"]);
        Assert.Equal("Yes", BasicFetalDeathRecord.AutopsyPerformedIndicator["display"]);
    }

    [Fact]
    public void Set_BirthWeight()
    {
        // Birth Weight
        Assert.Null(SetterFetalDeathRecord.BirthWeight);
        SetterFetalDeathRecord.BirthWeight = 3333;
        Assert.Equal(3333, SetterFetalDeathRecord.BirthWeight);
        // Edit Flag
        Assert.Null(SetterFetalDeathRecord.MotherDateOfBirthEditFlagHelper);
        Assert.Equal("", SetterFetalDeathRecord.BirthWeightEditFlag["code"]);
        SetterFetalDeathRecord.BirthWeightEditFlagHelper = BFDR.ValueSets.BirthWeightEditFlags.Off;
        Assert.Equal(BFDR.ValueSets.BirthWeightEditFlags.Off, SetterFetalDeathRecord.BirthWeightEditFlag["code"]);
        // IJE translations
        IJEFetalDeath ije = new IJEFetalDeath(SetterFetalDeathRecord);
        Assert.Equal("3333", ije.FWG);
        Assert.Equal(BFDR.ValueSets.BirthWeightEditFlags.Off, ije.FW_BYPASS);
        ije.FW_BYPASS = "2failedBirthWeightGestationEdit";
        Assert.Equal("2failedBirthWeightGestationEdit", ije.FW_BYPASS); 
    }  

    [Fact]
    public void Get_BirthWeight()
    {
        Assert.Equal(3333, BasicFetalDeathRecord.BirthWeight);
        Assert.Equal(BFDR.ValueSets.BirthWeightEditFlags.Off, BasicFetalDeathRecord.BirthWeightEditFlagHelper);
        Assert.Equal(BFDR.ValueSets.BirthWeightEditFlags.Off, BasicFetalDeathRecord.BirthWeightEditFlag["code"]);
        Assert.Equal(VR.CodeSystems.VRCLEditFlags, BasicFetalDeathRecord.BirthWeightEditFlag["system"]);
        Assert.Equal("Off", BasicFetalDeathRecord.BirthWeightEditFlag["display"]); 
    }  

    [Fact]
    public void ParseRegistrationDate()
    {
      FetalDeathRecord record = new(File.ReadAllText(TestHelpers.FixturePath("fixtures/json/FetalDeathReport.json")));
      Assert.Equal("2019-01-09", record.RegistrationDate);
      Assert.Equal(2019, record.RegistrationDateYear);
      Assert.Equal(1, record.RegistrationDateMonth);
      Assert.Equal(9, record.RegistrationDateDay);

      IJEFetalDeath ije = new(record);
      Assert.Equal("2019", ije.DOR_YR);
      Assert.Equal("01", ije.DOR_MO);
      Assert.Equal("09", ije.DOR_DY);

      //set after parse
      record.FirstPrenatalCareVisit = "2024-05"; 
      Assert.Equal("2024-05", record.FirstPrenatalCareVisit);
      Assert.Equal(2024, record.FirstPrenatalCareVisitYear);
      Assert.Equal(5, record.FirstPrenatalCareVisitMonth);
      Assert.Null(record.FirstPrenatalCareVisitDay);
    }

    [Fact]
    public void SetPhysicalDeliveryPlace()
    {
      SetterFetalDeathRecord.DeliveryPhysicalLocationHelper =  "22232009";

      IJEFetalDeath ije = new(SetterFetalDeathRecord);
      Assert.Equal("22232009", SetterFetalDeathRecord.DeliveryPhysicalLocation["code"]);
      Assert.Equal("http://snomed.info/sct", SetterFetalDeathRecord.DeliveryPhysicalLocation["system"]);
      Assert.Equal("Hospital", SetterFetalDeathRecord.DeliveryPhysicalLocation["display"]);
      Assert.Equal(SetterFetalDeathRecord.DeliveryPhysicalLocationHelper, SetterFetalDeathRecord.DeliveryPhysicalLocation["code"]);
      Assert.Equal("1", ije.DPLACE);

      Dictionary<string, string> deliveryPlaceCode = new()
      {
          ["code"] = "22232009",
          ["system"] = "http://snomed.info/sct",
          ["display"] = "Hospital"
      };
      SetterFetalDeathRecord.DeliveryPhysicalLocation = deliveryPlaceCode;
      ije = new(SetterFetalDeathRecord);
      Assert.Equal("22232009", SetterFetalDeathRecord.DeliveryPhysicalLocation["code"]);
      Assert.Equal("http://snomed.info/sct", SetterFetalDeathRecord.DeliveryPhysicalLocation["system"]);
      Assert.Equal("Hospital", SetterFetalDeathRecord.DeliveryPhysicalLocation["display"]);
      Assert.Equal(SetterFetalDeathRecord.DeliveryPhysicalLocationHelper, SetterFetalDeathRecord.DeliveryPhysicalLocation["code"]);
      Assert.Equal("1", ije.DPLACE);

      SetterFetalDeathRecord.DeliveryPhysicalLocationHelper = "67190003";
      ije = new(SetterFetalDeathRecord);
      Assert.Equal("67190003", SetterFetalDeathRecord.DeliveryPhysicalLocation["code"]);
      Assert.Equal("http://snomed.info/sct", SetterFetalDeathRecord.DeliveryPhysicalLocation["system"]);
      Assert.Equal("Free-standing clinic", SetterFetalDeathRecord.DeliveryPhysicalLocation["display"]);
      Assert.Equal(SetterFetalDeathRecord.DeliveryPhysicalLocationHelper, SetterFetalDeathRecord.DeliveryPhysicalLocation["code"]);
      Assert.Equal("6", ije.DPLACE);
    }

    [Fact]
    public void ParsePhysicalDeliveryPlace()
    {
      // Test FHIR record import.
      FetalDeathRecord firstRecord = new(File.ReadAllText(TestHelpers.FixturePath("fixtures/json/FetalDeathReport.json")));
      // Test conversion via FromDescription.
      FetalDeathRecord secondRecord = VitalRecord.FromDescription<FetalDeathRecord>(firstRecord.ToDescription());

      Assert.Equal("22232009", firstRecord.DeliveryPhysicalLocation["code"]);
      Assert.Equal("http://snomed.info/sct", firstRecord.DeliveryPhysicalLocation["system"]);
      Assert.Equal("Hospital", firstRecord.DeliveryPhysicalLocation["display"]);
      Assert.Equal(firstRecord.DeliveryPhysicalLocationHelper, firstRecord.DeliveryPhysicalLocation["code"]);
      Assert.Equal("22232009", secondRecord.DeliveryPhysicalLocation["code"]);
      Assert.Equal("http://snomed.info/sct", secondRecord.DeliveryPhysicalLocation["system"]);
      Assert.Equal("Hospital", secondRecord.DeliveryPhysicalLocation["display"]);
      Assert.Equal(secondRecord.DeliveryPhysicalLocationHelper, secondRecord.DeliveryPhysicalLocation["code"]);
      //set after parse
      firstRecord.DeliveryPhysicalLocationHelper = "91154008";
      Assert.Equal("91154008", firstRecord.DeliveryPhysicalLocation["code"]);
      Assert.Equal("http://snomed.info/sct", firstRecord.DeliveryPhysicalLocation["system"]);
      Assert.Equal("Free-standing birthing center", firstRecord.DeliveryPhysicalLocation["display"]);
    }

    [Fact]
    public void SetCertificationDate()
    {
      Assert.Null(SetterFetalDeathRecord.CertificationDate);
      Assert.Null(SetterFetalDeathRecord.CertifiedYear);
      Assert.Null(SetterFetalDeathRecord.CertifiedMonth);
      Assert.Null(SetterFetalDeathRecord.CertifiedDay);
      SetterFetalDeathRecord.CertificationDate = "2023-02";
      Assert.Equal("2023-02", SetterFetalDeathRecord.CertificationDate);
      Assert.Equal(2023, SetterFetalDeathRecord.CertifiedYear);
      Assert.Equal(2, SetterFetalDeathRecord.CertifiedMonth);
      SetterFetalDeathRecord.CertifiedYear = 2022;
      Assert.Equal("2022-02", SetterFetalDeathRecord.CertificationDate);
      Assert.Equal(2022, SetterFetalDeathRecord.CertifiedYear);
      Assert.Equal(2, SetterFetalDeathRecord.CertifiedMonth);
      SetterFetalDeathRecord.CertifiedDay = 3;
      Assert.Equal("2022-02-03", SetterFetalDeathRecord.CertificationDate);
      Assert.Equal(2022, SetterFetalDeathRecord.CertifiedYear);
      Assert.Equal(2, SetterFetalDeathRecord.CertifiedMonth);
      Assert.Equal(3, SetterFetalDeathRecord.CertifiedDay);
      SetterFetalDeathRecord.CertificationDate = null;
      Assert.Null(SetterFetalDeathRecord.CertificationDate);
      Assert.Null(SetterFetalDeathRecord.CertifiedYear);
      Assert.Null(SetterFetalDeathRecord.CertifiedMonth);
      Assert.Null(SetterFetalDeathRecord.CertifiedDay);
      SetterFetalDeathRecord.CertifiedMonth = 4;
      Assert.Null(SetterFetalDeathRecord.CertificationDate);
      Assert.Null(SetterFetalDeathRecord.CertifiedYear);
      Assert.Equal(4, SetterFetalDeathRecord.CertifiedMonth);
      Assert.Null(SetterFetalDeathRecord.CertifiedDay);
      // test IJE translations
      SetterFetalDeathRecord.CertificationDate = "2023-02-19";
      IJEFetalDeath ije1 = new(SetterFetalDeathRecord);
      Assert.Equal("2023", ije1.CERTIFIED_YR);
      Assert.Equal("02", ije1.CERTIFIED_MO);
      Assert.Equal("19", ije1.CERTIFIED_DY);
      FetalDeathRecord br2 = ije1.ToRecord();
      Assert.Equal("2023-02-19", br2.CertificationDate);
      Assert.Equal(2023, (int)br2.CertifiedYear);
      Assert.Equal(02, (int)br2.CertifiedMonth);
      Assert.Equal(19, (int)br2.CertifiedDay);
    }
      
<<<<<<< HEAD
    [Fact]
    public void TestCigarettesSmoked()
    {
      FetalDeathRecord fetalDeathRecord = new FetalDeathRecord();
      fetalDeathRecord.CigarettesPerDayInThreeMonthsPriorToPregancy = 22;
      Assert.Equal(22, fetalDeathRecord.CigarettesPerDayInThreeMonthsPriorToPregancy);
      fetalDeathRecord.CigarettesPerDayInFirstTrimester = 4;
      Assert.Equal(4, fetalDeathRecord.CigarettesPerDayInFirstTrimester);
      fetalDeathRecord.CigarettesPerDayInSecondTrimester = 2;
      Assert.Equal(2, fetalDeathRecord.CigarettesPerDayInSecondTrimester);
      fetalDeathRecord.CigarettesPerDayInLastTrimester = 1;
      Assert.Equal(1, fetalDeathRecord.CigarettesPerDayInLastTrimester);

      //ije translations
      IJEFetalDeath ije = new IJEFetalDeath(fetalDeathRecord);
      Assert.Equal("22", ije.CIGPN);
      Assert.Equal("04", ije.CIGFN);
      Assert.Equal("02", ije.CIGSN);
      Assert.Equal("01", ije.CIGLN);
      FetalDeathRecord fetalDeathRecord2 = ije.ToFetalDeathRecord();
      Assert.Equal(22, fetalDeathRecord2.CigarettesPerDayInThreeMonthsPriorToPregancy);
      Assert.Equal(4, fetalDeathRecord2.CigarettesPerDayInFirstTrimester);
      Assert.Equal(2, fetalDeathRecord2.CigarettesPerDayInSecondTrimester);
      Assert.Equal(1, fetalDeathRecord2.CigarettesPerDayInLastTrimester);

      //parse
      FetalDeathRecord record = new FetalDeathRecord(File.ReadAllText(TestHelpers.FixturePath("fixtures/json/FetalDeathReport.json")));
      Assert.Equal(0, record.CigarettesPerDayInThreeMonthsPriorToPregancy);
      Assert.Equal(0, record.CigarettesPerDayInFirstTrimester);
      Assert.Equal(1, record.CigarettesPerDayInSecondTrimester);
      Assert.Equal(0, record.CigarettesPerDayInLastTrimester);
      //set after parse
      record.CigarettesPerDayInThreeMonthsPriorToPregancy = 21;
      record.CigarettesPerDayInFirstTrimester = 4;
      Assert.Equal(21, record.CigarettesPerDayInThreeMonthsPriorToPregancy);
      Assert.Equal(4, record.CigarettesPerDayInFirstTrimester);
    }

    [Fact]
=======
    [Fact]  
>>>>>>> f6d5c5c3
    public void SetEstimatedTimeOfFetalDeath()
    {
      SetterFetalDeathRecord.TimeOfFetalDeathHelper = "434671000124102";
      Assert.Equal("434671000124102", SetterFetalDeathRecord.TimeOfFetalDeathHelper);
      Assert.Equal("434671000124102", SetterFetalDeathRecord.TimeOfFetalDeath["code"]);
      Assert.Equal("http://snomed.info/sct", SetterFetalDeathRecord.TimeOfFetalDeath["system"]);
      Assert.Equal("L", new IJEFetalDeath(SetterFetalDeathRecord).ETIME);
      Dictionary<string, string> timeOfFetalDeath = new()
      {
          { "code", "434681000124104" },
          { "system", "http://snomed.info/sct" }
      };
      SetterFetalDeathRecord.TimeOfFetalDeath = timeOfFetalDeath;
      Assert.Equal("434681000124104", SetterFetalDeathRecord.TimeOfFetalDeathHelper);
      Assert.Equal("434681000124104", SetterFetalDeathRecord.TimeOfFetalDeath["code"]);
      Assert.Equal("http://snomed.info/sct", SetterFetalDeathRecord.TimeOfFetalDeath["system"]);
      Assert.Equal("N", new IJEFetalDeath(SetterFetalDeathRecord).ETIME);
      SetterFetalDeathRecord.TimeOfFetalDeathHelper = "UNK";
      Assert.Equal("UNK", SetterFetalDeathRecord.TimeOfFetalDeathHelper);
      Assert.Equal("UNK", SetterFetalDeathRecord.TimeOfFetalDeath["code"]);
      Assert.Equal("http://terminology.hl7.org/CodeSystem/v3-NullFlavor", SetterFetalDeathRecord.TimeOfFetalDeath["system"]);
      Assert.Equal("U", new IJEFetalDeath(SetterFetalDeathRecord).ETIME);
    }

    [Fact]
    public void ParseEstimatedTimeOfFetalDeath()
    {
      FetalDeathRecord record = new(File.ReadAllText(TestHelpers.FixturePath("fixtures/json/FetalDeathReport.json")));
      Assert.Equal("434631000124100", record.TimeOfFetalDeathHelper);
      Assert.Equal("434631000124100", record.TimeOfFetalDeath["code"]);
      Assert.Equal("http://snomed.info/sct", record.TimeOfFetalDeath["system"]);
      Assert.Equal("A", new IJEFetalDeath(record).ETIME);
    }

    [Fact]
    public void BirthDataPresent()
    {
      FetalDeathRecord record = new(File.ReadAllText(TestHelpers.FixturePath("fixtures/json/FetalDeathReport.json")));
      //maternal morbidity
      Assert.False(record.NoMaternalMorbidities);
      Assert.False(record.RupturedUterus); 
      Assert.False(record.ICUAdmission);
      //risk factors
      Assert.False(record.NoPregnancyRiskFactors);
      Assert.False(record.EclampsiaHypertension); 
      Assert.False(record.GestationalDiabetes); 
      Assert.False(record.GestationalHypertension); 
      Assert.False(record.PrepregnancyDiabetes); 
      Assert.False(record.PrepregnancyHypertension); 
      Assert.False(record.PreviousCesarean); 
      Assert.False(record.ArtificialInsemination); 
      Assert.False(record.AssistedFertilization); 
      Assert.False(record.InfertilityTreatment); 
      //set after parse
      record.NoMaternalMorbidities = true;
      Assert.True(record.NoMaternalMorbidities);
      record.EclampsiaHypertension = true;
      Assert.True(record.EclampsiaHypertension);
      record.ArtificialInsemination = true;
      Assert.True(record.ArtificialInsemination);
    }

    [Fact]
    public void SetNumberOfPreviousCesareans()
    {
      FetalDeathRecord deathRecord = new FetalDeathRecord();
      deathRecord.NumberOfPreviousCesareans = 2;
      Assert.Equal(2, deathRecord.NumberOfPreviousCesareans);

      IJEFetalDeath ije = new IJEFetalDeath();
      ije.NPCES = "1";
      FetalDeathRecord deathRecord2 = ije.ToFetalDeathRecord();
      Assert.Equal(1, deathRecord2.NumberOfPreviousCesareans);

      FetalDeathRecord deathRecord3 = new FetalDeathRecord(File.ReadAllText(TestHelpers.FixturePath("fixtures/json/FetalDeathReport.json")));
      Assert.Equal(1, deathRecord3.NumberOfPreviousCesareans);
    }

    [Fact]
    public void SetNumberOfPreviousCesareansEditFlag()
    {
      FetalDeathRecord deathRecord = new FetalDeathRecord();
      deathRecord.NumberOfPreviousCesareansEditFlagHelper = "1failedVerified";
      Assert.Equal("1failedVerified", deathRecord.NumberOfPreviousCesareansEditFlagHelper);
      Dictionary<string, string> cc = new Dictionary<string, string>();
      cc.Add("code", "1failedVerified");
      cc.Add("system", "http://hl7.org/fhir/us/bfdr/CodeSystem/CodeSystem-edit-flags");
      cc.Add("display", "Edit Failed, Verified");
      Assert.Equal(cc, deathRecord.NumberOfPreviousCesareansEditFlag);

      IJEFetalDeath ije = new IJEFetalDeath();
      ije.NPCES_BYPASS = "0";
      FetalDeathRecord deathRecord2 = ije.ToFetalDeathRecord();
      Assert.Equal("0", deathRecord2.NumberOfPreviousCesareansEditFlagHelper);

      FetalDeathRecord deathRecord3 = new FetalDeathRecord(File.ReadAllText(TestHelpers.FixturePath("fixtures/json/FetalDeathReport.json")));
      Dictionary<string, string> cc2 = new Dictionary<string, string>();
      cc2.Add("code", "0");
      cc2.Add("system", "http://hl7.org/fhir/us/vr-common-library/CodeSystem/CodeSystem-vr-edit-flags");
      cc2.Add("display", "Edit Passed");
      Assert.Equal("0", deathRecord3.NumberOfPreviousCesareansEditFlagHelper);
      Assert.Equal(cc2, deathRecord3.NumberOfPreviousCesareansEditFlag);
    }

    [Fact]
    public void ParseFetalDeathCauseOrCondition()
    { 
      FetalDeathRecord record = new(File.ReadAllText(TestHelpers.FixturePath("fixtures/json/FetalDeathReport.json")));
      Assert.True(record.PrematureRuptureOfMembranes);
      Assert.False(record.AbruptioPlacenta);
      Assert.False(record.PlacentalInsufficiency);
      Assert.False(record.ProlapsedCord);
      Assert.False(record.ChorioamnionitisCOD);
      Assert.False(record.OtherComplicationsOfPlacentaCordOrMembranes);
      Assert.False(record.InitiatingCauseOrConditionUnknown);
      Assert.Null(record.MaternalConditionsDiseasesLiteral);
      Assert.Null(record.OtherComplicationsOfPlacentaCordMembranesLiteral);
      Assert.Null(record.OtherObstetricalOrPregnancyComplicationsLiteral);
      Assert.Null(record.FetalAnomalyLiteral);
      Assert.Null(record.FetalInjuryLiteral);
      Assert.Null(record.FetalInfectionLiteral);
      Assert.Null(record.OtherFetalConditionsDisordersLiteral);

      //set after parse
      record.PrematureRuptureOfMembranes = false; 
      Assert.False(record.PrematureRuptureOfMembranes);
      record.ProlapsedCord = true; 
      Assert.True(record.ProlapsedCord);
      record.MaternalConditionsDiseasesLiteral = "Complication of Placenta Cord";
      Assert.Equal("Complication of Placenta Cord", record.MaternalConditionsDiseasesLiteral);
      record.OtherObstetricalOrPregnancyComplicationsLiteral = "Other Obstetrical Complication";
      Assert.Equal("Other Obstetrical Complication", record.OtherObstetricalOrPregnancyComplicationsLiteral);
      record.FetalInfectionLiteral = "Some Fetal Infection";
      Assert.Equal("Some Fetal Infection", record.FetalInfectionLiteral);

      IJEFetalDeath ije = new(record);
      Assert.Equal("N", ije.COD18a1);
      Assert.Equal("Y", ije.COD18a4);
      Assert.Equal("Complication of Placenta Cord", ije.COD18a8.Trim());
      Assert.Equal("Other Obstetrical Complication", ije.COD18a10.Trim());
      Assert.Equal("Some Fetal Infection", ije.COD18a13.Trim());
    }

    [Fact]
    public void Set_FetalDeathCauseOrCondition()
    {
      Assert.False(SetterFetalDeathRecord.PrematureRuptureOfMembranes);
      SetterFetalDeathRecord.PrematureRuptureOfMembranes = true;
      Assert.True(SetterFetalDeathRecord.PrematureRuptureOfMembranes);

      SetterFetalDeathRecord.AbruptioPlacenta = false;
      Assert.False(SetterFetalDeathRecord.AbruptioPlacenta);

      Assert.False(SetterFetalDeathRecord.PlacentalInsufficiency);
      SetterFetalDeathRecord.PlacentalInsufficiency = true;
      Assert.True(SetterFetalDeathRecord.PlacentalInsufficiency);

      SetterFetalDeathRecord.ProlapsedCord = true;
      Assert.True(SetterFetalDeathRecord.ProlapsedCord);

      SetterFetalDeathRecord.ChorioamnionitisCOD = true;
      Assert.True(SetterFetalDeathRecord.ChorioamnionitisCOD);

      Assert.False(SetterFetalDeathRecord.OtherComplicationsOfPlacentaCordOrMembranes);
      SetterFetalDeathRecord.OtherComplicationsOfPlacentaCordOrMembranes = true;
      Assert.True(SetterFetalDeathRecord.OtherComplicationsOfPlacentaCordOrMembranes);

      Assert.False(SetterFetalDeathRecord.InitiatingCauseOrConditionUnknown);
      SetterFetalDeathRecord.InitiatingCauseOrConditionUnknown = true;
      Assert.True(SetterFetalDeathRecord.InitiatingCauseOrConditionUnknown);

      Assert.Null(SetterFetalDeathRecord.MaternalConditionsDiseasesLiteral);
      SetterFetalDeathRecord.MaternalConditionsDiseasesLiteral = "Complication of Placenta Cord";
      Assert.Equal("Complication of Placenta Cord", SetterFetalDeathRecord.MaternalConditionsDiseasesLiteral);

      Assert.Null(SetterFetalDeathRecord.OtherComplicationsOfPlacentaCordMembranesLiteral);
      SetterFetalDeathRecord.OtherComplicationsOfPlacentaCordMembranesLiteral = "Other Complication of Placenta Cord";
      Assert.Equal("Other Complication of Placenta Cord", SetterFetalDeathRecord.OtherComplicationsOfPlacentaCordMembranesLiteral);

      Assert.Null(SetterFetalDeathRecord.OtherObstetricalOrPregnancyComplicationsLiteral);
      SetterFetalDeathRecord.OtherObstetricalOrPregnancyComplicationsLiteral = "Some Obstetrical Complication";
      Assert.Equal("Some Obstetrical Complication", SetterFetalDeathRecord.OtherObstetricalOrPregnancyComplicationsLiteral);

      Assert.Null(SetterFetalDeathRecord.FetalAnomalyLiteral);
      SetterFetalDeathRecord.FetalAnomalyLiteral = "Some Fetal Anomaly";
      Assert.Equal("Some Fetal Anomaly", SetterFetalDeathRecord.FetalAnomalyLiteral);

      Assert.Null(SetterFetalDeathRecord.FetalInjuryLiteral);
      SetterFetalDeathRecord.FetalInjuryLiteral = "Some Fetal Injury";
      Assert.Equal("Some Fetal Injury", SetterFetalDeathRecord.FetalInjuryLiteral);

      Assert.Null(SetterFetalDeathRecord.FetalInfectionLiteral);
      SetterFetalDeathRecord.FetalInfectionLiteral = "Some Fetal Infection";
      Assert.Equal("Some Fetal Infection", SetterFetalDeathRecord.FetalInfectionLiteral); 

      Assert.Null(SetterFetalDeathRecord.OtherFetalConditionsDisordersLiteral);
      SetterFetalDeathRecord.OtherFetalConditionsDisordersLiteral = "Other Fetal Condition or Disorder";
      Assert.Equal("Other Fetal Condition or Disorder", SetterFetalDeathRecord.OtherFetalConditionsDisordersLiteral);
    }

    [Fact]
    public void ParseOtherFetalDeathCauseOrCondition()
    { 
      FetalDeathRecord record = new(File.ReadAllText(TestHelpers.FixturePath("fixtures/json/FetalDeathReport.json")));
      Assert.False(record.OtherCOD_PrematureRuptureOfMembranes);
      Assert.False(record.OtherCOD_AbruptioPlacenta);
      Assert.True(record.OtherCOD_PlacentalInsufficiency);
      Assert.False(record.OtherCOD_ProlapsedCord);
      Assert.False(record.OtherCOD_ChorioamnionitisCOD);
      Assert.False(record.OtherCOD_OtherComplicationsOfPlacentaCordOrMembranes);
      Assert.False(record.OtherCOD_OtherCauseOrConditionUnknown);
      Assert.Null(record.OtherCOD_MaternalConditionsDiseasesLiteral);
      Assert.Null(record.OtherCOD_OtherComplicationsOfPlacentaCordMembranesLiteral);
      Assert.Null(record.OtherCOD_OtherObstetricalOrPregnancyComplicationsLiteral);
      Assert.Null(record.OtherCOD_FetalAnomalyLiteral);
      Assert.Null(record.OtherCOD_FetalInjuryLiteral);
      Assert.Null(record.OtherCOD_FetalInfectionLiteral);
      Assert.Null(record.OtherCOD_OtherFetalConditionsDisordersLiteral);

      //set after parse
      record.OtherCOD_PlacentalInsufficiency = false; 
      Assert.False(record.OtherCOD_PlacentalInsufficiency);
      record.OtherCOD_ProlapsedCord = true; 
      Assert.True(record.OtherCOD_ProlapsedCord);
      record.OtherCOD_OtherFetalConditionsDisordersLiteral = "Some other fetal condition disorder";
      Assert.Equal("Some other fetal condition disorder", record.OtherCOD_OtherFetalConditionsDisordersLiteral);
      record.OtherCOD_OtherComplicationsOfPlacentaCordMembranesLiteral = "Other Placenta Cord Membranes Complication";
      Assert.Equal("Other Placenta Cord Membranes Complication", record.OtherCOD_OtherComplicationsOfPlacentaCordMembranesLiteral);
      record.OtherCOD_FetalInjuryLiteral = "Some Fetal Injury";
      Assert.Equal("Some Fetal Injury", record.OtherCOD_FetalInjuryLiteral);

      IJEFetalDeath ije = new(record);
      Assert.Equal("N", ije.COD18b3);
      Assert.Equal("Y", ije.COD18b4);
      Assert.Equal("Some other fetal condition disorder", ije.COD18b14.Trim());
      Assert.Equal("Other Placenta Cord Membranes Complication", ije.COD18b9.Trim());
      Assert.Equal("Some Fetal Injury", ije.COD18b12.Trim());
    }

    [Fact]
    public void Set_OtherFetalDeathCauseOrCondition()
    {
      Assert.False(SetterFetalDeathRecord.OtherCOD_PrematureRuptureOfMembranes);
      SetterFetalDeathRecord.OtherCOD_PrematureRuptureOfMembranes = true;
      Assert.True(SetterFetalDeathRecord.OtherCOD_PrematureRuptureOfMembranes);

      SetterFetalDeathRecord.OtherCOD_AbruptioPlacenta = false;
      Assert.False(SetterFetalDeathRecord.OtherCOD_AbruptioPlacenta);

      Assert.False(SetterFetalDeathRecord.OtherCOD_PlacentalInsufficiency);
      SetterFetalDeathRecord.OtherCOD_PlacentalInsufficiency = true;
      Assert.True(SetterFetalDeathRecord.OtherCOD_PlacentalInsufficiency);

      SetterFetalDeathRecord.OtherCOD_ProlapsedCord = true;
      Assert.True(SetterFetalDeathRecord.OtherCOD_ProlapsedCord);

      SetterFetalDeathRecord.OtherCOD_ChorioamnionitisCOD = true;
      Assert.True(SetterFetalDeathRecord.OtherCOD_ChorioamnionitisCOD);

      Assert.False(SetterFetalDeathRecord.OtherCOD_OtherComplicationsOfPlacentaCordOrMembranes);
      SetterFetalDeathRecord.OtherCOD_OtherComplicationsOfPlacentaCordOrMembranes = true;
      Assert.True(SetterFetalDeathRecord.OtherCOD_OtherComplicationsOfPlacentaCordOrMembranes);

      Assert.False(SetterFetalDeathRecord.OtherCOD_OtherCauseOrConditionUnknown);
      SetterFetalDeathRecord.OtherCOD_OtherCauseOrConditionUnknown = true;
      Assert.True(SetterFetalDeathRecord.OtherCOD_OtherCauseOrConditionUnknown);

      Assert.Null(SetterFetalDeathRecord.OtherCOD_MaternalConditionsDiseasesLiteral);
      SetterFetalDeathRecord.OtherCOD_MaternalConditionsDiseasesLiteral = "Complication of Placenta Cord";
      Assert.Equal("Complication of Placenta Cord", SetterFetalDeathRecord.OtherCOD_MaternalConditionsDiseasesLiteral);

      Assert.Null(SetterFetalDeathRecord.OtherCOD_OtherComplicationsOfPlacentaCordMembranesLiteral);
      SetterFetalDeathRecord.OtherCOD_OtherComplicationsOfPlacentaCordMembranesLiteral = "Other Complication of Placenta Cord";
      Assert.Equal("Other Complication of Placenta Cord", SetterFetalDeathRecord.OtherCOD_OtherComplicationsOfPlacentaCordMembranesLiteral);

      Assert.Null(SetterFetalDeathRecord.OtherCOD_OtherObstetricalOrPregnancyComplicationsLiteral);
      SetterFetalDeathRecord.OtherCOD_OtherObstetricalOrPregnancyComplicationsLiteral = "Some Obstetrical Complication";
      Assert.Equal("Some Obstetrical Complication", SetterFetalDeathRecord.OtherCOD_OtherObstetricalOrPregnancyComplicationsLiteral);

      Assert.Null(SetterFetalDeathRecord.OtherCOD_FetalAnomalyLiteral);
      SetterFetalDeathRecord.OtherCOD_FetalAnomalyLiteral = "Some Fetal Anomaly";
      Assert.Equal("Some Fetal Anomaly", SetterFetalDeathRecord.OtherCOD_FetalAnomalyLiteral);

      Assert.Null(SetterFetalDeathRecord.OtherCOD_FetalInjuryLiteral);
      SetterFetalDeathRecord.OtherCOD_FetalInjuryLiteral = "Some Fetal Injury";
      Assert.Equal("Some Fetal Injury", SetterFetalDeathRecord.OtherCOD_FetalInjuryLiteral);

      Assert.Null(SetterFetalDeathRecord.OtherCOD_FetalInfectionLiteral);
      SetterFetalDeathRecord.OtherCOD_FetalInfectionLiteral = "Some Fetal Infection";
      Assert.Equal("Some Fetal Infection", SetterFetalDeathRecord.OtherCOD_FetalInfectionLiteral); 

      Assert.Null(SetterFetalDeathRecord.OtherCOD_OtherFetalConditionsDisordersLiteral);
      SetterFetalDeathRecord.OtherCOD_OtherFetalConditionsDisordersLiteral = "Other Fetal Condition or Disorder";
      Assert.Equal("Other Fetal Condition or Disorder", SetterFetalDeathRecord.OtherCOD_OtherFetalConditionsDisordersLiteral);
    }
  }
}<|MERGE_RESOLUTION|>--- conflicted
+++ resolved
@@ -256,8 +256,7 @@
       Assert.Equal(02, (int)br2.CertifiedMonth);
       Assert.Equal(19, (int)br2.CertifiedDay);
     }
-      
-<<<<<<< HEAD
+    
     [Fact]
     public void TestCigarettesSmoked()
     {
@@ -297,9 +296,6 @@
     }
 
     [Fact]
-=======
-    [Fact]  
->>>>>>> f6d5c5c3
     public void SetEstimatedTimeOfFetalDeath()
     {
       SetterFetalDeathRecord.TimeOfFetalDeathHelper = "434671000124102";
