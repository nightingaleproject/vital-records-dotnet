using System;
using System.Collections.Generic;
using System.IO;
using VR;
using Xunit;

namespace BFDR.Tests
{
  public class FetalDeathRecord_Should
  {
    private FetalDeathRecord SetterFetalDeathRecord;
    private FetalDeathRecord BasicFetalDeathRecord;

    public FetalDeathRecord_Should()
    {
      SetterFetalDeathRecord = new FetalDeathRecord();
      BasicFetalDeathRecord = new FetalDeathRecord(File.ReadAllText(TestHelpers.FixturePath("fixtures/json/BasicFetalDeathRecord.json")));
    }

    [Fact]
    public void TestFetalDeathIdentifierSetters()
    {
        // Record Identifiers
        SetterFetalDeathRecord.CertificateNumber = "87366";
        Assert.Equal("87366", SetterFetalDeathRecord.CertificateNumber);
        Assert.Equal("0000XX087366", SetterFetalDeathRecord.RecordIdentifier);
        Assert.Null(SetterFetalDeathRecord.StateLocalIdentifier1);
        SetterFetalDeathRecord.StateLocalIdentifier1 = "0000033";
        Assert.Equal("0000033", SetterFetalDeathRecord.StateLocalIdentifier1);
        // TODO: Delivery year is not implemented yet
        // SetterFetalDeathRecord.DeliveryYear = 2020;
        // SetterFetalDeathRecord.CertificateNumber = "767676";
        // Assert.Equal("2020XX767676", SetterFetalDeathRecord.RecordIdentifier);
        SetterFetalDeathRecord.BirthLocationJurisdiction = "WY";
        SetterFetalDeathRecord.CertificateNumber = "898989";
        Assert.Equal("0000WY898989", SetterFetalDeathRecord.RecordIdentifier);
    }

    [Fact]
<<<<<<< HEAD
    public void SetAutopsyorHistologicalExamResultsUsed()
    {
        SetterFetalDeathRecord.AutopsyorHistologicalExamResultsUsedHelper = "Y";
        Assert.Equal("Y", SetterFetalDeathRecord.AutopsyorHistologicalExamResultsUsedHelper);
        Dictionary<string, string> cc = new Dictionary<string, string>();
        cc.Add("code", VR.ValueSets.YesNoNotApplicable.Codes[1, 0]);
        cc.Add("system", VR.ValueSets.YesNoNotApplicable.Codes[1, 2]);
        cc.Add("display", VR.ValueSets.YesNoNotApplicable.Codes[1, 1]);
        Assert.Equal(cc, SetterFetalDeathRecord.AutopsyorHistologicalExamResultsUsed);

        IJEFetalDeath ije = new IJEFetalDeath();
        ije.AUTOPF = "N";
        FetalDeathRecord fetalDeathRecord2 = ije.ToFetalDeathRecord();
        Assert.Equal("N", fetalDeathRecord2.AutopsyorHistologicalExamResultsUsedHelper);
    }

    [Fact]
    public void Get_AutopsyorHistologicalExamResultsUsed()
    {
        Dictionary<string, string> cc = new Dictionary<string, string>();
        cc.Add("code", VR.ValueSets.YesNoNotApplicable.Codes[1, 0]);
        cc.Add("system", VR.ValueSets.YesNoNotApplicable.Codes[1, 2]);
        cc.Add("display", VR.ValueSets.YesNoNotApplicable.Codes[1, 1]);
        Assert.Equal("Y", BasicFetalDeathRecord.AutopsyorHistologicalExamResultsUsedHelper);
        Assert.Equal(cc, BasicFetalDeathRecord.AutopsyorHistologicalExamResultsUsed);
        Assert.Equal(VR.CodeSystems.YesNo, BasicFetalDeathRecord.AutopsyorHistologicalExamResultsUsed["system"]);
        Assert.Equal("Yes", BasicFetalDeathRecord.AutopsyorHistologicalExamResultsUsed["display"]);
    }

    [Fact]
    public void Set_AutopsyPerformedIndicator()
    {
        Dictionary<string, string> cc = new Dictionary<string, string>();
        cc.Add("code", VR.ValueSets.YesNoUnknown.Codes[1, 0]);
        cc.Add("system", VR.ValueSets.YesNoUnknown.Codes[1, 2]);
        cc.Add("display", VR.ValueSets.YesNoUnknown.Codes[1, 1]);
        SetterFetalDeathRecord.AutopsyPerformedIndicator = cc;
        Assert.Equal("Y", SetterFetalDeathRecord.AutopsyPerformedIndicator["code"]);
        Assert.Equal(VR.CodeSystems.YesNo, SetterFetalDeathRecord.AutopsyPerformedIndicator["system"]);
        Assert.Equal("Yes", SetterFetalDeathRecord.AutopsyPerformedIndicator["display"]);
        Assert.Equal("Y", SetterFetalDeathRecord.AutopsyPerformedIndicatorHelper);
        SetterFetalDeathRecord.AutopsyPerformedIndicatorHelper = "N";
        Assert.Equal("N", SetterFetalDeathRecord.AutopsyPerformedIndicator["code"]);
        Assert.Equal(VR.CodeSystems.YesNo, SetterFetalDeathRecord.AutopsyPerformedIndicator["system"]);
        Assert.Equal("No", SetterFetalDeathRecord.AutopsyPerformedIndicator["display"]);
        Assert.Equal("N", SetterFetalDeathRecord.AutopsyPerformedIndicatorHelper);
        SetterFetalDeathRecord.AutopsyPerformedIndicatorHelper = "UNK";
        Assert.Equal("UNK", SetterFetalDeathRecord.AutopsyPerformedIndicator["code"]);
        Assert.Equal(VR.CodeSystems.NullFlavor_HL7_V3, SetterFetalDeathRecord.AutopsyPerformedIndicator["system"]);
        Assert.Equal("unknown", SetterFetalDeathRecord.AutopsyPerformedIndicator["display"]);
        Assert.Equal("UNK", SetterFetalDeathRecord.AutopsyPerformedIndicatorHelper);

        IJEFetalDeath ije = new IJEFetalDeath();
        ije.AUTOP = "N";
        FetalDeathRecord fetalDeathRecord2 = ije.ToFetalDeathRecord();
        Assert.Equal("N", fetalDeathRecord2.AutopsyPerformedIndicatorHelper);
    }

    [Fact]
    public void Get_AutopsyPerformedIndicator()
    {
        Assert.Equal(VR.ValueSets.YesNoUnknown.Yes, BasicFetalDeathRecord.AutopsyPerformedIndicatorHelper);
        Assert.Equal("Y", BasicFetalDeathRecord.AutopsyPerformedIndicator["code"]);
        Assert.Equal(VR.CodeSystems.YesNo, BasicFetalDeathRecord.AutopsyPerformedIndicator["system"]);
        Assert.Equal("Yes", BasicFetalDeathRecord.AutopsyPerformedIndicator["display"]);
    }

    [Fact]
    public void Set_BirthWeight()
    {
        // Height
        Assert.Null(SetterFetalDeathRecord.BirthWeight);
        SetterFetalDeathRecord.BirthWeight = 3333;
        Assert.Equal(3333, SetterFetalDeathRecord.BirthWeight);
        // Edit Flag
        Assert.Null(SetterFetalDeathRecord.MotherDateOfBirthEditFlagHelper);
        Assert.Equal("", SetterFetalDeathRecord.BirthWeightEditFlag["code"]);
        SetterFetalDeathRecord.BirthWeightEditFlagHelper = BFDR.ValueSets.BirthWeightEditFlags.Off;
        Assert.Equal(BFDR.ValueSets.BirthWeightEditFlags.Off, SetterFetalDeathRecord.BirthWeightEditFlag["code"]);
        // IJE translations
        IJEFetalDeath ije = new IJEFetalDeath(SetterFetalDeathRecord);
        Assert.Equal("3333", ije.FWG);
        Assert.Equal(BFDR.ValueSets.BirthWeightEditFlags.Off, ije.FW_BYPASS); 
    }  

    [Fact]
    public void Get_BirthWeight()
    {
        Assert.Equal(3333, BasicFetalDeathRecord.BirthWeight);
        Assert.Equal(BFDR.ValueSets.BirthWeightEditFlags.Off, BasicFetalDeathRecord.BirthWeightEditFlagHelper);
        Assert.Equal(BFDR.ValueSets.BirthWeightEditFlags.Off, BasicFetalDeathRecord.BirthWeightEditFlag["code"]);
        Assert.Equal(VR.CodeSystems.VRCLEditFlags, BasicFetalDeathRecord.BirthWeightEditFlag["system"]);
        Assert.Equal("Off", BasicFetalDeathRecord.BirthWeightEditFlag["display"]); 
    }  
=======
    public void ParseRegistrationDate()
    { 
      FetalDeathRecord record = new(File.ReadAllText(TestHelpers.FixturePath("fixtures/json/FetalDeathReport.json")));
      Assert.Equal("2019-01-09", record.RegistrationDate);
      Assert.Equal(2019, record.RegistrationDateYear);
      Assert.Equal(1, record.RegistrationDateMonth);
      Assert.Equal(9, record.RegistrationDateDay);

      IJEFetalDeath ije = new(record);
      Assert.Equal("2019", ije.DOR_YR);
      Assert.Equal("01", ije.DOR_MO);
      Assert.Equal("09", ije.DOR_DY);

      //set after parse
      record.FirstPrenatalCareVisit = "2024-05"; 
      Assert.Equal("2024-05", record.FirstPrenatalCareVisit);
      Assert.Equal(2024, record.FirstPrenatalCareVisitYear);
      Assert.Equal(5, record.FirstPrenatalCareVisitMonth);
      Assert.Null(record.FirstPrenatalCareVisitDay);
    }
>>>>>>> dee3aa88
  }
}<|MERGE_RESOLUTION|>--- conflicted
+++ resolved
@@ -37,7 +37,6 @@
     }
 
     [Fact]
-<<<<<<< HEAD
     public void SetAutopsyorHistologicalExamResultsUsed()
     {
         SetterFetalDeathRecord.AutopsyorHistologicalExamResultsUsedHelper = "Y";
@@ -132,7 +131,8 @@
         Assert.Equal(VR.CodeSystems.VRCLEditFlags, BasicFetalDeathRecord.BirthWeightEditFlag["system"]);
         Assert.Equal("Off", BasicFetalDeathRecord.BirthWeightEditFlag["display"]); 
     }  
-=======
+    
+    [Fact]
     public void ParseRegistrationDate()
     { 
       FetalDeathRecord record = new(File.ReadAllText(TestHelpers.FixturePath("fixtures/json/FetalDeathReport.json")));
@@ -153,6 +153,5 @@
       Assert.Equal(5, record.FirstPrenatalCareVisitMonth);
       Assert.Null(record.FirstPrenatalCareVisitDay);
     }
->>>>>>> dee3aa88
   }
 }