--- conflicted
+++ resolved
@@ -651,7 +651,6 @@
       SetterFetalDeathRecord.OtherCOD_OtherFetalConditionsDisordersLiteral = "Other Fetal Condition or Disorder";
       Assert.Equal("Other Fetal Condition or Disorder", SetterFetalDeathRecord.OtherCOD_OtherFetalConditionsDisordersLiteral);
     }
-<<<<<<< HEAD
   
     [Fact]
     public void SetFetalPresentation()
@@ -824,7 +823,6 @@
       Assert.Equal(coding, fetalDeathRecord.FinalRouteAndMethodOfDelivery);
       // IJE record
 
-=======
 
     [Fact]
     public void TestImportDeliveryLocation()
@@ -897,7 +895,6 @@
       Assert.Equal("0909", br.FacilityJFI);
       Assert.Equal("Bob's Medical Center", br.BirthFacilityName);
       Assert.Equal("Abignale Hospital", br.FacilityMotherTransferredFrom);
->>>>>>> 56758e7a
     }
   }
 }