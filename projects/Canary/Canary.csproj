<Project Sdk="Microsoft.NET.Sdk.Web">

  <PropertyGroup>
    <TargetFramework>net6.0</TargetFramework>
    <TypeScriptCompileBlocked>true</TypeScriptCompileBlocked>
    <TypeScriptToolsVersion>Latest</TypeScriptToolsVersion>
    <IsPackable>false</IsPackable>
    <SpaRoot>ClientApp\</SpaRoot>
    <DefaultItemExcludes>$(DefaultItemExcludes);$(SpaRoot)node_modules\**</DefaultItemExcludes>
    <Configurations>Debug;Release;ExeRelease</Configurations>
  </PropertyGroup>

  <PropertyGroup Condition="'$(Configuration)|$(Platform)'=='ExeRelease|AnyCPU'">
    <DefineConstants>TRACE;ExeRelease</DefineConstants>
  </PropertyGroup>

  <ItemGroup>
    <PackageReference Include="Microsoft.AspNetCore.Mvc.NewtonsoftJson" Version="6.0.5" />
    <PackageReference Include="Microsoft.AspNetCore.SpaServices.Extensions" Version="6.0.5" />
    <PackageReference Include="Microsoft.EntityFrameworkCore.Design" Version="7.0.10" />
    <PackageReference Include="Microsoft.EntityFrameworkCore.Sqlite" Version="7.0.10" />
    <PackageReference Include="Bogus" Version="35.3.0" />
    <!-- <PackageReference Include="VRDR.Messaging" Version="4.1.4" /> -->
    <ProjectReference Include="../VitalRecord/VitalRecord.csproj" />
<<<<<<< HEAD
    <ProjectReference Include="../BFDR/BirthRecord.csproj" /> 
    <ProjectReference Include="../VRDR/VRDR.csproj" /> 
    <ProjectReference Include="../VRDR.Messaging/VRDR.Messaging.csproj" />
    <ProjectReference Include="../BFDR.Messaging/BFDRMessaging.csproj" /> 
=======
    <ProjectReference Include="../BFDR/BFDR.csproj" /> 
    <ProjectReference Include="../VRDR/VRDR.csproj" /> 
    <ProjectReference Include="../VRDR.Messaging/VRDR.Messaging.csproj" />
    <ProjectReference Include="../BFDR.Messaging/BFDR.Messaging.csproj" /> 
>>>>>>> 9bc5038e
  </ItemGroup>

  <ItemGroup>
    <!-- Don't publish the SPA source files, but do show them in the project files list -->
    <Content Remove="$(SpaRoot)**" />
    <None Remove="$(SpaRoot)**" />
    <None Include="$(SpaRoot)**" Exclude="$(SpaRoot)node_modules\**" />
  </ItemGroup>

  <Target Name="DebugEnsureNodeEnv" BeforeTargets="Build" Condition=" '$(Configuration)' == 'Debug' And !Exists('$(SpaRoot)node_modules') ">
    <!-- Ensure Node.js is installed -->
    <Exec Command="node --version" ContinueOnError="true">
      <Output TaskParameter="ExitCode" PropertyName="ErrorCode" />
    </Exec>
    <Error Condition="'$(ErrorCode)' != '0'" Text="Node.js is required to build and run this project. To continue, please install Node.js from https://nodejs.org/, and then restart your command prompt or IDE." />
    <Message Importance="high" Text="Restoring dependencies using 'npm'. This may take several minutes..." />
    <Exec WorkingDirectory="$(SpaRoot)" Command="npm install --legacy-peer-deps" />
  </Target>

  <Target Name="PublishRunWebpack" AfterTargets="ComputeFilesToPublish">
    <!-- As part of publishing, ensure the JS resources are freshly built in production mode -->
    <Exec WorkingDirectory="$(SpaRoot)" Command="npm install --legacy-peer-deps" />
    <Exec WorkingDirectory="$(SpaRoot)" Command="npm run build" />

    <!-- Include the newly-built files in the publish output -->
    <ItemGroup>
      <DistFiles Include="$(SpaRoot)build\**" />
      <ResolvedFileToPublish Include="@(DistFiles->'%(FullPath)')" Exclude="@(ResolvedFileToPublish)">
        <RelativePath>%(DistFiles.Identity)</RelativePath>
        <CopyToPublishDirectory>PreserveNewest</CopyToPublishDirectory>
        <ExcludeFromSingleFile>true</ExcludeFromSingleFile>
      </ResolvedFileToPublish>
    </ItemGroup>
  </Target>

</Project><|MERGE_RESOLUTION|>--- conflicted
+++ resolved
@@ -22,17 +22,10 @@
     <PackageReference Include="Bogus" Version="35.3.0" />
     <!-- <PackageReference Include="VRDR.Messaging" Version="4.1.4" /> -->
     <ProjectReference Include="../VitalRecord/VitalRecord.csproj" />
-<<<<<<< HEAD
-    <ProjectReference Include="../BFDR/BirthRecord.csproj" /> 
-    <ProjectReference Include="../VRDR/VRDR.csproj" /> 
-    <ProjectReference Include="../VRDR.Messaging/VRDR.Messaging.csproj" />
-    <ProjectReference Include="../BFDR.Messaging/BFDRMessaging.csproj" /> 
-=======
     <ProjectReference Include="../BFDR/BFDR.csproj" /> 
     <ProjectReference Include="../VRDR/VRDR.csproj" /> 
     <ProjectReference Include="../VRDR.Messaging/VRDR.Messaging.csproj" />
     <ProjectReference Include="../BFDR.Messaging/BFDR.Messaging.csproj" /> 
->>>>>>> 9bc5038e
   </ItemGroup>
 
   <ItemGroup>
